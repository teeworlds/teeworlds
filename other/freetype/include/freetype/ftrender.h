--- conflicted
+++ resolved
@@ -1,463 +1,230 @@
-<<<<<<< HEAD
-/***************************************************************************/
-/*                                                                         */
-/*  ftrender.h                                                             */
-/*                                                                         */
-/*    FreeType renderer modules public interface (specification).          */
-/*                                                                         */
-/*  Copyright 1996-2001, 2005, 2006, 2010 by                               */
-/*  David Turner, Robert Wilhelm, and Werner Lemberg.                      */
-/*                                                                         */
-/*  This file is part of the FreeType project, and may only be used,       */
-/*  modified, and distributed under the terms of the FreeType project      */
-/*  license, LICENSE.TXT.  By continuing to use, modify, or distribute     */
-/*  this file you indicate that you have read the license and              */
-/*  understand and accept it fully.                                        */
-/*                                                                         */
-/***************************************************************************/
-
-
-#ifndef __FTRENDER_H__
-#define __FTRENDER_H__
-
-
-#include <ft2build.h>
-#include FT_MODULE_H
-#include FT_GLYPH_H
-
-
-FT_BEGIN_HEADER
-
-
-  /*************************************************************************/
-  /*                                                                       */
-  /* <Section>                                                             */
-  /*    module_management                                                  */
-  /*                                                                       */
-  /*************************************************************************/
-
-
-  /* create a new glyph object */
-  typedef FT_Error
-  (*FT_Glyph_InitFunc)( FT_Glyph      glyph,
-                        FT_GlyphSlot  slot );
-
-  /* destroys a given glyph object */
-  typedef void
-  (*FT_Glyph_DoneFunc)( FT_Glyph  glyph );
-
-  typedef void
-  (*FT_Glyph_TransformFunc)( FT_Glyph          glyph,
-                             const FT_Matrix*  matrix,
-                             const FT_Vector*  delta );
-
-  typedef void
-  (*FT_Glyph_GetBBoxFunc)( FT_Glyph  glyph,
-                           FT_BBox*  abbox );
-
-  typedef FT_Error
-  (*FT_Glyph_CopyFunc)( FT_Glyph   source,
-                        FT_Glyph   target );
-
-  typedef FT_Error
-  (*FT_Glyph_PrepareFunc)( FT_Glyph      glyph,
-                           FT_GlyphSlot  slot );
-
-/* deprecated */
-#define FT_Glyph_Init_Func       FT_Glyph_InitFunc
-#define FT_Glyph_Done_Func       FT_Glyph_DoneFunc
-#define FT_Glyph_Transform_Func  FT_Glyph_TransformFunc
-#define FT_Glyph_BBox_Func       FT_Glyph_GetBBoxFunc
-#define FT_Glyph_Copy_Func       FT_Glyph_CopyFunc
-#define FT_Glyph_Prepare_Func    FT_Glyph_PrepareFunc
-
-
-  struct  FT_Glyph_Class_
-  {
-    FT_Long                 glyph_size;
-    FT_Glyph_Format         glyph_format;
-    FT_Glyph_InitFunc       glyph_init;
-    FT_Glyph_DoneFunc       glyph_done;
-    FT_Glyph_CopyFunc       glyph_copy;
-    FT_Glyph_TransformFunc  glyph_transform;
-    FT_Glyph_GetBBoxFunc    glyph_bbox;
-    FT_Glyph_PrepareFunc    glyph_prepare;
-  };
-
-
-  typedef FT_Error
-  (*FT_Renderer_RenderFunc)( FT_Renderer       renderer,
-                             FT_GlyphSlot      slot,
-                             FT_UInt           mode,
-                             const FT_Vector*  origin );
-
-  typedef FT_Error
-  (*FT_Renderer_TransformFunc)( FT_Renderer       renderer,
-                                FT_GlyphSlot      slot,
-                                const FT_Matrix*  matrix,
-                                const FT_Vector*  delta );
-
-
-  typedef void
-  (*FT_Renderer_GetCBoxFunc)( FT_Renderer   renderer,
-                              FT_GlyphSlot  slot,
-                              FT_BBox*      cbox );
-
-
-  typedef FT_Error
-  (*FT_Renderer_SetModeFunc)( FT_Renderer  renderer,
-                              FT_ULong     mode_tag,
-                              FT_Pointer   mode_ptr );
-
-/* deprecated identifiers */
-#define FTRenderer_render  FT_Renderer_RenderFunc
-#define FTRenderer_transform  FT_Renderer_TransformFunc
-#define FTRenderer_getCBox  FT_Renderer_GetCBoxFunc
-#define FTRenderer_setMode  FT_Renderer_SetModeFunc
-
-
-  /*************************************************************************/
-  /*                                                                       */
-  /* <Struct>                                                              */
-  /*    FT_Renderer_Class                                                  */
-  /*                                                                       */
-  /* <Description>                                                         */
-  /*    The renderer module class descriptor.                              */
-  /*                                                                       */
-  /* <Fields>                                                              */
-  /*    root            :: The root @FT_Module_Class fields.               */
-  /*                                                                       */
-  /*    glyph_format    :: The glyph image format this renderer handles.   */
-  /*                                                                       */
-  /*    render_glyph    :: A method used to render the image that is in a  */
-  /*                       given glyph slot into a bitmap.                 */
-  /*                                                                       */
-  /*    transform_glyph :: A method used to transform the image that is in */
-  /*                       a given glyph slot.                             */
-  /*                                                                       */
-  /*    get_glyph_cbox  :: A method used to access the glyph's cbox.       */
-  /*                                                                       */
-  /*    set_mode        :: A method used to pass additional parameters.    */
-  /*                                                                       */
-  /*    raster_class    :: For @FT_GLYPH_FORMAT_OUTLINE renderers only.    */
-  /*                       This is a pointer to its raster's class.        */
-  /*                                                                       */
-  typedef struct  FT_Renderer_Class_
-  {
-    FT_Module_Class            root;
-
-    FT_Glyph_Format            glyph_format;
-
-    FT_Renderer_RenderFunc     render_glyph;
-    FT_Renderer_TransformFunc  transform_glyph;
-    FT_Renderer_GetCBoxFunc    get_glyph_cbox;
-    FT_Renderer_SetModeFunc    set_mode;
-
-    FT_Raster_Funcs*           raster_class;
-
-  } FT_Renderer_Class;
-
-
-  /*************************************************************************/
-  /*                                                                       */
-  /* <Function>                                                            */
-  /*    FT_Get_Renderer                                                    */
-  /*                                                                       */
-  /* <Description>                                                         */
-  /*    Retrieve the current renderer for a given glyph format.            */
-  /*                                                                       */
-  /* <Input>                                                               */
-  /*    library :: A handle to the library object.                         */
-  /*                                                                       */
-  /*    format  :: The glyph format.                                       */
-  /*                                                                       */
-  /* <Return>                                                              */
-  /*    A renderer handle.  0~if none found.                               */
-  /*                                                                       */
-  /* <Note>                                                                */
-  /*    An error will be returned if a module already exists by that name, */
-  /*    or if the module requires a version of FreeType that is too great. */
-  /*                                                                       */
-  /*    To add a new renderer, simply use @FT_Add_Module.  To retrieve a   */
-  /*    renderer by its name, use @FT_Get_Module.                          */
-  /*                                                                       */
-  FT_EXPORT( FT_Renderer )
-  FT_Get_Renderer( FT_Library       library,
-                   FT_Glyph_Format  format );
-
-
-  /*************************************************************************/
-  /*                                                                       */
-  /* <Function>                                                            */
-  /*    FT_Set_Renderer                                                    */
-  /*                                                                       */
-  /* <Description>                                                         */
-  /*    Set the current renderer to use, and set additional mode.          */
-  /*                                                                       */
-  /* <InOut>                                                               */
-  /*    library    :: A handle to the library object.                      */
-  /*                                                                       */
-  /* <Input>                                                               */
-  /*    renderer   :: A handle to the renderer object.                     */
-  /*                                                                       */
-  /*    num_params :: The number of additional parameters.                 */
-  /*                                                                       */
-  /*    parameters :: Additional parameters.                               */
-  /*                                                                       */
-  /* <Return>                                                              */
-  /*    FreeType error code.  0~means success.                             */
-  /*                                                                       */
-  /* <Note>                                                                */
-  /*    In case of success, the renderer will be used to convert glyph     */
-  /*    images in the renderer's known format into bitmaps.                */
-  /*                                                                       */
-  /*    This doesn't change the current renderer for other formats.        */
-  /*                                                                       */
-  FT_EXPORT( FT_Error )
-  FT_Set_Renderer( FT_Library     library,
-                   FT_Renderer    renderer,
-                   FT_UInt        num_params,
-                   FT_Parameter*  parameters );
-
-
-  /* */
-
-
-FT_END_HEADER
-
-#endif /* __FTRENDER_H__ */
-
-
-/* END */
-=======
-/***************************************************************************/
-/*                                                                         */
-/*  ftrender.h                                                             */
-/*                                                                         */
-/*    FreeType renderer modules public interface (specification).          */
-/*                                                                         */
-/*  Copyright 1996-2001, 2005, 2006, 2010 by                               */
-/*  David Turner, Robert Wilhelm, and Werner Lemberg.                      */
-/*                                                                         */
-/*  This file is part of the FreeType project, and may only be used,       */
-/*  modified, and distributed under the terms of the FreeType project      */
-/*  license, LICENSE.TXT.  By continuing to use, modify, or distribute     */
-/*  this file you indicate that you have read the license and              */
-/*  understand and accept it fully.                                        */
-/*                                                                         */
-/***************************************************************************/
-
-
-#ifndef __FTRENDER_H__
-#define __FTRENDER_H__
-
-
-#include <ft2build.h>
-#include FT_MODULE_H
-#include FT_GLYPH_H
-
-
-FT_BEGIN_HEADER
-
-
-  /*************************************************************************/
-  /*                                                                       */
-  /* <Section>                                                             */
-  /*    module_management                                                  */
-  /*                                                                       */
-  /*************************************************************************/
-
-
-  /* create a new glyph object */
-  typedef FT_Error
-  (*FT_Glyph_InitFunc)( FT_Glyph      glyph,
-                        FT_GlyphSlot  slot );
-
-  /* destroys a given glyph object */
-  typedef void
-  (*FT_Glyph_DoneFunc)( FT_Glyph  glyph );
-
-  typedef void
-  (*FT_Glyph_TransformFunc)( FT_Glyph          glyph,
-                             const FT_Matrix*  matrix,
-                             const FT_Vector*  delta );
-
-  typedef void
-  (*FT_Glyph_GetBBoxFunc)( FT_Glyph  glyph,
-                           FT_BBox*  abbox );
-
-  typedef FT_Error
-  (*FT_Glyph_CopyFunc)( FT_Glyph   source,
-                        FT_Glyph   target );
-
-  typedef FT_Error
-  (*FT_Glyph_PrepareFunc)( FT_Glyph      glyph,
-                           FT_GlyphSlot  slot );
-
-/* deprecated */
-#define FT_Glyph_Init_Func       FT_Glyph_InitFunc
-#define FT_Glyph_Done_Func       FT_Glyph_DoneFunc
-#define FT_Glyph_Transform_Func  FT_Glyph_TransformFunc
-#define FT_Glyph_BBox_Func       FT_Glyph_GetBBoxFunc
-#define FT_Glyph_Copy_Func       FT_Glyph_CopyFunc
-#define FT_Glyph_Prepare_Func    FT_Glyph_PrepareFunc
-
-
-  struct  FT_Glyph_Class_
-  {
-    FT_Long                 glyph_size;
-    FT_Glyph_Format         glyph_format;
-    FT_Glyph_InitFunc       glyph_init;
-    FT_Glyph_DoneFunc       glyph_done;
-    FT_Glyph_CopyFunc       glyph_copy;
-    FT_Glyph_TransformFunc  glyph_transform;
-    FT_Glyph_GetBBoxFunc    glyph_bbox;
-    FT_Glyph_PrepareFunc    glyph_prepare;
-  };
-
-
-  typedef FT_Error
-  (*FT_Renderer_RenderFunc)( FT_Renderer       renderer,
-                             FT_GlyphSlot      slot,
-                             FT_UInt           mode,
-                             const FT_Vector*  origin );
-
-  typedef FT_Error
-  (*FT_Renderer_TransformFunc)( FT_Renderer       renderer,
-                                FT_GlyphSlot      slot,
-                                const FT_Matrix*  matrix,
-                                const FT_Vector*  delta );
-
-
-  typedef void
-  (*FT_Renderer_GetCBoxFunc)( FT_Renderer   renderer,
-                              FT_GlyphSlot  slot,
-                              FT_BBox*      cbox );
-
-
-  typedef FT_Error
-  (*FT_Renderer_SetModeFunc)( FT_Renderer  renderer,
-                              FT_ULong     mode_tag,
-                              FT_Pointer   mode_ptr );
-
-/* deprecated identifiers */
-#define FTRenderer_render  FT_Renderer_RenderFunc
-#define FTRenderer_transform  FT_Renderer_TransformFunc
-#define FTRenderer_getCBox  FT_Renderer_GetCBoxFunc
-#define FTRenderer_setMode  FT_Renderer_SetModeFunc
-
-
-  /*************************************************************************/
-  /*                                                                       */
-  /* <Struct>                                                              */
-  /*    FT_Renderer_Class                                                  */
-  /*                                                                       */
-  /* <Description>                                                         */
-  /*    The renderer module class descriptor.                              */
-  /*                                                                       */
-  /* <Fields>                                                              */
-  /*    root            :: The root @FT_Module_Class fields.               */
-  /*                                                                       */
-  /*    glyph_format    :: The glyph image format this renderer handles.   */
-  /*                                                                       */
-  /*    render_glyph    :: A method used to render the image that is in a  */
-  /*                       given glyph slot into a bitmap.                 */
-  /*                                                                       */
-  /*    transform_glyph :: A method used to transform the image that is in */
-  /*                       a given glyph slot.                             */
-  /*                                                                       */
-  /*    get_glyph_cbox  :: A method used to access the glyph's cbox.       */
-  /*                                                                       */
-  /*    set_mode        :: A method used to pass additional parameters.    */
-  /*                                                                       */
-  /*    raster_class    :: For @FT_GLYPH_FORMAT_OUTLINE renderers only.    */
-  /*                       This is a pointer to its raster's class.        */
-  /*                                                                       */
-  typedef struct  FT_Renderer_Class_
-  {
-    FT_Module_Class            root;
-
-    FT_Glyph_Format            glyph_format;
-
-    FT_Renderer_RenderFunc     render_glyph;
-    FT_Renderer_TransformFunc  transform_glyph;
-    FT_Renderer_GetCBoxFunc    get_glyph_cbox;
-    FT_Renderer_SetModeFunc    set_mode;
-
-    FT_Raster_Funcs*           raster_class;
-
-  } FT_Renderer_Class;
-
-
-  /*************************************************************************/
-  /*                                                                       */
-  /* <Function>                                                            */
-  /*    FT_Get_Renderer                                                    */
-  /*                                                                       */
-  /* <Description>                                                         */
-  /*    Retrieve the current renderer for a given glyph format.            */
-  /*                                                                       */
-  /* <Input>                                                               */
-  /*    library :: A handle to the library object.                         */
-  /*                                                                       */
-  /*    format  :: The glyph format.                                       */
-  /*                                                                       */
-  /* <Return>                                                              */
-  /*    A renderer handle.  0~if none found.                               */
-  /*                                                                       */
-  /* <Note>                                                                */
-  /*    An error will be returned if a module already exists by that name, */
-  /*    or if the module requires a version of FreeType that is too great. */
-  /*                                                                       */
-  /*    To add a new renderer, simply use @FT_Add_Module.  To retrieve a   */
-  /*    renderer by its name, use @FT_Get_Module.                          */
-  /*                                                                       */
-  FT_EXPORT( FT_Renderer )
-  FT_Get_Renderer( FT_Library       library,
-                   FT_Glyph_Format  format );
-
-
-  /*************************************************************************/
-  /*                                                                       */
-  /* <Function>                                                            */
-  /*    FT_Set_Renderer                                                    */
-  /*                                                                       */
-  /* <Description>                                                         */
-  /*    Set the current renderer to use, and set additional mode.          */
-  /*                                                                       */
-  /* <InOut>                                                               */
-  /*    library    :: A handle to the library object.                      */
-  /*                                                                       */
-  /* <Input>                                                               */
-  /*    renderer   :: A handle to the renderer object.                     */
-  /*                                                                       */
-  /*    num_params :: The number of additional parameters.                 */
-  /*                                                                       */
-  /*    parameters :: Additional parameters.                               */
-  /*                                                                       */
-  /* <Return>                                                              */
-  /*    FreeType error code.  0~means success.                             */
-  /*                                                                       */
-  /* <Note>                                                                */
-  /*    In case of success, the renderer will be used to convert glyph     */
-  /*    images in the renderer's known format into bitmaps.                */
-  /*                                                                       */
-  /*    This doesn't change the current renderer for other formats.        */
-  /*                                                                       */
-  FT_EXPORT( FT_Error )
-  FT_Set_Renderer( FT_Library     library,
-                   FT_Renderer    renderer,
-                   FT_UInt        num_params,
-                   FT_Parameter*  parameters );
-
-
-  /* */
-
-
-FT_END_HEADER
-
-#endif /* __FTRENDER_H__ */
-
-
-/* END */
->>>>>>> 538d9683
+/***************************************************************************/
+/*                                                                         */
+/*  ftrender.h                                                             */
+/*                                                                         */
+/*    FreeType renderer modules public interface (specification).          */
+/*                                                                         */
+/*  Copyright 1996-2001, 2005, 2006, 2010 by                               */
+/*  David Turner, Robert Wilhelm, and Werner Lemberg.                      */
+/*                                                                         */
+/*  This file is part of the FreeType project, and may only be used,       */
+/*  modified, and distributed under the terms of the FreeType project      */
+/*  license, LICENSE.TXT.  By continuing to use, modify, or distribute     */
+/*  this file you indicate that you have read the license and              */
+/*  understand and accept it fully.                                        */
+/*                                                                         */
+/***************************************************************************/
+
+
+#ifndef __FTRENDER_H__
+#define __FTRENDER_H__
+
+
+#include <ft2build.h>
+#include FT_MODULE_H
+#include FT_GLYPH_H
+
+
+FT_BEGIN_HEADER
+
+
+  /*************************************************************************/
+  /*                                                                       */
+  /* <Section>                                                             */
+  /*    module_management                                                  */
+  /*                                                                       */
+  /*************************************************************************/
+
+
+  /* create a new glyph object */
+  typedef FT_Error
+  (*FT_Glyph_InitFunc)( FT_Glyph      glyph,
+                        FT_GlyphSlot  slot );
+
+  /* destroys a given glyph object */
+  typedef void
+  (*FT_Glyph_DoneFunc)( FT_Glyph  glyph );
+
+  typedef void
+  (*FT_Glyph_TransformFunc)( FT_Glyph          glyph,
+                             const FT_Matrix*  matrix,
+                             const FT_Vector*  delta );
+
+  typedef void
+  (*FT_Glyph_GetBBoxFunc)( FT_Glyph  glyph,
+                           FT_BBox*  abbox );
+
+  typedef FT_Error
+  (*FT_Glyph_CopyFunc)( FT_Glyph   source,
+                        FT_Glyph   target );
+
+  typedef FT_Error
+  (*FT_Glyph_PrepareFunc)( FT_Glyph      glyph,
+                           FT_GlyphSlot  slot );
+
+/* deprecated */
+#define FT_Glyph_Init_Func       FT_Glyph_InitFunc
+#define FT_Glyph_Done_Func       FT_Glyph_DoneFunc
+#define FT_Glyph_Transform_Func  FT_Glyph_TransformFunc
+#define FT_Glyph_BBox_Func       FT_Glyph_GetBBoxFunc
+#define FT_Glyph_Copy_Func       FT_Glyph_CopyFunc
+#define FT_Glyph_Prepare_Func    FT_Glyph_PrepareFunc
+
+
+  struct  FT_Glyph_Class_
+  {
+    FT_Long                 glyph_size;
+    FT_Glyph_Format         glyph_format;
+    FT_Glyph_InitFunc       glyph_init;
+    FT_Glyph_DoneFunc       glyph_done;
+    FT_Glyph_CopyFunc       glyph_copy;
+    FT_Glyph_TransformFunc  glyph_transform;
+    FT_Glyph_GetBBoxFunc    glyph_bbox;
+    FT_Glyph_PrepareFunc    glyph_prepare;
+  };
+
+
+  typedef FT_Error
+  (*FT_Renderer_RenderFunc)( FT_Renderer       renderer,
+                             FT_GlyphSlot      slot,
+                             FT_UInt           mode,
+                             const FT_Vector*  origin );
+
+  typedef FT_Error
+  (*FT_Renderer_TransformFunc)( FT_Renderer       renderer,
+                                FT_GlyphSlot      slot,
+                                const FT_Matrix*  matrix,
+                                const FT_Vector*  delta );
+
+
+  typedef void
+  (*FT_Renderer_GetCBoxFunc)( FT_Renderer   renderer,
+                              FT_GlyphSlot  slot,
+                              FT_BBox*      cbox );
+
+
+  typedef FT_Error
+  (*FT_Renderer_SetModeFunc)( FT_Renderer  renderer,
+                              FT_ULong     mode_tag,
+                              FT_Pointer   mode_ptr );
+
+/* deprecated identifiers */
+#define FTRenderer_render  FT_Renderer_RenderFunc
+#define FTRenderer_transform  FT_Renderer_TransformFunc
+#define FTRenderer_getCBox  FT_Renderer_GetCBoxFunc
+#define FTRenderer_setMode  FT_Renderer_SetModeFunc
+
+
+  /*************************************************************************/
+  /*                                                                       */
+  /* <Struct>                                                              */
+  /*    FT_Renderer_Class                                                  */
+  /*                                                                       */
+  /* <Description>                                                         */
+  /*    The renderer module class descriptor.                              */
+  /*                                                                       */
+  /* <Fields>                                                              */
+  /*    root            :: The root @FT_Module_Class fields.               */
+  /*                                                                       */
+  /*    glyph_format    :: The glyph image format this renderer handles.   */
+  /*                                                                       */
+  /*    render_glyph    :: A method used to render the image that is in a  */
+  /*                       given glyph slot into a bitmap.                 */
+  /*                                                                       */
+  /*    transform_glyph :: A method used to transform the image that is in */
+  /*                       a given glyph slot.                             */
+  /*                                                                       */
+  /*    get_glyph_cbox  :: A method used to access the glyph's cbox.       */
+  /*                                                                       */
+  /*    set_mode        :: A method used to pass additional parameters.    */
+  /*                                                                       */
+  /*    raster_class    :: For @FT_GLYPH_FORMAT_OUTLINE renderers only.    */
+  /*                       This is a pointer to its raster's class.        */
+  /*                                                                       */
+  typedef struct  FT_Renderer_Class_
+  {
+    FT_Module_Class            root;
+
+    FT_Glyph_Format            glyph_format;
+
+    FT_Renderer_RenderFunc     render_glyph;
+    FT_Renderer_TransformFunc  transform_glyph;
+    FT_Renderer_GetCBoxFunc    get_glyph_cbox;
+    FT_Renderer_SetModeFunc    set_mode;
+
+    FT_Raster_Funcs*           raster_class;
+
+  } FT_Renderer_Class;
+
+
+  /*************************************************************************/
+  /*                                                                       */
+  /* <Function>                                                            */
+  /*    FT_Get_Renderer                                                    */
+  /*                                                                       */
+  /* <Description>                                                         */
+  /*    Retrieve the current renderer for a given glyph format.            */
+  /*                                                                       */
+  /* <Input>                                                               */
+  /*    library :: A handle to the library object.                         */
+  /*                                                                       */
+  /*    format  :: The glyph format.                                       */
+  /*                                                                       */
+  /* <Return>                                                              */
+  /*    A renderer handle.  0~if none found.                               */
+  /*                                                                       */
+  /* <Note>                                                                */
+  /*    An error will be returned if a module already exists by that name, */
+  /*    or if the module requires a version of FreeType that is too great. */
+  /*                                                                       */
+  /*    To add a new renderer, simply use @FT_Add_Module.  To retrieve a   */
+  /*    renderer by its name, use @FT_Get_Module.                          */
+  /*                                                                       */
+  FT_EXPORT( FT_Renderer )
+  FT_Get_Renderer( FT_Library       library,
+                   FT_Glyph_Format  format );
+
+
+  /*************************************************************************/
+  /*                                                                       */
+  /* <Function>                                                            */
+  /*    FT_Set_Renderer                                                    */
+  /*                                                                       */
+  /* <Description>                                                         */
+  /*    Set the current renderer to use, and set additional mode.          */
+  /*                                                                       */
+  /* <InOut>                                                               */
+  /*    library    :: A handle to the library object.                      */
+  /*                                                                       */
+  /* <Input>                                                               */
+  /*    renderer   :: A handle to the renderer object.                     */
+  /*                                                                       */
+  /*    num_params :: The number of additional parameters.                 */
+  /*                                                                       */
+  /*    parameters :: Additional parameters.                               */
+  /*                                                                       */
+  /* <Return>                                                              */
+  /*    FreeType error code.  0~means success.                             */
+  /*                                                                       */
+  /* <Note>                                                                */
+  /*    In case of success, the renderer will be used to convert glyph     */
+  /*    images in the renderer's known format into bitmaps.                */
+  /*                                                                       */
+  /*    This doesn't change the current renderer for other formats.        */
+  /*                                                                       */
+  FT_EXPORT( FT_Error )
+  FT_Set_Renderer( FT_Library     library,
+                   FT_Renderer    renderer,
+                   FT_UInt        num_params,
+                   FT_Parameter*  parameters );
+
+
+  /* */
+
+
+FT_END_HEADER
+
+#endif /* __FTRENDER_H__ */
+
+
+/* END */