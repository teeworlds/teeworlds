--- conflicted
+++ resolved
@@ -1,1521 +1,759 @@
-<<<<<<< HEAD
-/***************************************************************************/
-/*                                                                         */
-/*  tttables.h                                                             */
-/*                                                                         */
-/*    Basic SFNT/TrueType tables definitions and interface                 */
-/*    (specification only).                                                */
-/*                                                                         */
-/*  Copyright 1996-2001, 2002, 2003, 2004, 2005, 2008, 2009, 2010 by       */
-/*  David Turner, Robert Wilhelm, and Werner Lemberg.                      */
-/*                                                                         */
-/*  This file is part of the FreeType project, and may only be used,       */
-/*  modified, and distributed under the terms of the FreeType project      */
-/*  license, LICENSE.TXT.  By continuing to use, modify, or distribute     */
-/*  this file you indicate that you have read the license and              */
-/*  understand and accept it fully.                                        */
-/*                                                                         */
-/***************************************************************************/
-
-
-#ifndef __TTTABLES_H__
-#define __TTTABLES_H__
-
-
-#include <ft2build.h>
-#include FT_FREETYPE_H
-
-#ifdef FREETYPE_H
-#error "freetype.h of FreeType 1 has been loaded!"
-#error "Please fix the directory search order for header files"
-#error "so that freetype.h of FreeType 2 is found first."
-#endif
-
-
-FT_BEGIN_HEADER
-
-  /*************************************************************************/
-  /*                                                                       */
-  /* <Section>                                                             */
-  /*    truetype_tables                                                    */
-  /*                                                                       */
-  /* <Title>                                                               */
-  /*    TrueType Tables                                                    */
-  /*                                                                       */
-  /* <Abstract>                                                            */
-  /*    TrueType specific table types and functions.                       */
-  /*                                                                       */
-  /* <Description>                                                         */
-  /*    This section contains the definition of TrueType-specific tables   */
-  /*    as well as some routines used to access and process them.          */
-  /*                                                                       */
-  /*************************************************************************/
-
-
-  /*************************************************************************/
-  /*                                                                       */
-  /* <Struct>                                                              */
-  /*    TT_Header                                                          */
-  /*                                                                       */
-  /* <Description>                                                         */
-  /*    A structure used to model a TrueType font header table.  All       */
-  /*    fields follow the TrueType specification.                          */
-  /*                                                                       */
-  typedef struct  TT_Header_
-  {
-    FT_Fixed   Table_Version;
-    FT_Fixed   Font_Revision;
-
-    FT_Long    CheckSum_Adjust;
-    FT_Long    Magic_Number;
-
-    FT_UShort  Flags;
-    FT_UShort  Units_Per_EM;
-
-    FT_Long    Created [2];
-    FT_Long    Modified[2];
-
-    FT_Short   xMin;
-    FT_Short   yMin;
-    FT_Short   xMax;
-    FT_Short   yMax;
-
-    FT_UShort  Mac_Style;
-    FT_UShort  Lowest_Rec_PPEM;
-
-    FT_Short   Font_Direction;
-    FT_Short   Index_To_Loc_Format;
-    FT_Short   Glyph_Data_Format;
-
-  } TT_Header;
-
-
-  /*************************************************************************/
-  /*                                                                       */
-  /* <Struct>                                                              */
-  /*    TT_HoriHeader                                                      */
-  /*                                                                       */
-  /* <Description>                                                         */
-  /*    A structure used to model a TrueType horizontal header, the `hhea' */
-  /*    table, as well as the corresponding horizontal metrics table,      */
-  /*    i.e., the `hmtx' table.                                            */
-  /*                                                                       */
-  /* <Fields>                                                              */
-  /*    Version                :: The table version.                       */
-  /*                                                                       */
-  /*    Ascender               :: The font's ascender, i.e., the distance  */
-  /*                              from the baseline to the top-most of all */
-  /*                              glyph points found in the font.          */
-  /*                                                                       */
-  /*                              This value is invalid in many fonts, as  */
-  /*                              it is usually set by the font designer,  */
-  /*                              and often reflects only a portion of the */
-  /*                              glyphs found in the font (maybe ASCII).  */
-  /*                                                                       */
-  /*                              You should use the `sTypoAscender' field */
-  /*                              of the OS/2 table instead if you want    */
-  /*                              the correct one.                         */
-  /*                                                                       */
-  /*    Descender              :: The font's descender, i.e., the distance */
-  /*                              from the baseline to the bottom-most of  */
-  /*                              all glyph points found in the font.  It  */
-  /*                              is negative.                             */
-  /*                                                                       */
-  /*                              This value is invalid in many fonts, as  */
-  /*                              it is usually set by the font designer,  */
-  /*                              and often reflects only a portion of the */
-  /*                              glyphs found in the font (maybe ASCII).  */
-  /*                                                                       */
-  /*                              You should use the `sTypoDescender'      */
-  /*                              field of the OS/2 table instead if you   */
-  /*                              want the correct one.                    */
-  /*                                                                       */
-  /*    Line_Gap               :: The font's line gap, i.e., the distance  */
-  /*                              to add to the ascender and descender to  */
-  /*                              get the BTB, i.e., the                   */
-  /*                              baseline-to-baseline distance for the    */
-  /*                              font.                                    */
-  /*                                                                       */
-  /*    advance_Width_Max      :: This field is the maximum of all advance */
-  /*                              widths found in the font.  It can be     */
-  /*                              used to compute the maximum width of an  */
-  /*                              arbitrary string of text.                */
-  /*                                                                       */
-  /*    min_Left_Side_Bearing  :: The minimum left side bearing of all     */
-  /*                              glyphs within the font.                  */
-  /*                                                                       */
-  /*    min_Right_Side_Bearing :: The minimum right side bearing of all    */
-  /*                              glyphs within the font.                  */
-  /*                                                                       */
-  /*    xMax_Extent            :: The maximum horizontal extent (i.e., the */
-  /*                              `width' of a glyph's bounding box) for   */
-  /*                              all glyphs in the font.                  */
-  /*                                                                       */
-  /*    caret_Slope_Rise       :: The rise coefficient of the cursor's     */
-  /*                              slope of the cursor (slope=rise/run).    */
-  /*                                                                       */
-  /*    caret_Slope_Run        :: The run coefficient of the cursor's      */
-  /*                              slope.                                   */
-  /*                                                                       */
-  /*    Reserved               :: 8~reserved bytes.                        */
-  /*                                                                       */
-  /*    metric_Data_Format     :: Always~0.                                */
-  /*                                                                       */
-  /*    number_Of_HMetrics     :: Number of HMetrics entries in the `hmtx' */
-  /*                              table -- this value can be smaller than  */
-  /*                              the total number of glyphs in the font.  */
-  /*                                                                       */
-  /*    long_metrics           :: A pointer into the `hmtx' table.         */
-  /*                                                                       */
-  /*    short_metrics          :: A pointer into the `hmtx' table.         */
-  /*                                                                       */
-  /* <Note>                                                                */
-  /*    IMPORTANT: The TT_HoriHeader and TT_VertHeader structures should   */
-  /*               be identical except for the names of their fields which */
-  /*               are different.                                          */
-  /*                                                                       */
-  /*               This ensures that a single function in the `ttload'     */
-  /*               module is able to read both the horizontal and vertical */
-  /*               headers.                                                */
-  /*                                                                       */
-  typedef struct  TT_HoriHeader_
-  {
-    FT_Fixed   Version;
-    FT_Short   Ascender;
-    FT_Short   Descender;
-    FT_Short   Line_Gap;
-
-    FT_UShort  advance_Width_Max;      /* advance width maximum */
-
-    FT_Short   min_Left_Side_Bearing;  /* minimum left-sb       */
-    FT_Short   min_Right_Side_Bearing; /* minimum right-sb      */
-    FT_Short   xMax_Extent;            /* xmax extents          */
-    FT_Short   caret_Slope_Rise;
-    FT_Short   caret_Slope_Run;
-    FT_Short   caret_Offset;
-
-    FT_Short   Reserved[4];
-
-    FT_Short   metric_Data_Format;
-    FT_UShort  number_Of_HMetrics;
-
-    /* The following fields are not defined by the TrueType specification */
-    /* but they are used to connect the metrics header to the relevant    */
-    /* `HMTX' table.                                                      */
-
-    void*      long_metrics;
-    void*      short_metrics;
-
-  } TT_HoriHeader;
-
-
-  /*************************************************************************/
-  /*                                                                       */
-  /* <Struct>                                                              */
-  /*    TT_VertHeader                                                      */
-  /*                                                                       */
-  /* <Description>                                                         */
-  /*    A structure used to model a TrueType vertical header, the `vhea'   */
-  /*    table, as well as the corresponding vertical metrics table, i.e.,  */
-  /*    the `vmtx' table.                                                  */
-  /*                                                                       */
-  /* <Fields>                                                              */
-  /*    Version                 :: The table version.                      */
-  /*                                                                       */
-  /*    Ascender                :: The font's ascender, i.e., the distance */
-  /*                               from the baseline to the top-most of    */
-  /*                               all glyph points found in the font.     */
-  /*                                                                       */
-  /*                               This value is invalid in many fonts, as */
-  /*                               it is usually set by the font designer, */
-  /*                               and often reflects only a portion of    */
-  /*                               the glyphs found in the font (maybe     */
-  /*                               ASCII).                                 */
-  /*                                                                       */
-  /*                               You should use the `sTypoAscender'      */
-  /*                               field of the OS/2 table instead if you  */
-  /*                               want the correct one.                   */
-  /*                                                                       */
-  /*    Descender               :: The font's descender, i.e., the         */
-  /*                               distance from the baseline to the       */
-  /*                               bottom-most of all glyph points found   */
-  /*                               in the font.  It is negative.           */
-  /*                                                                       */
-  /*                               This value is invalid in many fonts, as */
-  /*                               it is usually set by the font designer, */
-  /*                               and often reflects only a portion of    */
-  /*                               the glyphs found in the font (maybe     */
-  /*                               ASCII).                                 */
-  /*                                                                       */
-  /*                               You should use the `sTypoDescender'     */
-  /*                               field of the OS/2 table instead if you  */
-  /*                               want the correct one.                   */
-  /*                                                                       */
-  /*    Line_Gap                :: The font's line gap, i.e., the distance */
-  /*                               to add to the ascender and descender to */
-  /*                               get the BTB, i.e., the                  */
-  /*                               baseline-to-baseline distance for the   */
-  /*                               font.                                   */
-  /*                                                                       */
-  /*    advance_Height_Max      :: This field is the maximum of all        */
-  /*                               advance heights found in the font.  It  */
-  /*                               can be used to compute the maximum      */
-  /*                               height of an arbitrary string of text.  */
-  /*                                                                       */
-  /*    min_Top_Side_Bearing    :: The minimum top side bearing of all     */
-  /*                               glyphs within the font.                 */
-  /*                                                                       */
-  /*    min_Bottom_Side_Bearing :: The minimum bottom side bearing of all  */
-  /*                               glyphs within the font.                 */
-  /*                                                                       */
-  /*    yMax_Extent             :: The maximum vertical extent (i.e., the  */
-  /*                               `height' of a glyph's bounding box) for */
-  /*                               all glyphs in the font.                 */
-  /*                                                                       */
-  /*    caret_Slope_Rise        :: The rise coefficient of the cursor's    */
-  /*                               slope of the cursor (slope=rise/run).   */
-  /*                                                                       */
-  /*    caret_Slope_Run         :: The run coefficient of the cursor's     */
-  /*                               slope.                                  */
-  /*                                                                       */
-  /*    caret_Offset            :: The cursor's offset for slanted fonts.  */
-  /*                               This value is `reserved' in vmtx        */
-  /*                               version 1.0.                            */
-  /*                                                                       */
-  /*    Reserved                :: 8~reserved bytes.                       */
-  /*                                                                       */
-  /*    metric_Data_Format      :: Always~0.                               */
-  /*                                                                       */
-  /*    number_Of_HMetrics      :: Number of VMetrics entries in the       */
-  /*                               `vmtx' table -- this value can be       */
-  /*                               smaller than the total number of glyphs */
-  /*                               in the font.                            */
-  /*                                                                       */
-  /*    long_metrics           :: A pointer into the `vmtx' table.         */
-  /*                                                                       */
-  /*    short_metrics          :: A pointer into the `vmtx' table.         */
-  /*                                                                       */
-  /* <Note>                                                                */
-  /*    IMPORTANT: The TT_HoriHeader and TT_VertHeader structures should   */
-  /*               be identical except for the names of their fields which */
-  /*               are different.                                          */
-  /*                                                                       */
-  /*               This ensures that a single function in the `ttload'     */
-  /*               module is able to read both the horizontal and vertical */
-  /*               headers.                                                */
-  /*                                                                       */
-  typedef struct  TT_VertHeader_
-  {
-    FT_Fixed   Version;
-    FT_Short   Ascender;
-    FT_Short   Descender;
-    FT_Short   Line_Gap;
-
-    FT_UShort  advance_Height_Max;      /* advance height maximum */
-
-    FT_Short   min_Top_Side_Bearing;    /* minimum left-sb or top-sb       */
-    FT_Short   min_Bottom_Side_Bearing; /* minimum right-sb or bottom-sb   */
-    FT_Short   yMax_Extent;             /* xmax or ymax extents            */
-    FT_Short   caret_Slope_Rise;
-    FT_Short   caret_Slope_Run;
-    FT_Short   caret_Offset;
-
-    FT_Short   Reserved[4];
-
-    FT_Short   metric_Data_Format;
-    FT_UShort  number_Of_VMetrics;
-
-    /* The following fields are not defined by the TrueType specification */
-    /* but they're used to connect the metrics header to the relevant     */
-    /* `HMTX' or `VMTX' table.                                            */
-
-    void*      long_metrics;
-    void*      short_metrics;
-
-  } TT_VertHeader;
-
-
-  /*************************************************************************/
-  /*                                                                       */
-  /* <Struct>                                                              */
-  /*    TT_OS2                                                             */
-  /*                                                                       */
-  /* <Description>                                                         */
-  /*    A structure used to model a TrueType OS/2 table. This is the long  */
-  /*    table version.  All fields comply to the TrueType specification.   */
-  /*                                                                       */
-  /*    Note that we now support old Mac fonts which do not include an     */
-  /*    OS/2 table.  In this case, the `version' field is always set to    */
-  /*    0xFFFF.                                                            */
-  /*                                                                       */
-  typedef struct  TT_OS2_
-  {
-    FT_UShort  version;                /* 0x0001 - more or 0xFFFF */
-    FT_Short   xAvgCharWidth;
-    FT_UShort  usWeightClass;
-    FT_UShort  usWidthClass;
-    FT_Short   fsType;
-    FT_Short   ySubscriptXSize;
-    FT_Short   ySubscriptYSize;
-    FT_Short   ySubscriptXOffset;
-    FT_Short   ySubscriptYOffset;
-    FT_Short   ySuperscriptXSize;
-    FT_Short   ySuperscriptYSize;
-    FT_Short   ySuperscriptXOffset;
-    FT_Short   ySuperscriptYOffset;
-    FT_Short   yStrikeoutSize;
-    FT_Short   yStrikeoutPosition;
-    FT_Short   sFamilyClass;
-
-    FT_Byte    panose[10];
-
-    FT_ULong   ulUnicodeRange1;        /* Bits 0-31   */
-    FT_ULong   ulUnicodeRange2;        /* Bits 32-63  */
-    FT_ULong   ulUnicodeRange3;        /* Bits 64-95  */
-    FT_ULong   ulUnicodeRange4;        /* Bits 96-127 */
-
-    FT_Char    achVendID[4];
-
-    FT_UShort  fsSelection;
-    FT_UShort  usFirstCharIndex;
-    FT_UShort  usLastCharIndex;
-    FT_Short   sTypoAscender;
-    FT_Short   sTypoDescender;
-    FT_Short   sTypoLineGap;
-    FT_UShort  usWinAscent;
-    FT_UShort  usWinDescent;
-
-    /* only version 1 tables: */
-
-    FT_ULong   ulCodePageRange1;       /* Bits 0-31   */
-    FT_ULong   ulCodePageRange2;       /* Bits 32-63  */
-
-    /* only version 2 tables: */
-
-    FT_Short   sxHeight;
-    FT_Short   sCapHeight;
-    FT_UShort  usDefaultChar;
-    FT_UShort  usBreakChar;
-    FT_UShort  usMaxContext;
-
-  } TT_OS2;
-
-
-  /*************************************************************************/
-  /*                                                                       */
-  /* <Struct>                                                              */
-  /*    TT_Postscript                                                      */
-  /*                                                                       */
-  /* <Description>                                                         */
-  /*    A structure used to model a TrueType PostScript table.  All fields */
-  /*    comply to the TrueType specification.  This structure does not     */
-  /*    reference the PostScript glyph names, which can be nevertheless    */
-  /*    accessed with the `ttpost' module.                                 */
-  /*                                                                       */
-  typedef struct  TT_Postscript_
-  {
-    FT_Fixed  FormatType;
-    FT_Fixed  italicAngle;
-    FT_Short  underlinePosition;
-    FT_Short  underlineThickness;
-    FT_ULong  isFixedPitch;
-    FT_ULong  minMemType42;
-    FT_ULong  maxMemType42;
-    FT_ULong  minMemType1;
-    FT_ULong  maxMemType1;
-
-    /* Glyph names follow in the file, but we don't   */
-    /* load them by default.  See the ttpost.c file.  */
-
-  } TT_Postscript;
-
-
-  /*************************************************************************/
-  /*                                                                       */
-  /* <Struct>                                                              */
-  /*    TT_PCLT                                                            */
-  /*                                                                       */
-  /* <Description>                                                         */
-  /*    A structure used to model a TrueType PCLT table.  All fields       */
-  /*    comply to the TrueType specification.                              */
-  /*                                                                       */
-  typedef struct  TT_PCLT_
-  {
-    FT_Fixed   Version;
-    FT_ULong   FontNumber;
-    FT_UShort  Pitch;
-    FT_UShort  xHeight;
-    FT_UShort  Style;
-    FT_UShort  TypeFamily;
-    FT_UShort  CapHeight;
-    FT_UShort  SymbolSet;
-    FT_Char    TypeFace[16];
-    FT_Char    CharacterComplement[8];
-    FT_Char    FileName[6];
-    FT_Char    StrokeWeight;
-    FT_Char    WidthType;
-    FT_Byte    SerifStyle;
-    FT_Byte    Reserved;
-
-  } TT_PCLT;
-
-
-  /*************************************************************************/
-  /*                                                                       */
-  /* <Struct>                                                              */
-  /*    TT_MaxProfile                                                      */
-  /*                                                                       */
-  /* <Description>                                                         */
-  /*    The maximum profile is a table containing many max values which    */
-  /*    can be used to pre-allocate arrays.  This ensures that no memory   */
-  /*    allocation occurs during a glyph load.                             */
-  /*                                                                       */
-  /* <Fields>                                                              */
-  /*    version               :: The version number.                       */
-  /*                                                                       */
-  /*    numGlyphs             :: The number of glyphs in this TrueType     */
-  /*                             font.                                     */
-  /*                                                                       */
-  /*    maxPoints             :: The maximum number of points in a         */
-  /*                             non-composite TrueType glyph.  See also   */
-  /*                             the structure element                     */
-  /*                             `maxCompositePoints'.                     */
-  /*                                                                       */
-  /*    maxContours           :: The maximum number of contours in a       */
-  /*                             non-composite TrueType glyph.  See also   */
-  /*                             the structure element                     */
-  /*                             `maxCompositeContours'.                   */
-  /*                                                                       */
-  /*    maxCompositePoints    :: The maximum number of points in a         */
-  /*                             composite TrueType glyph.  See also the   */
-  /*                             structure element `maxPoints'.            */
-  /*                                                                       */
-  /*    maxCompositeContours  :: The maximum number of contours in a       */
-  /*                             composite TrueType glyph.  See also the   */
-  /*                             structure element `maxContours'.          */
-  /*                                                                       */
-  /*    maxZones              :: The maximum number of zones used for      */
-  /*                             glyph hinting.                            */
-  /*                                                                       */
-  /*    maxTwilightPoints     :: The maximum number of points in the       */
-  /*                             twilight zone used for glyph hinting.     */
-  /*                                                                       */
-  /*    maxStorage            :: The maximum number of elements in the     */
-  /*                             storage area used for glyph hinting.      */
-  /*                                                                       */
-  /*    maxFunctionDefs       :: The maximum number of function            */
-  /*                             definitions in the TrueType bytecode for  */
-  /*                             this font.                                */
-  /*                                                                       */
-  /*    maxInstructionDefs    :: The maximum number of instruction         */
-  /*                             definitions in the TrueType bytecode for  */
-  /*                             this font.                                */
-  /*                                                                       */
-  /*    maxStackElements      :: The maximum number of stack elements used */
-  /*                             during bytecode interpretation.           */
-  /*                                                                       */
-  /*    maxSizeOfInstructions :: The maximum number of TrueType opcodes    */
-  /*                             used for glyph hinting.                   */
-  /*                                                                       */
-  /*    maxComponentElements  :: The maximum number of simple (i.e., non-  */
-  /*                             composite) glyphs in a composite glyph.   */
-  /*                                                                       */
-  /*    maxComponentDepth     :: The maximum nesting depth of composite    */
-  /*                             glyphs.                                   */
-  /*                                                                       */
-  /* <Note>                                                                */
-  /*    This structure is only used during font loading.                   */
-  /*                                                                       */
-  typedef struct  TT_MaxProfile_
-  {
-    FT_Fixed   version;
-    FT_UShort  numGlyphs;
-    FT_UShort  maxPoints;
-    FT_UShort  maxContours;
-    FT_UShort  maxCompositePoints;
-    FT_UShort  maxCompositeContours;
-    FT_UShort  maxZones;
-    FT_UShort  maxTwilightPoints;
-    FT_UShort  maxStorage;
-    FT_UShort  maxFunctionDefs;
-    FT_UShort  maxInstructionDefs;
-    FT_UShort  maxStackElements;
-    FT_UShort  maxSizeOfInstructions;
-    FT_UShort  maxComponentElements;
-    FT_UShort  maxComponentDepth;
-
-  } TT_MaxProfile;
-
-
-  /*************************************************************************/
-  /*                                                                       */
-  /* <Enum>                                                                */
-  /*    FT_Sfnt_Tag                                                        */
-  /*                                                                       */
-  /* <Description>                                                         */
-  /*    An enumeration used to specify the index of an SFNT table.         */
-  /*    Used in the @FT_Get_Sfnt_Table API function.                       */
-  /*                                                                       */
-  typedef enum  FT_Sfnt_Tag_
-  {
-    ft_sfnt_head = 0,    /* TT_Header     */
-    ft_sfnt_maxp = 1,    /* TT_MaxProfile */
-    ft_sfnt_os2  = 2,    /* TT_OS2        */
-    ft_sfnt_hhea = 3,    /* TT_HoriHeader */
-    ft_sfnt_vhea = 4,    /* TT_VertHeader */
-    ft_sfnt_post = 5,    /* TT_Postscript */
-    ft_sfnt_pclt = 6,    /* TT_PCLT       */
-
-    sfnt_max   /* internal end mark */
-
-  } FT_Sfnt_Tag;
-
-  /* */
-
-
-  /*************************************************************************/
-  /*                                                                       */
-  /* <Function>                                                            */
-  /*    FT_Get_Sfnt_Table                                                  */
-  /*                                                                       */
-  /* <Description>                                                         */
-  /*    Return a pointer to a given SFNT table within a face.              */
-  /*                                                                       */
-  /* <Input>                                                               */
-  /*    face :: A handle to the source.                                    */
-  /*                                                                       */
-  /*    tag  :: The index of the SFNT table.                               */
-  /*                                                                       */
-  /* <Return>                                                              */
-  /*    A type-less pointer to the table.  This will be~0 in case of       */
-  /*    error, or if the corresponding table was not found *OR* loaded     */
-  /*    from the file.                                                     */
-  /*                                                                       */
-  /*    Use a typecast according to `tag' to access the structure          */
-  /*    elements.                                                          */
-  /*                                                                       */
-  /* <Note>                                                                */
-  /*    The table is owned by the face object and disappears with it.      */
-  /*                                                                       */
-  /*    This function is only useful to access SFNT tables that are loaded */
-  /*    by the sfnt, truetype, and opentype drivers.  See @FT_Sfnt_Tag for */
-  /*    a list.                                                            */
-  /*                                                                       */
-  FT_EXPORT( void* )
-  FT_Get_Sfnt_Table( FT_Face      face,
-                     FT_Sfnt_Tag  tag );
-
-
- /**************************************************************************
-  *
-  * @function:
-  *   FT_Load_Sfnt_Table
-  *
-  * @description:
-  *   Load any font table into client memory.
-  *
-  * @input:
-  *   face ::
-  *     A handle to the source face.
-  *
-  *   tag ::
-  *     The four-byte tag of the table to load.  Use the value~0 if you want
-  *     to access the whole font file.  Otherwise, you can use one of the
-  *     definitions found in the @FT_TRUETYPE_TAGS_H file, or forge a new
-  *     one with @FT_MAKE_TAG.
-  *
-  *   offset ::
-  *     The starting offset in the table (or file if tag == 0).
-  *
-  * @output:
-  *   buffer ::
-  *     The target buffer address.  The client must ensure that the memory
-  *     array is big enough to hold the data.
-  *
-  * @inout:
-  *   length ::
-  *     If the `length' parameter is NULL, then try to load the whole table.
-  *     Return an error code if it fails.
-  *
-  *     Else, if `*length' is~0, exit immediately while returning the
-  *     table's (or file) full size in it.
-  *
-  *     Else the number of bytes to read from the table or file, from the
-  *     starting offset.
-  *
-  * @return:
-  *   FreeType error code.  0~means success.
-  *
-  * @note:
-  *   If you need to determine the table's length you should first call this
-  *   function with `*length' set to~0, as in the following example:
-  *
-  *     {
-  *       FT_ULong  length = 0;
-  *
-  *
-  *       error = FT_Load_Sfnt_Table( face, tag, 0, NULL, &length );
-  *       if ( error ) { ... table does not exist ... }
-  *
-  *       buffer = malloc( length );
-  *       if ( buffer == NULL ) { ... not enough memory ... }
-  *
-  *       error = FT_Load_Sfnt_Table( face, tag, 0, buffer, &length );
-  *       if ( error ) { ... could not load table ... }
-  *     }
-  */
-  FT_EXPORT( FT_Error )
-  FT_Load_Sfnt_Table( FT_Face    face,
-                      FT_ULong   tag,
-                      FT_Long    offset,
-                      FT_Byte*   buffer,
-                      FT_ULong*  length );
-
-
- /**************************************************************************
-  *
-  * @function:
-  *   FT_Sfnt_Table_Info
-  *
-  * @description:
-  *   Return information on an SFNT table.
-  *
-  * @input:
-  *   face ::
-  *     A handle to the source face.
-  *
-  *   table_index ::
-  *     The index of an SFNT table.  The function returns
-  *     FT_Err_Table_Missing for an invalid value.
-  *
-  * @output:
-  *   tag ::
-  *     The name tag of the SFNT table.
-  *
-  *   length ::
-  *     The length of the SFNT table.
-  *
-  * @return:
-  *   FreeType error code.  0~means success.
-  *
-  * @note:
-  *   SFNT tables with length zero are treated as missing.
-  *
-  */
-  FT_EXPORT( FT_Error )
-  FT_Sfnt_Table_Info( FT_Face    face,
-                      FT_UInt    table_index,
-                      FT_ULong  *tag,
-                      FT_ULong  *length );
-
-
-  /*************************************************************************/
-  /*                                                                       */
-  /* <Function>                                                            */
-  /*    FT_Get_CMap_Language_ID                                            */
-  /*                                                                       */
-  /* <Description>                                                         */
-  /*    Return TrueType/sfnt specific cmap language ID.  Definitions of    */
-  /*    language ID values are in `freetype/ttnameid.h'.                   */
-  /*                                                                       */
-  /* <Input>                                                               */
-  /*    charmap ::                                                         */
-  /*      The target charmap.                                              */
-  /*                                                                       */
-  /* <Return>                                                              */
-  /*    The language ID of `charmap'.  If `charmap' doesn't belong to a    */
-  /*    TrueType/sfnt face, just return~0 as the default value.            */
-  /*                                                                       */
-  FT_EXPORT( FT_ULong )
-  FT_Get_CMap_Language_ID( FT_CharMap  charmap );
-
-
-  /*************************************************************************/
-  /*                                                                       */
-  /* <Function>                                                            */
-  /*    FT_Get_CMap_Format                                                 */
-  /*                                                                       */
-  /* <Description>                                                         */
-  /*    Return TrueType/sfnt specific cmap format.                         */
-  /*                                                                       */
-  /* <Input>                                                               */
-  /*    charmap ::                                                         */
-  /*      The target charmap.                                              */
-  /*                                                                       */
-  /* <Return>                                                              */
-  /*    The format of `charmap'.  If `charmap' doesn't belong to a         */
-  /*    TrueType/sfnt face, return -1.                                     */
-  /*                                                                       */
-  FT_EXPORT( FT_Long )
-  FT_Get_CMap_Format( FT_CharMap  charmap );
-
-  /* */
-
-
-FT_END_HEADER
-
-#endif /* __TTTABLES_H__ */
-
-
-/* END */
-=======
-/***************************************************************************/
-/*                                                                         */
-/*  tttables.h                                                             */
-/*                                                                         */
-/*    Basic SFNT/TrueType tables definitions and interface                 */
-/*    (specification only).                                                */
-/*                                                                         */
-/*  Copyright 1996-2001, 2002, 2003, 2004, 2005, 2008, 2009, 2010 by       */
-/*  David Turner, Robert Wilhelm, and Werner Lemberg.                      */
-/*                                                                         */
-/*  This file is part of the FreeType project, and may only be used,       */
-/*  modified, and distributed under the terms of the FreeType project      */
-/*  license, LICENSE.TXT.  By continuing to use, modify, or distribute     */
-/*  this file you indicate that you have read the license and              */
-/*  understand and accept it fully.                                        */
-/*                                                                         */
-/***************************************************************************/
-
-
-#ifndef __TTTABLES_H__
-#define __TTTABLES_H__
-
-
-#include <ft2build.h>
-#include FT_FREETYPE_H
-
-#ifdef FREETYPE_H
-#error "freetype.h of FreeType 1 has been loaded!"
-#error "Please fix the directory search order for header files"
-#error "so that freetype.h of FreeType 2 is found first."
-#endif
-
-
-FT_BEGIN_HEADER
-
-  /*************************************************************************/
-  /*                                                                       */
-  /* <Section>                                                             */
-  /*    truetype_tables                                                    */
-  /*                                                                       */
-  /* <Title>                                                               */
-  /*    TrueType Tables                                                    */
-  /*                                                                       */
-  /* <Abstract>                                                            */
-  /*    TrueType specific table types and functions.                       */
-  /*                                                                       */
-  /* <Description>                                                         */
-  /*    This section contains the definition of TrueType-specific tables   */
-  /*    as well as some routines used to access and process them.          */
-  /*                                                                       */
-  /*************************************************************************/
-
-
-  /*************************************************************************/
-  /*                                                                       */
-  /* <Struct>                                                              */
-  /*    TT_Header                                                          */
-  /*                                                                       */
-  /* <Description>                                                         */
-  /*    A structure used to model a TrueType font header table.  All       */
-  /*    fields follow the TrueType specification.                          */
-  /*                                                                       */
-  typedef struct  TT_Header_
-  {
-    FT_Fixed   Table_Version;
-    FT_Fixed   Font_Revision;
-
-    FT_Long    CheckSum_Adjust;
-    FT_Long    Magic_Number;
-
-    FT_UShort  Flags;
-    FT_UShort  Units_Per_EM;
-
-    FT_Long    Created [2];
-    FT_Long    Modified[2];
-
-    FT_Short   xMin;
-    FT_Short   yMin;
-    FT_Short   xMax;
-    FT_Short   yMax;
-
-    FT_UShort  Mac_Style;
-    FT_UShort  Lowest_Rec_PPEM;
-
-    FT_Short   Font_Direction;
-    FT_Short   Index_To_Loc_Format;
-    FT_Short   Glyph_Data_Format;
-
-  } TT_Header;
-
-
-  /*************************************************************************/
-  /*                                                                       */
-  /* <Struct>                                                              */
-  /*    TT_HoriHeader                                                      */
-  /*                                                                       */
-  /* <Description>                                                         */
-  /*    A structure used to model a TrueType horizontal header, the `hhea' */
-  /*    table, as well as the corresponding horizontal metrics table,      */
-  /*    i.e., the `hmtx' table.                                            */
-  /*                                                                       */
-  /* <Fields>                                                              */
-  /*    Version                :: The table version.                       */
-  /*                                                                       */
-  /*    Ascender               :: The font's ascender, i.e., the distance  */
-  /*                              from the baseline to the top-most of all */
-  /*                              glyph points found in the font.          */
-  /*                                                                       */
-  /*                              This value is invalid in many fonts, as  */
-  /*                              it is usually set by the font designer,  */
-  /*                              and often reflects only a portion of the */
-  /*                              glyphs found in the font (maybe ASCII).  */
-  /*                                                                       */
-  /*                              You should use the `sTypoAscender' field */
-  /*                              of the OS/2 table instead if you want    */
-  /*                              the correct one.                         */
-  /*                                                                       */
-  /*    Descender              :: The font's descender, i.e., the distance */
-  /*                              from the baseline to the bottom-most of  */
-  /*                              all glyph points found in the font.  It  */
-  /*                              is negative.                             */
-  /*                                                                       */
-  /*                              This value is invalid in many fonts, as  */
-  /*                              it is usually set by the font designer,  */
-  /*                              and often reflects only a portion of the */
-  /*                              glyphs found in the font (maybe ASCII).  */
-  /*                                                                       */
-  /*                              You should use the `sTypoDescender'      */
-  /*                              field of the OS/2 table instead if you   */
-  /*                              want the correct one.                    */
-  /*                                                                       */
-  /*    Line_Gap               :: The font's line gap, i.e., the distance  */
-  /*                              to add to the ascender and descender to  */
-  /*                              get the BTB, i.e., the                   */
-  /*                              baseline-to-baseline distance for the    */
-  /*                              font.                                    */
-  /*                                                                       */
-  /*    advance_Width_Max      :: This field is the maximum of all advance */
-  /*                              widths found in the font.  It can be     */
-  /*                              used to compute the maximum width of an  */
-  /*                              arbitrary string of text.                */
-  /*                                                                       */
-  /*    min_Left_Side_Bearing  :: The minimum left side bearing of all     */
-  /*                              glyphs within the font.                  */
-  /*                                                                       */
-  /*    min_Right_Side_Bearing :: The minimum right side bearing of all    */
-  /*                              glyphs within the font.                  */
-  /*                                                                       */
-  /*    xMax_Extent            :: The maximum horizontal extent (i.e., the */
-  /*                              `width' of a glyph's bounding box) for   */
-  /*                              all glyphs in the font.                  */
-  /*                                                                       */
-  /*    caret_Slope_Rise       :: The rise coefficient of the cursor's     */
-  /*                              slope of the cursor (slope=rise/run).    */
-  /*                                                                       */
-  /*    caret_Slope_Run        :: The run coefficient of the cursor's      */
-  /*                              slope.                                   */
-  /*                                                                       */
-  /*    Reserved               :: 8~reserved bytes.                        */
-  /*                                                                       */
-  /*    metric_Data_Format     :: Always~0.                                */
-  /*                                                                       */
-  /*    number_Of_HMetrics     :: Number of HMetrics entries in the `hmtx' */
-  /*                              table -- this value can be smaller than  */
-  /*                              the total number of glyphs in the font.  */
-  /*                                                                       */
-  /*    long_metrics           :: A pointer into the `hmtx' table.         */
-  /*                                                                       */
-  /*    short_metrics          :: A pointer into the `hmtx' table.         */
-  /*                                                                       */
-  /* <Note>                                                                */
-  /*    IMPORTANT: The TT_HoriHeader and TT_VertHeader structures should   */
-  /*               be identical except for the names of their fields which */
-  /*               are different.                                          */
-  /*                                                                       */
-  /*               This ensures that a single function in the `ttload'     */
-  /*               module is able to read both the horizontal and vertical */
-  /*               headers.                                                */
-  /*                                                                       */
-  typedef struct  TT_HoriHeader_
-  {
-    FT_Fixed   Version;
-    FT_Short   Ascender;
-    FT_Short   Descender;
-    FT_Short   Line_Gap;
-
-    FT_UShort  advance_Width_Max;      /* advance width maximum */
-
-    FT_Short   min_Left_Side_Bearing;  /* minimum left-sb       */
-    FT_Short   min_Right_Side_Bearing; /* minimum right-sb      */
-    FT_Short   xMax_Extent;            /* xmax extents          */
-    FT_Short   caret_Slope_Rise;
-    FT_Short   caret_Slope_Run;
-    FT_Short   caret_Offset;
-
-    FT_Short   Reserved[4];
-
-    FT_Short   metric_Data_Format;
-    FT_UShort  number_Of_HMetrics;
-
-    /* The following fields are not defined by the TrueType specification */
-    /* but they are used to connect the metrics header to the relevant    */
-    /* `HMTX' table.                                                      */
-
-    void*      long_metrics;
-    void*      short_metrics;
-
-  } TT_HoriHeader;
-
-
-  /*************************************************************************/
-  /*                                                                       */
-  /* <Struct>                                                              */
-  /*    TT_VertHeader                                                      */
-  /*                                                                       */
-  /* <Description>                                                         */
-  /*    A structure used to model a TrueType vertical header, the `vhea'   */
-  /*    table, as well as the corresponding vertical metrics table, i.e.,  */
-  /*    the `vmtx' table.                                                  */
-  /*                                                                       */
-  /* <Fields>                                                              */
-  /*    Version                 :: The table version.                      */
-  /*                                                                       */
-  /*    Ascender                :: The font's ascender, i.e., the distance */
-  /*                               from the baseline to the top-most of    */
-  /*                               all glyph points found in the font.     */
-  /*                                                                       */
-  /*                               This value is invalid in many fonts, as */
-  /*                               it is usually set by the font designer, */
-  /*                               and often reflects only a portion of    */
-  /*                               the glyphs found in the font (maybe     */
-  /*                               ASCII).                                 */
-  /*                                                                       */
-  /*                               You should use the `sTypoAscender'      */
-  /*                               field of the OS/2 table instead if you  */
-  /*                               want the correct one.                   */
-  /*                                                                       */
-  /*    Descender               :: The font's descender, i.e., the         */
-  /*                               distance from the baseline to the       */
-  /*                               bottom-most of all glyph points found   */
-  /*                               in the font.  It is negative.           */
-  /*                                                                       */
-  /*                               This value is invalid in many fonts, as */
-  /*                               it is usually set by the font designer, */
-  /*                               and often reflects only a portion of    */
-  /*                               the glyphs found in the font (maybe     */
-  /*                               ASCII).                                 */
-  /*                                                                       */
-  /*                               You should use the `sTypoDescender'     */
-  /*                               field of the OS/2 table instead if you  */
-  /*                               want the correct one.                   */
-  /*                                                                       */
-  /*    Line_Gap                :: The font's line gap, i.e., the distance */
-  /*                               to add to the ascender and descender to */
-  /*                               get the BTB, i.e., the                  */
-  /*                               baseline-to-baseline distance for the   */
-  /*                               font.                                   */
-  /*                                                                       */
-  /*    advance_Height_Max      :: This field is the maximum of all        */
-  /*                               advance heights found in the font.  It  */
-  /*                               can be used to compute the maximum      */
-  /*                               height of an arbitrary string of text.  */
-  /*                                                                       */
-  /*    min_Top_Side_Bearing    :: The minimum top side bearing of all     */
-  /*                               glyphs within the font.                 */
-  /*                                                                       */
-  /*    min_Bottom_Side_Bearing :: The minimum bottom side bearing of all  */
-  /*                               glyphs within the font.                 */
-  /*                                                                       */
-  /*    yMax_Extent             :: The maximum vertical extent (i.e., the  */
-  /*                               `height' of a glyph's bounding box) for */
-  /*                               all glyphs in the font.                 */
-  /*                                                                       */
-  /*    caret_Slope_Rise        :: The rise coefficient of the cursor's    */
-  /*                               slope of the cursor (slope=rise/run).   */
-  /*                                                                       */
-  /*    caret_Slope_Run         :: The run coefficient of the cursor's     */
-  /*                               slope.                                  */
-  /*                                                                       */
-  /*    caret_Offset            :: The cursor's offset for slanted fonts.  */
-  /*                               This value is `reserved' in vmtx        */
-  /*                               version 1.0.                            */
-  /*                                                                       */
-  /*    Reserved                :: 8~reserved bytes.                       */
-  /*                                                                       */
-  /*    metric_Data_Format      :: Always~0.                               */
-  /*                                                                       */
-  /*    number_Of_HMetrics      :: Number of VMetrics entries in the       */
-  /*                               `vmtx' table -- this value can be       */
-  /*                               smaller than the total number of glyphs */
-  /*                               in the font.                            */
-  /*                                                                       */
-  /*    long_metrics           :: A pointer into the `vmtx' table.         */
-  /*                                                                       */
-  /*    short_metrics          :: A pointer into the `vmtx' table.         */
-  /*                                                                       */
-  /* <Note>                                                                */
-  /*    IMPORTANT: The TT_HoriHeader and TT_VertHeader structures should   */
-  /*               be identical except for the names of their fields which */
-  /*               are different.                                          */
-  /*                                                                       */
-  /*               This ensures that a single function in the `ttload'     */
-  /*               module is able to read both the horizontal and vertical */
-  /*               headers.                                                */
-  /*                                                                       */
-  typedef struct  TT_VertHeader_
-  {
-    FT_Fixed   Version;
-    FT_Short   Ascender;
-    FT_Short   Descender;
-    FT_Short   Line_Gap;
-
-    FT_UShort  advance_Height_Max;      /* advance height maximum */
-
-    FT_Short   min_Top_Side_Bearing;    /* minimum left-sb or top-sb       */
-    FT_Short   min_Bottom_Side_Bearing; /* minimum right-sb or bottom-sb   */
-    FT_Short   yMax_Extent;             /* xmax or ymax extents            */
-    FT_Short   caret_Slope_Rise;
-    FT_Short   caret_Slope_Run;
-    FT_Short   caret_Offset;
-
-    FT_Short   Reserved[4];
-
-    FT_Short   metric_Data_Format;
-    FT_UShort  number_Of_VMetrics;
-
-    /* The following fields are not defined by the TrueType specification */
-    /* but they're used to connect the metrics header to the relevant     */
-    /* `HMTX' or `VMTX' table.                                            */
-
-    void*      long_metrics;
-    void*      short_metrics;
-
-  } TT_VertHeader;
-
-
-  /*************************************************************************/
-  /*                                                                       */
-  /* <Struct>                                                              */
-  /*    TT_OS2                                                             */
-  /*                                                                       */
-  /* <Description>                                                         */
-  /*    A structure used to model a TrueType OS/2 table. This is the long  */
-  /*    table version.  All fields comply to the TrueType specification.   */
-  /*                                                                       */
-  /*    Note that we now support old Mac fonts which do not include an     */
-  /*    OS/2 table.  In this case, the `version' field is always set to    */
-  /*    0xFFFF.                                                            */
-  /*                                                                       */
-  typedef struct  TT_OS2_
-  {
-    FT_UShort  version;                /* 0x0001 - more or 0xFFFF */
-    FT_Short   xAvgCharWidth;
-    FT_UShort  usWeightClass;
-    FT_UShort  usWidthClass;
-    FT_Short   fsType;
-    FT_Short   ySubscriptXSize;
-    FT_Short   ySubscriptYSize;
-    FT_Short   ySubscriptXOffset;
-    FT_Short   ySubscriptYOffset;
-    FT_Short   ySuperscriptXSize;
-    FT_Short   ySuperscriptYSize;
-    FT_Short   ySuperscriptXOffset;
-    FT_Short   ySuperscriptYOffset;
-    FT_Short   yStrikeoutSize;
-    FT_Short   yStrikeoutPosition;
-    FT_Short   sFamilyClass;
-
-    FT_Byte    panose[10];
-
-    FT_ULong   ulUnicodeRange1;        /* Bits 0-31   */
-    FT_ULong   ulUnicodeRange2;        /* Bits 32-63  */
-    FT_ULong   ulUnicodeRange3;        /* Bits 64-95  */
-    FT_ULong   ulUnicodeRange4;        /* Bits 96-127 */
-
-    FT_Char    achVendID[4];
-
-    FT_UShort  fsSelection;
-    FT_UShort  usFirstCharIndex;
-    FT_UShort  usLastCharIndex;
-    FT_Short   sTypoAscender;
-    FT_Short   sTypoDescender;
-    FT_Short   sTypoLineGap;
-    FT_UShort  usWinAscent;
-    FT_UShort  usWinDescent;
-
-    /* only version 1 tables: */
-
-    FT_ULong   ulCodePageRange1;       /* Bits 0-31   */
-    FT_ULong   ulCodePageRange2;       /* Bits 32-63  */
-
-    /* only version 2 tables: */
-
-    FT_Short   sxHeight;
-    FT_Short   sCapHeight;
-    FT_UShort  usDefaultChar;
-    FT_UShort  usBreakChar;
-    FT_UShort  usMaxContext;
-
-  } TT_OS2;
-
-
-  /*************************************************************************/
-  /*                                                                       */
-  /* <Struct>                                                              */
-  /*    TT_Postscript                                                      */
-  /*                                                                       */
-  /* <Description>                                                         */
-  /*    A structure used to model a TrueType PostScript table.  All fields */
-  /*    comply to the TrueType specification.  This structure does not     */
-  /*    reference the PostScript glyph names, which can be nevertheless    */
-  /*    accessed with the `ttpost' module.                                 */
-  /*                                                                       */
-  typedef struct  TT_Postscript_
-  {
-    FT_Fixed  FormatType;
-    FT_Fixed  italicAngle;
-    FT_Short  underlinePosition;
-    FT_Short  underlineThickness;
-    FT_ULong  isFixedPitch;
-    FT_ULong  minMemType42;
-    FT_ULong  maxMemType42;
-    FT_ULong  minMemType1;
-    FT_ULong  maxMemType1;
-
-    /* Glyph names follow in the file, but we don't   */
-    /* load them by default.  See the ttpost.c file.  */
-
-  } TT_Postscript;
-
-
-  /*************************************************************************/
-  /*                                                                       */
-  /* <Struct>                                                              */
-  /*    TT_PCLT                                                            */
-  /*                                                                       */
-  /* <Description>                                                         */
-  /*    A structure used to model a TrueType PCLT table.  All fields       */
-  /*    comply to the TrueType specification.                              */
-  /*                                                                       */
-  typedef struct  TT_PCLT_
-  {
-    FT_Fixed   Version;
-    FT_ULong   FontNumber;
-    FT_UShort  Pitch;
-    FT_UShort  xHeight;
-    FT_UShort  Style;
-    FT_UShort  TypeFamily;
-    FT_UShort  CapHeight;
-    FT_UShort  SymbolSet;
-    FT_Char    TypeFace[16];
-    FT_Char    CharacterComplement[8];
-    FT_Char    FileName[6];
-    FT_Char    StrokeWeight;
-    FT_Char    WidthType;
-    FT_Byte    SerifStyle;
-    FT_Byte    Reserved;
-
-  } TT_PCLT;
-
-
-  /*************************************************************************/
-  /*                                                                       */
-  /* <Struct>                                                              */
-  /*    TT_MaxProfile                                                      */
-  /*                                                                       */
-  /* <Description>                                                         */
-  /*    The maximum profile is a table containing many max values which    */
-  /*    can be used to pre-allocate arrays.  This ensures that no memory   */
-  /*    allocation occurs during a glyph load.                             */
-  /*                                                                       */
-  /* <Fields>                                                              */
-  /*    version               :: The version number.                       */
-  /*                                                                       */
-  /*    numGlyphs             :: The number of glyphs in this TrueType     */
-  /*                             font.                                     */
-  /*                                                                       */
-  /*    maxPoints             :: The maximum number of points in a         */
-  /*                             non-composite TrueType glyph.  See also   */
-  /*                             the structure element                     */
-  /*                             `maxCompositePoints'.                     */
-  /*                                                                       */
-  /*    maxContours           :: The maximum number of contours in a       */
-  /*                             non-composite TrueType glyph.  See also   */
-  /*                             the structure element                     */
-  /*                             `maxCompositeContours'.                   */
-  /*                                                                       */
-  /*    maxCompositePoints    :: The maximum number of points in a         */
-  /*                             composite TrueType glyph.  See also the   */
-  /*                             structure element `maxPoints'.            */
-  /*                                                                       */
-  /*    maxCompositeContours  :: The maximum number of contours in a       */
-  /*                             composite TrueType glyph.  See also the   */
-  /*                             structure element `maxContours'.          */
-  /*                                                                       */
-  /*    maxZones              :: The maximum number of zones used for      */
-  /*                             glyph hinting.                            */
-  /*                                                                       */
-  /*    maxTwilightPoints     :: The maximum number of points in the       */
-  /*                             twilight zone used for glyph hinting.     */
-  /*                                                                       */
-  /*    maxStorage            :: The maximum number of elements in the     */
-  /*                             storage area used for glyph hinting.      */
-  /*                                                                       */
-  /*    maxFunctionDefs       :: The maximum number of function            */
-  /*                             definitions in the TrueType bytecode for  */
-  /*                             this font.                                */
-  /*                                                                       */
-  /*    maxInstructionDefs    :: The maximum number of instruction         */
-  /*                             definitions in the TrueType bytecode for  */
-  /*                             this font.                                */
-  /*                                                                       */
-  /*    maxStackElements      :: The maximum number of stack elements used */
-  /*                             during bytecode interpretation.           */
-  /*                                                                       */
-  /*    maxSizeOfInstructions :: The maximum number of TrueType opcodes    */
-  /*                             used for glyph hinting.                   */
-  /*                                                                       */
-  /*    maxComponentElements  :: The maximum number of simple (i.e., non-  */
-  /*                             composite) glyphs in a composite glyph.   */
-  /*                                                                       */
-  /*    maxComponentDepth     :: The maximum nesting depth of composite    */
-  /*                             glyphs.                                   */
-  /*                                                                       */
-  /* <Note>                                                                */
-  /*    This structure is only used during font loading.                   */
-  /*                                                                       */
-  typedef struct  TT_MaxProfile_
-  {
-    FT_Fixed   version;
-    FT_UShort  numGlyphs;
-    FT_UShort  maxPoints;
-    FT_UShort  maxContours;
-    FT_UShort  maxCompositePoints;
-    FT_UShort  maxCompositeContours;
-    FT_UShort  maxZones;
-    FT_UShort  maxTwilightPoints;
-    FT_UShort  maxStorage;
-    FT_UShort  maxFunctionDefs;
-    FT_UShort  maxInstructionDefs;
-    FT_UShort  maxStackElements;
-    FT_UShort  maxSizeOfInstructions;
-    FT_UShort  maxComponentElements;
-    FT_UShort  maxComponentDepth;
-
-  } TT_MaxProfile;
-
-
-  /*************************************************************************/
-  /*                                                                       */
-  /* <Enum>                                                                */
-  /*    FT_Sfnt_Tag                                                        */
-  /*                                                                       */
-  /* <Description>                                                         */
-  /*    An enumeration used to specify the index of an SFNT table.         */
-  /*    Used in the @FT_Get_Sfnt_Table API function.                       */
-  /*                                                                       */
-  typedef enum  FT_Sfnt_Tag_
-  {
-    ft_sfnt_head = 0,    /* TT_Header     */
-    ft_sfnt_maxp = 1,    /* TT_MaxProfile */
-    ft_sfnt_os2  = 2,    /* TT_OS2        */
-    ft_sfnt_hhea = 3,    /* TT_HoriHeader */
-    ft_sfnt_vhea = 4,    /* TT_VertHeader */
-    ft_sfnt_post = 5,    /* TT_Postscript */
-    ft_sfnt_pclt = 6,    /* TT_PCLT       */
-
-    sfnt_max   /* internal end mark */
-
-  } FT_Sfnt_Tag;
-
-  /* */
-
-
-  /*************************************************************************/
-  /*                                                                       */
-  /* <Function>                                                            */
-  /*    FT_Get_Sfnt_Table                                                  */
-  /*                                                                       */
-  /* <Description>                                                         */
-  /*    Return a pointer to a given SFNT table within a face.              */
-  /*                                                                       */
-  /* <Input>                                                               */
-  /*    face :: A handle to the source.                                    */
-  /*                                                                       */
-  /*    tag  :: The index of the SFNT table.                               */
-  /*                                                                       */
-  /* <Return>                                                              */
-  /*    A type-less pointer to the table.  This will be~0 in case of       */
-  /*    error, or if the corresponding table was not found *OR* loaded     */
-  /*    from the file.                                                     */
-  /*                                                                       */
-  /*    Use a typecast according to `tag' to access the structure          */
-  /*    elements.                                                          */
-  /*                                                                       */
-  /* <Note>                                                                */
-  /*    The table is owned by the face object and disappears with it.      */
-  /*                                                                       */
-  /*    This function is only useful to access SFNT tables that are loaded */
-  /*    by the sfnt, truetype, and opentype drivers.  See @FT_Sfnt_Tag for */
-  /*    a list.                                                            */
-  /*                                                                       */
-  FT_EXPORT( void* )
-  FT_Get_Sfnt_Table( FT_Face      face,
-                     FT_Sfnt_Tag  tag );
-
-
- /**************************************************************************
-  *
-  * @function:
-  *   FT_Load_Sfnt_Table
-  *
-  * @description:
-  *   Load any font table into client memory.
-  *
-  * @input:
-  *   face ::
-  *     A handle to the source face.
-  *
-  *   tag ::
-  *     The four-byte tag of the table to load.  Use the value~0 if you want
-  *     to access the whole font file.  Otherwise, you can use one of the
-  *     definitions found in the @FT_TRUETYPE_TAGS_H file, or forge a new
-  *     one with @FT_MAKE_TAG.
-  *
-  *   offset ::
-  *     The starting offset in the table (or file if tag == 0).
-  *
-  * @output:
-  *   buffer ::
-  *     The target buffer address.  The client must ensure that the memory
-  *     array is big enough to hold the data.
-  *
-  * @inout:
-  *   length ::
-  *     If the `length' parameter is NULL, then try to load the whole table.
-  *     Return an error code if it fails.
-  *
-  *     Else, if `*length' is~0, exit immediately while returning the
-  *     table's (or file) full size in it.
-  *
-  *     Else the number of bytes to read from the table or file, from the
-  *     starting offset.
-  *
-  * @return:
-  *   FreeType error code.  0~means success.
-  *
-  * @note:
-  *   If you need to determine the table's length you should first call this
-  *   function with `*length' set to~0, as in the following example:
-  *
-  *     {
-  *       FT_ULong  length = 0;
-  *
-  *
-  *       error = FT_Load_Sfnt_Table( face, tag, 0, NULL, &length );
-  *       if ( error ) { ... table does not exist ... }
-  *
-  *       buffer = malloc( length );
-  *       if ( buffer == NULL ) { ... not enough memory ... }
-  *
-  *       error = FT_Load_Sfnt_Table( face, tag, 0, buffer, &length );
-  *       if ( error ) { ... could not load table ... }
-  *     }
-  */
-  FT_EXPORT( FT_Error )
-  FT_Load_Sfnt_Table( FT_Face    face,
-                      FT_ULong   tag,
-                      FT_Long    offset,
-                      FT_Byte*   buffer,
-                      FT_ULong*  length );
-
-
- /**************************************************************************
-  *
-  * @function:
-  *   FT_Sfnt_Table_Info
-  *
-  * @description:
-  *   Return information on an SFNT table.
-  *
-  * @input:
-  *   face ::
-  *     A handle to the source face.
-  *
-  *   table_index ::
-  *     The index of an SFNT table.  The function returns
-  *     FT_Err_Table_Missing for an invalid value.
-  *
-  * @output:
-  *   tag ::
-  *     The name tag of the SFNT table.
-  *
-  *   length ::
-  *     The length of the SFNT table.
-  *
-  * @return:
-  *   FreeType error code.  0~means success.
-  *
-  * @note:
-  *   SFNT tables with length zero are treated as missing.
-  *
-  */
-  FT_EXPORT( FT_Error )
-  FT_Sfnt_Table_Info( FT_Face    face,
-                      FT_UInt    table_index,
-                      FT_ULong  *tag,
-                      FT_ULong  *length );
-
-
-  /*************************************************************************/
-  /*                                                                       */
-  /* <Function>                                                            */
-  /*    FT_Get_CMap_Language_ID                                            */
-  /*                                                                       */
-  /* <Description>                                                         */
-  /*    Return TrueType/sfnt specific cmap language ID.  Definitions of    */
-  /*    language ID values are in `freetype/ttnameid.h'.                   */
-  /*                                                                       */
-  /* <Input>                                                               */
-  /*    charmap ::                                                         */
-  /*      The target charmap.                                              */
-  /*                                                                       */
-  /* <Return>                                                              */
-  /*    The language ID of `charmap'.  If `charmap' doesn't belong to a    */
-  /*    TrueType/sfnt face, just return~0 as the default value.            */
-  /*                                                                       */
-  FT_EXPORT( FT_ULong )
-  FT_Get_CMap_Language_ID( FT_CharMap  charmap );
-
-
-  /*************************************************************************/
-  /*                                                                       */
-  /* <Function>                                                            */
-  /*    FT_Get_CMap_Format                                                 */
-  /*                                                                       */
-  /* <Description>                                                         */
-  /*    Return TrueType/sfnt specific cmap format.                         */
-  /*                                                                       */
-  /* <Input>                                                               */
-  /*    charmap ::                                                         */
-  /*      The target charmap.                                              */
-  /*                                                                       */
-  /* <Return>                                                              */
-  /*    The format of `charmap'.  If `charmap' doesn't belong to a         */
-  /*    TrueType/sfnt face, return -1.                                     */
-  /*                                                                       */
-  FT_EXPORT( FT_Long )
-  FT_Get_CMap_Format( FT_CharMap  charmap );
-
-  /* */
-
-
-FT_END_HEADER
-
-#endif /* __TTTABLES_H__ */
-
-
-/* END */
->>>>>>> 538d9683
+/***************************************************************************/
+/*                                                                         */
+/*  tttables.h                                                             */
+/*                                                                         */
+/*    Basic SFNT/TrueType tables definitions and interface                 */
+/*    (specification only).                                                */
+/*                                                                         */
+/*  Copyright 1996-2001, 2002, 2003, 2004, 2005, 2008, 2009, 2010 by       */
+/*  David Turner, Robert Wilhelm, and Werner Lemberg.                      */
+/*                                                                         */
+/*  This file is part of the FreeType project, and may only be used,       */
+/*  modified, and distributed under the terms of the FreeType project      */
+/*  license, LICENSE.TXT.  By continuing to use, modify, or distribute     */
+/*  this file you indicate that you have read the license and              */
+/*  understand and accept it fully.                                        */
+/*                                                                         */
+/***************************************************************************/
+
+
+#ifndef __TTTABLES_H__
+#define __TTTABLES_H__
+
+
+#include <ft2build.h>
+#include FT_FREETYPE_H
+
+#ifdef FREETYPE_H
+#error "freetype.h of FreeType 1 has been loaded!"
+#error "Please fix the directory search order for header files"
+#error "so that freetype.h of FreeType 2 is found first."
+#endif
+
+
+FT_BEGIN_HEADER
+
+  /*************************************************************************/
+  /*                                                                       */
+  /* <Section>                                                             */
+  /*    truetype_tables                                                    */
+  /*                                                                       */
+  /* <Title>                                                               */
+  /*    TrueType Tables                                                    */
+  /*                                                                       */
+  /* <Abstract>                                                            */
+  /*    TrueType specific table types and functions.                       */
+  /*                                                                       */
+  /* <Description>                                                         */
+  /*    This section contains the definition of TrueType-specific tables   */
+  /*    as well as some routines used to access and process them.          */
+  /*                                                                       */
+  /*************************************************************************/
+
+
+  /*************************************************************************/
+  /*                                                                       */
+  /* <Struct>                                                              */
+  /*    TT_Header                                                          */
+  /*                                                                       */
+  /* <Description>                                                         */
+  /*    A structure used to model a TrueType font header table.  All       */
+  /*    fields follow the TrueType specification.                          */
+  /*                                                                       */
+  typedef struct  TT_Header_
+  {
+    FT_Fixed   Table_Version;
+    FT_Fixed   Font_Revision;
+
+    FT_Long    CheckSum_Adjust;
+    FT_Long    Magic_Number;
+
+    FT_UShort  Flags;
+    FT_UShort  Units_Per_EM;
+
+    FT_Long    Created [2];
+    FT_Long    Modified[2];
+
+    FT_Short   xMin;
+    FT_Short   yMin;
+    FT_Short   xMax;
+    FT_Short   yMax;
+
+    FT_UShort  Mac_Style;
+    FT_UShort  Lowest_Rec_PPEM;
+
+    FT_Short   Font_Direction;
+    FT_Short   Index_To_Loc_Format;
+    FT_Short   Glyph_Data_Format;
+
+  } TT_Header;
+
+
+  /*************************************************************************/
+  /*                                                                       */
+  /* <Struct>                                                              */
+  /*    TT_HoriHeader                                                      */
+  /*                                                                       */
+  /* <Description>                                                         */
+  /*    A structure used to model a TrueType horizontal header, the `hhea' */
+  /*    table, as well as the corresponding horizontal metrics table,      */
+  /*    i.e., the `hmtx' table.                                            */
+  /*                                                                       */
+  /* <Fields>                                                              */
+  /*    Version                :: The table version.                       */
+  /*                                                                       */
+  /*    Ascender               :: The font's ascender, i.e., the distance  */
+  /*                              from the baseline to the top-most of all */
+  /*                              glyph points found in the font.          */
+  /*                                                                       */
+  /*                              This value is invalid in many fonts, as  */
+  /*                              it is usually set by the font designer,  */
+  /*                              and often reflects only a portion of the */
+  /*                              glyphs found in the font (maybe ASCII).  */
+  /*                                                                       */
+  /*                              You should use the `sTypoAscender' field */
+  /*                              of the OS/2 table instead if you want    */
+  /*                              the correct one.                         */
+  /*                                                                       */
+  /*    Descender              :: The font's descender, i.e., the distance */
+  /*                              from the baseline to the bottom-most of  */
+  /*                              all glyph points found in the font.  It  */
+  /*                              is negative.                             */
+  /*                                                                       */
+  /*                              This value is invalid in many fonts, as  */
+  /*                              it is usually set by the font designer,  */
+  /*                              and often reflects only a portion of the */
+  /*                              glyphs found in the font (maybe ASCII).  */
+  /*                                                                       */
+  /*                              You should use the `sTypoDescender'      */
+  /*                              field of the OS/2 table instead if you   */
+  /*                              want the correct one.                    */
+  /*                                                                       */
+  /*    Line_Gap               :: The font's line gap, i.e., the distance  */
+  /*                              to add to the ascender and descender to  */
+  /*                              get the BTB, i.e., the                   */
+  /*                              baseline-to-baseline distance for the    */
+  /*                              font.                                    */
+  /*                                                                       */
+  /*    advance_Width_Max      :: This field is the maximum of all advance */
+  /*                              widths found in the font.  It can be     */
+  /*                              used to compute the maximum width of an  */
+  /*                              arbitrary string of text.                */
+  /*                                                                       */
+  /*    min_Left_Side_Bearing  :: The minimum left side bearing of all     */
+  /*                              glyphs within the font.                  */
+  /*                                                                       */
+  /*    min_Right_Side_Bearing :: The minimum right side bearing of all    */
+  /*                              glyphs within the font.                  */
+  /*                                                                       */
+  /*    xMax_Extent            :: The maximum horizontal extent (i.e., the */
+  /*                              `width' of a glyph's bounding box) for   */
+  /*                              all glyphs in the font.                  */
+  /*                                                                       */
+  /*    caret_Slope_Rise       :: The rise coefficient of the cursor's     */
+  /*                              slope of the cursor (slope=rise/run).    */
+  /*                                                                       */
+  /*    caret_Slope_Run        :: The run coefficient of the cursor's      */
+  /*                              slope.                                   */
+  /*                                                                       */
+  /*    Reserved               :: 8~reserved bytes.                        */
+  /*                                                                       */
+  /*    metric_Data_Format     :: Always~0.                                */
+  /*                                                                       */
+  /*    number_Of_HMetrics     :: Number of HMetrics entries in the `hmtx' */
+  /*                              table -- this value can be smaller than  */
+  /*                              the total number of glyphs in the font.  */
+  /*                                                                       */
+  /*    long_metrics           :: A pointer into the `hmtx' table.         */
+  /*                                                                       */
+  /*    short_metrics          :: A pointer into the `hmtx' table.         */
+  /*                                                                       */
+  /* <Note>                                                                */
+  /*    IMPORTANT: The TT_HoriHeader and TT_VertHeader structures should   */
+  /*               be identical except for the names of their fields which */
+  /*               are different.                                          */
+  /*                                                                       */
+  /*               This ensures that a single function in the `ttload'     */
+  /*               module is able to read both the horizontal and vertical */
+  /*               headers.                                                */
+  /*                                                                       */
+  typedef struct  TT_HoriHeader_
+  {
+    FT_Fixed   Version;
+    FT_Short   Ascender;
+    FT_Short   Descender;
+    FT_Short   Line_Gap;
+
+    FT_UShort  advance_Width_Max;      /* advance width maximum */
+
+    FT_Short   min_Left_Side_Bearing;  /* minimum left-sb       */
+    FT_Short   min_Right_Side_Bearing; /* minimum right-sb      */
+    FT_Short   xMax_Extent;            /* xmax extents          */
+    FT_Short   caret_Slope_Rise;
+    FT_Short   caret_Slope_Run;
+    FT_Short   caret_Offset;
+
+    FT_Short   Reserved[4];
+
+    FT_Short   metric_Data_Format;
+    FT_UShort  number_Of_HMetrics;
+
+    /* The following fields are not defined by the TrueType specification */
+    /* but they are used to connect the metrics header to the relevant    */
+    /* `HMTX' table.                                                      */
+
+    void*      long_metrics;
+    void*      short_metrics;
+
+  } TT_HoriHeader;
+
+
+  /*************************************************************************/
+  /*                                                                       */
+  /* <Struct>                                                              */
+  /*    TT_VertHeader                                                      */
+  /*                                                                       */
+  /* <Description>                                                         */
+  /*    A structure used to model a TrueType vertical header, the `vhea'   */
+  /*    table, as well as the corresponding vertical metrics table, i.e.,  */
+  /*    the `vmtx' table.                                                  */
+  /*                                                                       */
+  /* <Fields>                                                              */
+  /*    Version                 :: The table version.                      */
+  /*                                                                       */
+  /*    Ascender                :: The font's ascender, i.e., the distance */
+  /*                               from the baseline to the top-most of    */
+  /*                               all glyph points found in the font.     */
+  /*                                                                       */
+  /*                               This value is invalid in many fonts, as */
+  /*                               it is usually set by the font designer, */
+  /*                               and often reflects only a portion of    */
+  /*                               the glyphs found in the font (maybe     */
+  /*                               ASCII).                                 */
+  /*                                                                       */
+  /*                               You should use the `sTypoAscender'      */
+  /*                               field of the OS/2 table instead if you  */
+  /*                               want the correct one.                   */
+  /*                                                                       */
+  /*    Descender               :: The font's descender, i.e., the         */
+  /*                               distance from the baseline to the       */
+  /*                               bottom-most of all glyph points found   */
+  /*                               in the font.  It is negative.           */
+  /*                                                                       */
+  /*                               This value is invalid in many fonts, as */
+  /*                               it is usually set by the font designer, */
+  /*                               and often reflects only a portion of    */
+  /*                               the glyphs found in the font (maybe     */
+  /*                               ASCII).                                 */
+  /*                                                                       */
+  /*                               You should use the `sTypoDescender'     */
+  /*                               field of the OS/2 table instead if you  */
+  /*                               want the correct one.                   */
+  /*                                                                       */
+  /*    Line_Gap                :: The font's line gap, i.e., the distance */
+  /*                               to add to the ascender and descender to */
+  /*                               get the BTB, i.e., the                  */
+  /*                               baseline-to-baseline distance for the   */
+  /*                               font.                                   */
+  /*                                                                       */
+  /*    advance_Height_Max      :: This field is the maximum of all        */
+  /*                               advance heights found in the font.  It  */
+  /*                               can be used to compute the maximum      */
+  /*                               height of an arbitrary string of text.  */
+  /*                                                                       */
+  /*    min_Top_Side_Bearing    :: The minimum top side bearing of all     */
+  /*                               glyphs within the font.                 */
+  /*                                                                       */
+  /*    min_Bottom_Side_Bearing :: The minimum bottom side bearing of all  */
+  /*                               glyphs within the font.                 */
+  /*                                                                       */
+  /*    yMax_Extent             :: The maximum vertical extent (i.e., the  */
+  /*                               `height' of a glyph's bounding box) for */
+  /*                               all glyphs in the font.                 */
+  /*                                                                       */
+  /*    caret_Slope_Rise        :: The rise coefficient of the cursor's    */
+  /*                               slope of the cursor (slope=rise/run).   */
+  /*                                                                       */
+  /*    caret_Slope_Run         :: The run coefficient of the cursor's     */
+  /*                               slope.                                  */
+  /*                                                                       */
+  /*    caret_Offset            :: The cursor's offset for slanted fonts.  */
+  /*                               This value is `reserved' in vmtx        */
+  /*                               version 1.0.                            */
+  /*                                                                       */
+  /*    Reserved                :: 8~reserved bytes.                       */
+  /*                                                                       */
+  /*    metric_Data_Format      :: Always~0.                               */
+  /*                                                                       */
+  /*    number_Of_HMetrics      :: Number of VMetrics entries in the       */
+  /*                               `vmtx' table -- this value can be       */
+  /*                               smaller than the total number of glyphs */
+  /*                               in the font.                            */
+  /*                                                                       */
+  /*    long_metrics           :: A pointer into the `vmtx' table.         */
+  /*                                                                       */
+  /*    short_metrics          :: A pointer into the `vmtx' table.         */
+  /*                                                                       */
+  /* <Note>                                                                */
+  /*    IMPORTANT: The TT_HoriHeader and TT_VertHeader structures should   */
+  /*               be identical except for the names of their fields which */
+  /*               are different.                                          */
+  /*                                                                       */
+  /*               This ensures that a single function in the `ttload'     */
+  /*               module is able to read both the horizontal and vertical */
+  /*               headers.                                                */
+  /*                                                                       */
+  typedef struct  TT_VertHeader_
+  {
+    FT_Fixed   Version;
+    FT_Short   Ascender;
+    FT_Short   Descender;
+    FT_Short   Line_Gap;
+
+    FT_UShort  advance_Height_Max;      /* advance height maximum */
+
+    FT_Short   min_Top_Side_Bearing;    /* minimum left-sb or top-sb       */
+    FT_Short   min_Bottom_Side_Bearing; /* minimum right-sb or bottom-sb   */
+    FT_Short   yMax_Extent;             /* xmax or ymax extents            */
+    FT_Short   caret_Slope_Rise;
+    FT_Short   caret_Slope_Run;
+    FT_Short   caret_Offset;
+
+    FT_Short   Reserved[4];
+
+    FT_Short   metric_Data_Format;
+    FT_UShort  number_Of_VMetrics;
+
+    /* The following fields are not defined by the TrueType specification */
+    /* but they're used to connect the metrics header to the relevant     */
+    /* `HMTX' or `VMTX' table.                                            */
+
+    void*      long_metrics;
+    void*      short_metrics;
+
+  } TT_VertHeader;
+
+
+  /*************************************************************************/
+  /*                                                                       */
+  /* <Struct>                                                              */
+  /*    TT_OS2                                                             */
+  /*                                                                       */
+  /* <Description>                                                         */
+  /*    A structure used to model a TrueType OS/2 table. This is the long  */
+  /*    table version.  All fields comply to the TrueType specification.   */
+  /*                                                                       */
+  /*    Note that we now support old Mac fonts which do not include an     */
+  /*    OS/2 table.  In this case, the `version' field is always set to    */
+  /*    0xFFFF.                                                            */
+  /*                                                                       */
+  typedef struct  TT_OS2_
+  {
+    FT_UShort  version;                /* 0x0001 - more or 0xFFFF */
+    FT_Short   xAvgCharWidth;
+    FT_UShort  usWeightClass;
+    FT_UShort  usWidthClass;
+    FT_Short   fsType;
+    FT_Short   ySubscriptXSize;
+    FT_Short   ySubscriptYSize;
+    FT_Short   ySubscriptXOffset;
+    FT_Short   ySubscriptYOffset;
+    FT_Short   ySuperscriptXSize;
+    FT_Short   ySuperscriptYSize;
+    FT_Short   ySuperscriptXOffset;
+    FT_Short   ySuperscriptYOffset;
+    FT_Short   yStrikeoutSize;
+    FT_Short   yStrikeoutPosition;
+    FT_Short   sFamilyClass;
+
+    FT_Byte    panose[10];
+
+    FT_ULong   ulUnicodeRange1;        /* Bits 0-31   */
+    FT_ULong   ulUnicodeRange2;        /* Bits 32-63  */
+    FT_ULong   ulUnicodeRange3;        /* Bits 64-95  */
+    FT_ULong   ulUnicodeRange4;        /* Bits 96-127 */
+
+    FT_Char    achVendID[4];
+
+    FT_UShort  fsSelection;
+    FT_UShort  usFirstCharIndex;
+    FT_UShort  usLastCharIndex;
+    FT_Short   sTypoAscender;
+    FT_Short   sTypoDescender;
+    FT_Short   sTypoLineGap;
+    FT_UShort  usWinAscent;
+    FT_UShort  usWinDescent;
+
+    /* only version 1 tables: */
+
+    FT_ULong   ulCodePageRange1;       /* Bits 0-31   */
+    FT_ULong   ulCodePageRange2;       /* Bits 32-63  */
+
+    /* only version 2 tables: */
+
+    FT_Short   sxHeight;
+    FT_Short   sCapHeight;
+    FT_UShort  usDefaultChar;
+    FT_UShort  usBreakChar;
+    FT_UShort  usMaxContext;
+
+  } TT_OS2;
+
+
+  /*************************************************************************/
+  /*                                                                       */
+  /* <Struct>                                                              */
+  /*    TT_Postscript                                                      */
+  /*                                                                       */
+  /* <Description>                                                         */
+  /*    A structure used to model a TrueType PostScript table.  All fields */
+  /*    comply to the TrueType specification.  This structure does not     */
+  /*    reference the PostScript glyph names, which can be nevertheless    */
+  /*    accessed with the `ttpost' module.                                 */
+  /*                                                                       */
+  typedef struct  TT_Postscript_
+  {
+    FT_Fixed  FormatType;
+    FT_Fixed  italicAngle;
+    FT_Short  underlinePosition;
+    FT_Short  underlineThickness;
+    FT_ULong  isFixedPitch;
+    FT_ULong  minMemType42;
+    FT_ULong  maxMemType42;
+    FT_ULong  minMemType1;
+    FT_ULong  maxMemType1;
+
+    /* Glyph names follow in the file, but we don't   */
+    /* load them by default.  See the ttpost.c file.  */
+
+  } TT_Postscript;
+
+
+  /*************************************************************************/
+  /*                                                                       */
+  /* <Struct>                                                              */
+  /*    TT_PCLT                                                            */
+  /*                                                                       */
+  /* <Description>                                                         */
+  /*    A structure used to model a TrueType PCLT table.  All fields       */
+  /*    comply to the TrueType specification.                              */
+  /*                                                                       */
+  typedef struct  TT_PCLT_
+  {
+    FT_Fixed   Version;
+    FT_ULong   FontNumber;
+    FT_UShort  Pitch;
+    FT_UShort  xHeight;
+    FT_UShort  Style;
+    FT_UShort  TypeFamily;
+    FT_UShort  CapHeight;
+    FT_UShort  SymbolSet;
+    FT_Char    TypeFace[16];
+    FT_Char    CharacterComplement[8];
+    FT_Char    FileName[6];
+    FT_Char    StrokeWeight;
+    FT_Char    WidthType;
+    FT_Byte    SerifStyle;
+    FT_Byte    Reserved;
+
+  } TT_PCLT;
+
+
+  /*************************************************************************/
+  /*                                                                       */
+  /* <Struct>                                                              */
+  /*    TT_MaxProfile                                                      */
+  /*                                                                       */
+  /* <Description>                                                         */
+  /*    The maximum profile is a table containing many max values which    */
+  /*    can be used to pre-allocate arrays.  This ensures that no memory   */
+  /*    allocation occurs during a glyph load.                             */
+  /*                                                                       */
+  /* <Fields>                                                              */
+  /*    version               :: The version number.                       */
+  /*                                                                       */
+  /*    numGlyphs             :: The number of glyphs in this TrueType     */
+  /*                             font.                                     */
+  /*                                                                       */
+  /*    maxPoints             :: The maximum number of points in a         */
+  /*                             non-composite TrueType glyph.  See also   */
+  /*                             the structure element                     */
+  /*                             `maxCompositePoints'.                     */
+  /*                                                                       */
+  /*    maxContours           :: The maximum number of contours in a       */
+  /*                             non-composite TrueType glyph.  See also   */
+  /*                             the structure element                     */
+  /*                             `maxCompositeContours'.                   */
+  /*                                                                       */
+  /*    maxCompositePoints    :: The maximum number of points in a         */
+  /*                             composite TrueType glyph.  See also the   */
+  /*                             structure element `maxPoints'.            */
+  /*                                                                       */
+  /*    maxCompositeContours  :: The maximum number of contours in a       */
+  /*                             composite TrueType glyph.  See also the   */
+  /*                             structure element `maxContours'.          */
+  /*                                                                       */
+  /*    maxZones              :: The maximum number of zones used for      */
+  /*                             glyph hinting.                            */
+  /*                                                                       */
+  /*    maxTwilightPoints     :: The maximum number of points in the       */
+  /*                             twilight zone used for glyph hinting.     */
+  /*                                                                       */
+  /*    maxStorage            :: The maximum number of elements in the     */
+  /*                             storage area used for glyph hinting.      */
+  /*                                                                       */
+  /*    maxFunctionDefs       :: The maximum number of function            */
+  /*                             definitions in the TrueType bytecode for  */
+  /*                             this font.                                */
+  /*                                                                       */
+  /*    maxInstructionDefs    :: The maximum number of instruction         */
+  /*                             definitions in the TrueType bytecode for  */
+  /*                             this font.                                */
+  /*                                                                       */
+  /*    maxStackElements      :: The maximum number of stack elements used */
+  /*                             during bytecode interpretation.           */
+  /*                                                                       */
+  /*    maxSizeOfInstructions :: The maximum number of TrueType opcodes    */
+  /*                             used for glyph hinting.                   */
+  /*                                                                       */
+  /*    maxComponentElements  :: The maximum number of simple (i.e., non-  */
+  /*                             composite) glyphs in a composite glyph.   */
+  /*                                                                       */
+  /*    maxComponentDepth     :: The maximum nesting depth of composite    */
+  /*                             glyphs.                                   */
+  /*                                                                       */
+  /* <Note>                                                                */
+  /*    This structure is only used during font loading.                   */
+  /*                                                                       */
+  typedef struct  TT_MaxProfile_
+  {
+    FT_Fixed   version;
+    FT_UShort  numGlyphs;
+    FT_UShort  maxPoints;
+    FT_UShort  maxContours;
+    FT_UShort  maxCompositePoints;
+    FT_UShort  maxCompositeContours;
+    FT_UShort  maxZones;
+    FT_UShort  maxTwilightPoints;
+    FT_UShort  maxStorage;
+    FT_UShort  maxFunctionDefs;
+    FT_UShort  maxInstructionDefs;
+    FT_UShort  maxStackElements;
+    FT_UShort  maxSizeOfInstructions;
+    FT_UShort  maxComponentElements;
+    FT_UShort  maxComponentDepth;
+
+  } TT_MaxProfile;
+
+
+  /*************************************************************************/
+  /*                                                                       */
+  /* <Enum>                                                                */
+  /*    FT_Sfnt_Tag                                                        */
+  /*                                                                       */
+  /* <Description>                                                         */
+  /*    An enumeration used to specify the index of an SFNT table.         */
+  /*    Used in the @FT_Get_Sfnt_Table API function.                       */
+  /*                                                                       */
+  typedef enum  FT_Sfnt_Tag_
+  {
+    ft_sfnt_head = 0,    /* TT_Header     */
+    ft_sfnt_maxp = 1,    /* TT_MaxProfile */
+    ft_sfnt_os2  = 2,    /* TT_OS2        */
+    ft_sfnt_hhea = 3,    /* TT_HoriHeader */
+    ft_sfnt_vhea = 4,    /* TT_VertHeader */
+    ft_sfnt_post = 5,    /* TT_Postscript */
+    ft_sfnt_pclt = 6,    /* TT_PCLT       */
+
+    sfnt_max   /* internal end mark */
+
+  } FT_Sfnt_Tag;
+
+  /* */
+
+
+  /*************************************************************************/
+  /*                                                                       */
+  /* <Function>                                                            */
+  /*    FT_Get_Sfnt_Table                                                  */
+  /*                                                                       */
+  /* <Description>                                                         */
+  /*    Return a pointer to a given SFNT table within a face.              */
+  /*                                                                       */
+  /* <Input>                                                               */
+  /*    face :: A handle to the source.                                    */
+  /*                                                                       */
+  /*    tag  :: The index of the SFNT table.                               */
+  /*                                                                       */
+  /* <Return>                                                              */
+  /*    A type-less pointer to the table.  This will be~0 in case of       */
+  /*    error, or if the corresponding table was not found *OR* loaded     */
+  /*    from the file.                                                     */
+  /*                                                                       */
+  /*    Use a typecast according to `tag' to access the structure          */
+  /*    elements.                                                          */
+  /*                                                                       */
+  /* <Note>                                                                */
+  /*    The table is owned by the face object and disappears with it.      */
+  /*                                                                       */
+  /*    This function is only useful to access SFNT tables that are loaded */
+  /*    by the sfnt, truetype, and opentype drivers.  See @FT_Sfnt_Tag for */
+  /*    a list.                                                            */
+  /*                                                                       */
+  FT_EXPORT( void* )
+  FT_Get_Sfnt_Table( FT_Face      face,
+                     FT_Sfnt_Tag  tag );
+
+
+ /**************************************************************************
+  *
+  * @function:
+  *   FT_Load_Sfnt_Table
+  *
+  * @description:
+  *   Load any font table into client memory.
+  *
+  * @input:
+  *   face ::
+  *     A handle to the source face.
+  *
+  *   tag ::
+  *     The four-byte tag of the table to load.  Use the value~0 if you want
+  *     to access the whole font file.  Otherwise, you can use one of the
+  *     definitions found in the @FT_TRUETYPE_TAGS_H file, or forge a new
+  *     one with @FT_MAKE_TAG.
+  *
+  *   offset ::
+  *     The starting offset in the table (or file if tag == 0).
+  *
+  * @output:
+  *   buffer ::
+  *     The target buffer address.  The client must ensure that the memory
+  *     array is big enough to hold the data.
+  *
+  * @inout:
+  *   length ::
+  *     If the `length' parameter is NULL, then try to load the whole table.
+  *     Return an error code if it fails.
+  *
+  *     Else, if `*length' is~0, exit immediately while returning the
+  *     table's (or file) full size in it.
+  *
+  *     Else the number of bytes to read from the table or file, from the
+  *     starting offset.
+  *
+  * @return:
+  *   FreeType error code.  0~means success.
+  *
+  * @note:
+  *   If you need to determine the table's length you should first call this
+  *   function with `*length' set to~0, as in the following example:
+  *
+  *     {
+  *       FT_ULong  length = 0;
+  *
+  *
+  *       error = FT_Load_Sfnt_Table( face, tag, 0, NULL, &length );
+  *       if ( error ) { ... table does not exist ... }
+  *
+  *       buffer = malloc( length );
+  *       if ( buffer == NULL ) { ... not enough memory ... }
+  *
+  *       error = FT_Load_Sfnt_Table( face, tag, 0, buffer, &length );
+  *       if ( error ) { ... could not load table ... }
+  *     }
+  */
+  FT_EXPORT( FT_Error )
+  FT_Load_Sfnt_Table( FT_Face    face,
+                      FT_ULong   tag,
+                      FT_Long    offset,
+                      FT_Byte*   buffer,
+                      FT_ULong*  length );
+
+
+ /**************************************************************************
+  *
+  * @function:
+  *   FT_Sfnt_Table_Info
+  *
+  * @description:
+  *   Return information on an SFNT table.
+  *
+  * @input:
+  *   face ::
+  *     A handle to the source face.
+  *
+  *   table_index ::
+  *     The index of an SFNT table.  The function returns
+  *     FT_Err_Table_Missing for an invalid value.
+  *
+  * @output:
+  *   tag ::
+  *     The name tag of the SFNT table.
+  *
+  *   length ::
+  *     The length of the SFNT table.
+  *
+  * @return:
+  *   FreeType error code.  0~means success.
+  *
+  * @note:
+  *   SFNT tables with length zero are treated as missing.
+  *
+  */
+  FT_EXPORT( FT_Error )
+  FT_Sfnt_Table_Info( FT_Face    face,
+                      FT_UInt    table_index,
+                      FT_ULong  *tag,
+                      FT_ULong  *length );
+
+
+  /*************************************************************************/
+  /*                                                                       */
+  /* <Function>                                                            */
+  /*    FT_Get_CMap_Language_ID                                            */
+  /*                                                                       */
+  /* <Description>                                                         */
+  /*    Return TrueType/sfnt specific cmap language ID.  Definitions of    */
+  /*    language ID values are in `freetype/ttnameid.h'.                   */
+  /*                                                                       */
+  /* <Input>                                                               */
+  /*    charmap ::                                                         */
+  /*      The target charmap.                                              */
+  /*                                                                       */
+  /* <Return>                                                              */
+  /*    The language ID of `charmap'.  If `charmap' doesn't belong to a    */
+  /*    TrueType/sfnt face, just return~0 as the default value.            */
+  /*                                                                       */
+  FT_EXPORT( FT_ULong )
+  FT_Get_CMap_Language_ID( FT_CharMap  charmap );
+
+
+  /*************************************************************************/
+  /*                                                                       */
+  /* <Function>                                                            */
+  /*    FT_Get_CMap_Format                                                 */
+  /*                                                                       */
+  /* <Description>                                                         */
+  /*    Return TrueType/sfnt specific cmap format.                         */
+  /*                                                                       */
+  /* <Input>                                                               */
+  /*    charmap ::                                                         */
+  /*      The target charmap.                                              */
+  /*                                                                       */
+  /* <Return>                                                              */
+  /*    The format of `charmap'.  If `charmap' doesn't belong to a         */
+  /*    TrueType/sfnt face, return -1.                                     */
+  /*                                                                       */
+  FT_EXPORT( FT_Long )
+  FT_Get_CMap_Format( FT_CharMap  charmap );
+
+  /* */
+
+
+FT_END_HEADER
+
+#endif /* __TTTABLES_H__ */
+
+
+/* END */