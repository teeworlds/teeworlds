--- conflicted
+++ resolved
@@ -1,491 +1,244 @@
-<<<<<<< HEAD
-/***************************************************************************/
-/*                                                                         */
-/*  fterrdef.h                                                             */
-/*                                                                         */
-/*    FreeType error codes (specification).                                */
-/*                                                                         */
-/*  Copyright 2002, 2004, 2006, 2007, 2010 by                              */
-/*  David Turner, Robert Wilhelm, and Werner Lemberg.                      */
-/*                                                                         */
-/*  This file is part of the FreeType project, and may only be used,       */
-/*  modified, and distributed under the terms of the FreeType project      */
-/*  license, LICENSE.TXT.  By continuing to use, modify, or distribute     */
-/*  this file you indicate that you have read the license and              */
-/*  understand and accept it fully.                                        */
-/*                                                                         */
-/***************************************************************************/
-
-
-  /*******************************************************************/
-  /*******************************************************************/
-  /*****                                                         *****/
-  /*****                LIST OF ERROR CODES/MESSAGES             *****/
-  /*****                                                         *****/
-  /*******************************************************************/
-  /*******************************************************************/
-
-
-  /* You need to define both FT_ERRORDEF_ and FT_NOERRORDEF_ before */
-  /* including this file.                                           */
-
-
-  /* generic errors */
-
-  FT_NOERRORDEF_( Ok,                                        0x00, \
-                  "no error" )
-
-  FT_ERRORDEF_( Cannot_Open_Resource,                        0x01, \
-                "cannot open resource" )
-  FT_ERRORDEF_( Unknown_File_Format,                         0x02, \
-                "unknown file format" )
-  FT_ERRORDEF_( Invalid_File_Format,                         0x03, \
-                "broken file" )
-  FT_ERRORDEF_( Invalid_Version,                             0x04, \
-                "invalid FreeType version" )
-  FT_ERRORDEF_( Lower_Module_Version,                        0x05, \
-                "module version is too low" )
-  FT_ERRORDEF_( Invalid_Argument,                            0x06, \
-                "invalid argument" )
-  FT_ERRORDEF_( Unimplemented_Feature,                       0x07, \
-                "unimplemented feature" )
-  FT_ERRORDEF_( Invalid_Table,                               0x08, \
-                "broken table" )
-  FT_ERRORDEF_( Invalid_Offset,                              0x09, \
-                "broken offset within table" )
-  FT_ERRORDEF_( Array_Too_Large,                             0x0A, \
-                "array allocation size too large" )
-
-  /* glyph/character errors */
-
-  FT_ERRORDEF_( Invalid_Glyph_Index,                         0x10, \
-                "invalid glyph index" )
-  FT_ERRORDEF_( Invalid_Character_Code,                      0x11, \
-                "invalid character code" )
-  FT_ERRORDEF_( Invalid_Glyph_Format,                        0x12, \
-                "unsupported glyph image format" )
-  FT_ERRORDEF_( Cannot_Render_Glyph,                         0x13, \
-                "cannot render this glyph format" )
-  FT_ERRORDEF_( Invalid_Outline,                             0x14, \
-                "invalid outline" )
-  FT_ERRORDEF_( Invalid_Composite,                           0x15, \
-                "invalid composite glyph" )
-  FT_ERRORDEF_( Too_Many_Hints,                              0x16, \
-                "too many hints" )
-  FT_ERRORDEF_( Invalid_Pixel_Size,                          0x17, \
-                "invalid pixel size" )
-
-  /* handle errors */
-
-  FT_ERRORDEF_( Invalid_Handle,                              0x20, \
-                "invalid object handle" )
-  FT_ERRORDEF_( Invalid_Library_Handle,                      0x21, \
-                "invalid library handle" )
-  FT_ERRORDEF_( Invalid_Driver_Handle,                       0x22, \
-                "invalid module handle" )
-  FT_ERRORDEF_( Invalid_Face_Handle,                         0x23, \
-                "invalid face handle" )
-  FT_ERRORDEF_( Invalid_Size_Handle,                         0x24, \
-                "invalid size handle" )
-  FT_ERRORDEF_( Invalid_Slot_Handle,                         0x25, \
-                "invalid glyph slot handle" )
-  FT_ERRORDEF_( Invalid_CharMap_Handle,                      0x26, \
-                "invalid charmap handle" )
-  FT_ERRORDEF_( Invalid_Cache_Handle,                        0x27, \
-                "invalid cache manager handle" )
-  FT_ERRORDEF_( Invalid_Stream_Handle,                       0x28, \
-                "invalid stream handle" )
-
-  /* driver errors */
-
-  FT_ERRORDEF_( Too_Many_Drivers,                            0x30, \
-                "too many modules" )
-  FT_ERRORDEF_( Too_Many_Extensions,                         0x31, \
-                "too many extensions" )
-
-  /* memory errors */
-
-  FT_ERRORDEF_( Out_Of_Memory,                               0x40, \
-                "out of memory" )
-  FT_ERRORDEF_( Unlisted_Object,                             0x41, \
-                "unlisted object" )
-
-  /* stream errors */
-
-  FT_ERRORDEF_( Cannot_Open_Stream,                          0x51, \
-                "cannot open stream" )
-  FT_ERRORDEF_( Invalid_Stream_Seek,                         0x52, \
-                "invalid stream seek" )
-  FT_ERRORDEF_( Invalid_Stream_Skip,                         0x53, \
-                "invalid stream skip" )
-  FT_ERRORDEF_( Invalid_Stream_Read,                         0x54, \
-                "invalid stream read" )
-  FT_ERRORDEF_( Invalid_Stream_Operation,                    0x55, \
-                "invalid stream operation" )
-  FT_ERRORDEF_( Invalid_Frame_Operation,                     0x56, \
-                "invalid frame operation" )
-  FT_ERRORDEF_( Nested_Frame_Access,                         0x57, \
-                "nested frame access" )
-  FT_ERRORDEF_( Invalid_Frame_Read,                          0x58, \
-                "invalid frame read" )
-
-  /* raster errors */
-
-  FT_ERRORDEF_( Raster_Uninitialized,                        0x60, \
-                "raster uninitialized" )
-  FT_ERRORDEF_( Raster_Corrupted,                            0x61, \
-                "raster corrupted" )
-  FT_ERRORDEF_( Raster_Overflow,                             0x62, \
-                "raster overflow" )
-  FT_ERRORDEF_( Raster_Negative_Height,                      0x63, \
-                "negative height while rastering" )
-
-  /* cache errors */
-
-  FT_ERRORDEF_( Too_Many_Caches,                             0x70, \
-                "too many registered caches" )
-
-  /* TrueType and SFNT errors */
-
-  FT_ERRORDEF_( Invalid_Opcode,                              0x80, \
-                "invalid opcode" )
-  FT_ERRORDEF_( Too_Few_Arguments,                           0x81, \
-                "too few arguments" )
-  FT_ERRORDEF_( Stack_Overflow,                              0x82, \
-                "stack overflow" )
-  FT_ERRORDEF_( Code_Overflow,                               0x83, \
-                "code overflow" )
-  FT_ERRORDEF_( Bad_Argument,                                0x84, \
-                "bad argument" )
-  FT_ERRORDEF_( Divide_By_Zero,                              0x85, \
-                "division by zero" )
-  FT_ERRORDEF_( Invalid_Reference,                           0x86, \
-                "invalid reference" )
-  FT_ERRORDEF_( Debug_OpCode,                                0x87, \
-                "found debug opcode" )
-  FT_ERRORDEF_( ENDF_In_Exec_Stream,                         0x88, \
-                "found ENDF opcode in execution stream" )
-  FT_ERRORDEF_( Nested_DEFS,                                 0x89, \
-                "nested DEFS" )
-  FT_ERRORDEF_( Invalid_CodeRange,                           0x8A, \
-                "invalid code range" )
-  FT_ERRORDEF_( Execution_Too_Long,                          0x8B, \
-                "execution context too long" )
-  FT_ERRORDEF_( Too_Many_Function_Defs,                      0x8C, \
-                "too many function definitions" )
-  FT_ERRORDEF_( Too_Many_Instruction_Defs,                   0x8D, \
-                "too many instruction definitions" )
-  FT_ERRORDEF_( Table_Missing,                               0x8E, \
-                "SFNT font table missing" )
-  FT_ERRORDEF_( Horiz_Header_Missing,                        0x8F, \
-                "horizontal header (hhea) table missing" )
-  FT_ERRORDEF_( Locations_Missing,                           0x90, \
-                "locations (loca) table missing" )
-  FT_ERRORDEF_( Name_Table_Missing,                          0x91, \
-                "name table missing" )
-  FT_ERRORDEF_( CMap_Table_Missing,                          0x92, \
-                "character map (cmap) table missing" )
-  FT_ERRORDEF_( Hmtx_Table_Missing,                          0x93, \
-                "horizontal metrics (hmtx) table missing" )
-  FT_ERRORDEF_( Post_Table_Missing,                          0x94, \
-                "PostScript (post) table missing" )
-  FT_ERRORDEF_( Invalid_Horiz_Metrics,                       0x95, \
-                "invalid horizontal metrics" )
-  FT_ERRORDEF_( Invalid_CharMap_Format,                      0x96, \
-                "invalid character map (cmap) format" )
-  FT_ERRORDEF_( Invalid_PPem,                                0x97, \
-                "invalid ppem value" )
-  FT_ERRORDEF_( Invalid_Vert_Metrics,                        0x98, \
-                "invalid vertical metrics" )
-  FT_ERRORDEF_( Could_Not_Find_Context,                      0x99, \
-                "could not find context" )
-  FT_ERRORDEF_( Invalid_Post_Table_Format,                   0x9A, \
-                "invalid PostScript (post) table format" )
-  FT_ERRORDEF_( Invalid_Post_Table,                          0x9B, \
-                "invalid PostScript (post) table" )
-
-  /* CFF, CID, and Type 1 errors */
-
-  FT_ERRORDEF_( Syntax_Error,                                0xA0, \
-                "opcode syntax error" )
-  FT_ERRORDEF_( Stack_Underflow,                             0xA1, \
-                "argument stack underflow" )
-  FT_ERRORDEF_( Ignore,                                      0xA2, \
-                "ignore" )
-  FT_ERRORDEF_( No_Unicode_Glyph_Name,                       0xA3, \
-                "no Unicode glyph name found" )
-
-
-  /* BDF errors */
-
-  FT_ERRORDEF_( Missing_Startfont_Field,                     0xB0, \
-                "`STARTFONT' field missing" )
-  FT_ERRORDEF_( Missing_Font_Field,                          0xB1, \
-                "`FONT' field missing" )
-  FT_ERRORDEF_( Missing_Size_Field,                          0xB2, \
-                "`SIZE' field missing" )
-  FT_ERRORDEF_( Missing_Fontboundingbox_Field,               0xB3, \
-                "`FONTBOUNDINGBOX' field missing" )
-  FT_ERRORDEF_( Missing_Chars_Field,                         0xB4, \
-                "`CHARS' field missing" )
-  FT_ERRORDEF_( Missing_Startchar_Field,                     0xB5, \
-                "`STARTCHAR' field missing" )
-  FT_ERRORDEF_( Missing_Encoding_Field,                      0xB6, \
-                "`ENCODING' field missing" )
-  FT_ERRORDEF_( Missing_Bbx_Field,                           0xB7, \
-                "`BBX' field missing" )
-  FT_ERRORDEF_( Bbx_Too_Big,                                 0xB8, \
-                "`BBX' too big" )
-  FT_ERRORDEF_( Corrupted_Font_Header,                       0xB9, \
-                "Font header corrupted or missing fields" )
-  FT_ERRORDEF_( Corrupted_Font_Glyphs,                       0xBA, \
-                "Font glyphs corrupted or missing fields" )
-
-
-/* END */
-=======
-/***************************************************************************/
-/*                                                                         */
-/*  fterrdef.h                                                             */
-/*                                                                         */
-/*    FreeType error codes (specification).                                */
-/*                                                                         */
-/*  Copyright 2002, 2004, 2006, 2007, 2010 by                              */
-/*  David Turner, Robert Wilhelm, and Werner Lemberg.                      */
-/*                                                                         */
-/*  This file is part of the FreeType project, and may only be used,       */
-/*  modified, and distributed under the terms of the FreeType project      */
-/*  license, LICENSE.TXT.  By continuing to use, modify, or distribute     */
-/*  this file you indicate that you have read the license and              */
-/*  understand and accept it fully.                                        */
-/*                                                                         */
-/***************************************************************************/
-
-
-  /*******************************************************************/
-  /*******************************************************************/
-  /*****                                                         *****/
-  /*****                LIST OF ERROR CODES/MESSAGES             *****/
-  /*****                                                         *****/
-  /*******************************************************************/
-  /*******************************************************************/
-
-
-  /* You need to define both FT_ERRORDEF_ and FT_NOERRORDEF_ before */
-  /* including this file.                                           */
-
-
-  /* generic errors */
-
-  FT_NOERRORDEF_( Ok,                                        0x00, \
-                  "no error" )
-
-  FT_ERRORDEF_( Cannot_Open_Resource,                        0x01, \
-                "cannot open resource" )
-  FT_ERRORDEF_( Unknown_File_Format,                         0x02, \
-                "unknown file format" )
-  FT_ERRORDEF_( Invalid_File_Format,                         0x03, \
-                "broken file" )
-  FT_ERRORDEF_( Invalid_Version,                             0x04, \
-                "invalid FreeType version" )
-  FT_ERRORDEF_( Lower_Module_Version,                        0x05, \
-                "module version is too low" )
-  FT_ERRORDEF_( Invalid_Argument,                            0x06, \
-                "invalid argument" )
-  FT_ERRORDEF_( Unimplemented_Feature,                       0x07, \
-                "unimplemented feature" )
-  FT_ERRORDEF_( Invalid_Table,                               0x08, \
-                "broken table" )
-  FT_ERRORDEF_( Invalid_Offset,                              0x09, \
-                "broken offset within table" )
-  FT_ERRORDEF_( Array_Too_Large,                             0x0A, \
-                "array allocation size too large" )
-
-  /* glyph/character errors */
-
-  FT_ERRORDEF_( Invalid_Glyph_Index,                         0x10, \
-                "invalid glyph index" )
-  FT_ERRORDEF_( Invalid_Character_Code,                      0x11, \
-                "invalid character code" )
-  FT_ERRORDEF_( Invalid_Glyph_Format,                        0x12, \
-                "unsupported glyph image format" )
-  FT_ERRORDEF_( Cannot_Render_Glyph,                         0x13, \
-                "cannot render this glyph format" )
-  FT_ERRORDEF_( Invalid_Outline,                             0x14, \
-                "invalid outline" )
-  FT_ERRORDEF_( Invalid_Composite,                           0x15, \
-                "invalid composite glyph" )
-  FT_ERRORDEF_( Too_Many_Hints,                              0x16, \
-                "too many hints" )
-  FT_ERRORDEF_( Invalid_Pixel_Size,                          0x17, \
-                "invalid pixel size" )
-
-  /* handle errors */
-
-  FT_ERRORDEF_( Invalid_Handle,                              0x20, \
-                "invalid object handle" )
-  FT_ERRORDEF_( Invalid_Library_Handle,                      0x21, \
-                "invalid library handle" )
-  FT_ERRORDEF_( Invalid_Driver_Handle,                       0x22, \
-                "invalid module handle" )
-  FT_ERRORDEF_( Invalid_Face_Handle,                         0x23, \
-                "invalid face handle" )
-  FT_ERRORDEF_( Invalid_Size_Handle,                         0x24, \
-                "invalid size handle" )
-  FT_ERRORDEF_( Invalid_Slot_Handle,                         0x25, \
-                "invalid glyph slot handle" )
-  FT_ERRORDEF_( Invalid_CharMap_Handle,                      0x26, \
-                "invalid charmap handle" )
-  FT_ERRORDEF_( Invalid_Cache_Handle,                        0x27, \
-                "invalid cache manager handle" )
-  FT_ERRORDEF_( Invalid_Stream_Handle,                       0x28, \
-                "invalid stream handle" )
-
-  /* driver errors */
-
-  FT_ERRORDEF_( Too_Many_Drivers,                            0x30, \
-                "too many modules" )
-  FT_ERRORDEF_( Too_Many_Extensions,                         0x31, \
-                "too many extensions" )
-
-  /* memory errors */
-
-  FT_ERRORDEF_( Out_Of_Memory,                               0x40, \
-                "out of memory" )
-  FT_ERRORDEF_( Unlisted_Object,                             0x41, \
-                "unlisted object" )
-
-  /* stream errors */
-
-  FT_ERRORDEF_( Cannot_Open_Stream,                          0x51, \
-                "cannot open stream" )
-  FT_ERRORDEF_( Invalid_Stream_Seek,                         0x52, \
-                "invalid stream seek" )
-  FT_ERRORDEF_( Invalid_Stream_Skip,                         0x53, \
-                "invalid stream skip" )
-  FT_ERRORDEF_( Invalid_Stream_Read,                         0x54, \
-                "invalid stream read" )
-  FT_ERRORDEF_( Invalid_Stream_Operation,                    0x55, \
-                "invalid stream operation" )
-  FT_ERRORDEF_( Invalid_Frame_Operation,                     0x56, \
-                "invalid frame operation" )
-  FT_ERRORDEF_( Nested_Frame_Access,                         0x57, \
-                "nested frame access" )
-  FT_ERRORDEF_( Invalid_Frame_Read,                          0x58, \
-                "invalid frame read" )
-
-  /* raster errors */
-
-  FT_ERRORDEF_( Raster_Uninitialized,                        0x60, \
-                "raster uninitialized" )
-  FT_ERRORDEF_( Raster_Corrupted,                            0x61, \
-                "raster corrupted" )
-  FT_ERRORDEF_( Raster_Overflow,                             0x62, \
-                "raster overflow" )
-  FT_ERRORDEF_( Raster_Negative_Height,                      0x63, \
-                "negative height while rastering" )
-
-  /* cache errors */
-
-  FT_ERRORDEF_( Too_Many_Caches,                             0x70, \
-                "too many registered caches" )
-
-  /* TrueType and SFNT errors */
-
-  FT_ERRORDEF_( Invalid_Opcode,                              0x80, \
-                "invalid opcode" )
-  FT_ERRORDEF_( Too_Few_Arguments,                           0x81, \
-                "too few arguments" )
-  FT_ERRORDEF_( Stack_Overflow,                              0x82, \
-                "stack overflow" )
-  FT_ERRORDEF_( Code_Overflow,                               0x83, \
-                "code overflow" )
-  FT_ERRORDEF_( Bad_Argument,                                0x84, \
-                "bad argument" )
-  FT_ERRORDEF_( Divide_By_Zero,                              0x85, \
-                "division by zero" )
-  FT_ERRORDEF_( Invalid_Reference,                           0x86, \
-                "invalid reference" )
-  FT_ERRORDEF_( Debug_OpCode,                                0x87, \
-                "found debug opcode" )
-  FT_ERRORDEF_( ENDF_In_Exec_Stream,                         0x88, \
-                "found ENDF opcode in execution stream" )
-  FT_ERRORDEF_( Nested_DEFS,                                 0x89, \
-                "nested DEFS" )
-  FT_ERRORDEF_( Invalid_CodeRange,                           0x8A, \
-                "invalid code range" )
-  FT_ERRORDEF_( Execution_Too_Long,                          0x8B, \
-                "execution context too long" )
-  FT_ERRORDEF_( Too_Many_Function_Defs,                      0x8C, \
-                "too many function definitions" )
-  FT_ERRORDEF_( Too_Many_Instruction_Defs,                   0x8D, \
-                "too many instruction definitions" )
-  FT_ERRORDEF_( Table_Missing,                               0x8E, \
-                "SFNT font table missing" )
-  FT_ERRORDEF_( Horiz_Header_Missing,                        0x8F, \
-                "horizontal header (hhea) table missing" )
-  FT_ERRORDEF_( Locations_Missing,                           0x90, \
-                "locations (loca) table missing" )
-  FT_ERRORDEF_( Name_Table_Missing,                          0x91, \
-                "name table missing" )
-  FT_ERRORDEF_( CMap_Table_Missing,                          0x92, \
-                "character map (cmap) table missing" )
-  FT_ERRORDEF_( Hmtx_Table_Missing,                          0x93, \
-                "horizontal metrics (hmtx) table missing" )
-  FT_ERRORDEF_( Post_Table_Missing,                          0x94, \
-                "PostScript (post) table missing" )
-  FT_ERRORDEF_( Invalid_Horiz_Metrics,                       0x95, \
-                "invalid horizontal metrics" )
-  FT_ERRORDEF_( Invalid_CharMap_Format,                      0x96, \
-                "invalid character map (cmap) format" )
-  FT_ERRORDEF_( Invalid_PPem,                                0x97, \
-                "invalid ppem value" )
-  FT_ERRORDEF_( Invalid_Vert_Metrics,                        0x98, \
-                "invalid vertical metrics" )
-  FT_ERRORDEF_( Could_Not_Find_Context,                      0x99, \
-                "could not find context" )
-  FT_ERRORDEF_( Invalid_Post_Table_Format,                   0x9A, \
-                "invalid PostScript (post) table format" )
-  FT_ERRORDEF_( Invalid_Post_Table,                          0x9B, \
-                "invalid PostScript (post) table" )
-
-  /* CFF, CID, and Type 1 errors */
-
-  FT_ERRORDEF_( Syntax_Error,                                0xA0, \
-                "opcode syntax error" )
-  FT_ERRORDEF_( Stack_Underflow,                             0xA1, \
-                "argument stack underflow" )
-  FT_ERRORDEF_( Ignore,                                      0xA2, \
-                "ignore" )
-  FT_ERRORDEF_( No_Unicode_Glyph_Name,                       0xA3, \
-                "no Unicode glyph name found" )
-
-
-  /* BDF errors */
-
-  FT_ERRORDEF_( Missing_Startfont_Field,                     0xB0, \
-                "`STARTFONT' field missing" )
-  FT_ERRORDEF_( Missing_Font_Field,                          0xB1, \
-                "`FONT' field missing" )
-  FT_ERRORDEF_( Missing_Size_Field,                          0xB2, \
-                "`SIZE' field missing" )
-  FT_ERRORDEF_( Missing_Fontboundingbox_Field,               0xB3, \
-                "`FONTBOUNDINGBOX' field missing" )
-  FT_ERRORDEF_( Missing_Chars_Field,                         0xB4, \
-                "`CHARS' field missing" )
-  FT_ERRORDEF_( Missing_Startchar_Field,                     0xB5, \
-                "`STARTCHAR' field missing" )
-  FT_ERRORDEF_( Missing_Encoding_Field,                      0xB6, \
-                "`ENCODING' field missing" )
-  FT_ERRORDEF_( Missing_Bbx_Field,                           0xB7, \
-                "`BBX' field missing" )
-  FT_ERRORDEF_( Bbx_Too_Big,                                 0xB8, \
-                "`BBX' too big" )
-  FT_ERRORDEF_( Corrupted_Font_Header,                       0xB9, \
-                "Font header corrupted or missing fields" )
-  FT_ERRORDEF_( Corrupted_Font_Glyphs,                       0xBA, \
-                "Font glyphs corrupted or missing fields" )
-
-
-/* END */
->>>>>>> 538d9683
+/***************************************************************************/
+/*                                                                         */
+/*  fterrdef.h                                                             */
+/*                                                                         */
+/*    FreeType error codes (specification).                                */
+/*                                                                         */
+/*  Copyright 2002, 2004, 2006, 2007, 2010 by                              */
+/*  David Turner, Robert Wilhelm, and Werner Lemberg.                      */
+/*                                                                         */
+/*  This file is part of the FreeType project, and may only be used,       */
+/*  modified, and distributed under the terms of the FreeType project      */
+/*  license, LICENSE.TXT.  By continuing to use, modify, or distribute     */
+/*  this file you indicate that you have read the license and              */
+/*  understand and accept it fully.                                        */
+/*                                                                         */
+/***************************************************************************/
+
+
+  /*******************************************************************/
+  /*******************************************************************/
+  /*****                                                         *****/
+  /*****                LIST OF ERROR CODES/MESSAGES             *****/
+  /*****                                                         *****/
+  /*******************************************************************/
+  /*******************************************************************/
+
+
+  /* You need to define both FT_ERRORDEF_ and FT_NOERRORDEF_ before */
+  /* including this file.                                           */
+
+
+  /* generic errors */
+
+  FT_NOERRORDEF_( Ok,                                        0x00, \
+                  "no error" )
+
+  FT_ERRORDEF_( Cannot_Open_Resource,                        0x01, \
+                "cannot open resource" )
+  FT_ERRORDEF_( Unknown_File_Format,                         0x02, \
+                "unknown file format" )
+  FT_ERRORDEF_( Invalid_File_Format,                         0x03, \
+                "broken file" )
+  FT_ERRORDEF_( Invalid_Version,                             0x04, \
+                "invalid FreeType version" )
+  FT_ERRORDEF_( Lower_Module_Version,                        0x05, \
+                "module version is too low" )
+  FT_ERRORDEF_( Invalid_Argument,                            0x06, \
+                "invalid argument" )
+  FT_ERRORDEF_( Unimplemented_Feature,                       0x07, \
+                "unimplemented feature" )
+  FT_ERRORDEF_( Invalid_Table,                               0x08, \
+                "broken table" )
+  FT_ERRORDEF_( Invalid_Offset,                              0x09, \
+                "broken offset within table" )
+  FT_ERRORDEF_( Array_Too_Large,                             0x0A, \
+                "array allocation size too large" )
+
+  /* glyph/character errors */
+
+  FT_ERRORDEF_( Invalid_Glyph_Index,                         0x10, \
+                "invalid glyph index" )
+  FT_ERRORDEF_( Invalid_Character_Code,                      0x11, \
+                "invalid character code" )
+  FT_ERRORDEF_( Invalid_Glyph_Format,                        0x12, \
+                "unsupported glyph image format" )
+  FT_ERRORDEF_( Cannot_Render_Glyph,                         0x13, \
+                "cannot render this glyph format" )
+  FT_ERRORDEF_( Invalid_Outline,                             0x14, \
+                "invalid outline" )
+  FT_ERRORDEF_( Invalid_Composite,                           0x15, \
+                "invalid composite glyph" )
+  FT_ERRORDEF_( Too_Many_Hints,                              0x16, \
+                "too many hints" )
+  FT_ERRORDEF_( Invalid_Pixel_Size,                          0x17, \
+                "invalid pixel size" )
+
+  /* handle errors */
+
+  FT_ERRORDEF_( Invalid_Handle,                              0x20, \
+                "invalid object handle" )
+  FT_ERRORDEF_( Invalid_Library_Handle,                      0x21, \
+                "invalid library handle" )
+  FT_ERRORDEF_( Invalid_Driver_Handle,                       0x22, \
+                "invalid module handle" )
+  FT_ERRORDEF_( Invalid_Face_Handle,                         0x23, \
+                "invalid face handle" )
+  FT_ERRORDEF_( Invalid_Size_Handle,                         0x24, \
+                "invalid size handle" )
+  FT_ERRORDEF_( Invalid_Slot_Handle,                         0x25, \
+                "invalid glyph slot handle" )
+  FT_ERRORDEF_( Invalid_CharMap_Handle,                      0x26, \
+                "invalid charmap handle" )
+  FT_ERRORDEF_( Invalid_Cache_Handle,                        0x27, \
+                "invalid cache manager handle" )
+  FT_ERRORDEF_( Invalid_Stream_Handle,                       0x28, \
+                "invalid stream handle" )
+
+  /* driver errors */
+
+  FT_ERRORDEF_( Too_Many_Drivers,                            0x30, \
+                "too many modules" )
+  FT_ERRORDEF_( Too_Many_Extensions,                         0x31, \
+                "too many extensions" )
+
+  /* memory errors */
+
+  FT_ERRORDEF_( Out_Of_Memory,                               0x40, \
+                "out of memory" )
+  FT_ERRORDEF_( Unlisted_Object,                             0x41, \
+                "unlisted object" )
+
+  /* stream errors */
+
+  FT_ERRORDEF_( Cannot_Open_Stream,                          0x51, \
+                "cannot open stream" )
+  FT_ERRORDEF_( Invalid_Stream_Seek,                         0x52, \
+                "invalid stream seek" )
+  FT_ERRORDEF_( Invalid_Stream_Skip,                         0x53, \
+                "invalid stream skip" )
+  FT_ERRORDEF_( Invalid_Stream_Read,                         0x54, \
+                "invalid stream read" )
+  FT_ERRORDEF_( Invalid_Stream_Operation,                    0x55, \
+                "invalid stream operation" )
+  FT_ERRORDEF_( Invalid_Frame_Operation,                     0x56, \
+                "invalid frame operation" )
+  FT_ERRORDEF_( Nested_Frame_Access,                         0x57, \
+                "nested frame access" )
+  FT_ERRORDEF_( Invalid_Frame_Read,                          0x58, \
+                "invalid frame read" )
+
+  /* raster errors */
+
+  FT_ERRORDEF_( Raster_Uninitialized,                        0x60, \
+                "raster uninitialized" )
+  FT_ERRORDEF_( Raster_Corrupted,                            0x61, \
+                "raster corrupted" )
+  FT_ERRORDEF_( Raster_Overflow,                             0x62, \
+                "raster overflow" )
+  FT_ERRORDEF_( Raster_Negative_Height,                      0x63, \
+                "negative height while rastering" )
+
+  /* cache errors */
+
+  FT_ERRORDEF_( Too_Many_Caches,                             0x70, \
+                "too many registered caches" )
+
+  /* TrueType and SFNT errors */
+
+  FT_ERRORDEF_( Invalid_Opcode,                              0x80, \
+                "invalid opcode" )
+  FT_ERRORDEF_( Too_Few_Arguments,                           0x81, \
+                "too few arguments" )
+  FT_ERRORDEF_( Stack_Overflow,                              0x82, \
+                "stack overflow" )
+  FT_ERRORDEF_( Code_Overflow,                               0x83, \
+                "code overflow" )
+  FT_ERRORDEF_( Bad_Argument,                                0x84, \
+                "bad argument" )
+  FT_ERRORDEF_( Divide_By_Zero,                              0x85, \
+                "division by zero" )
+  FT_ERRORDEF_( Invalid_Reference,                           0x86, \
+                "invalid reference" )
+  FT_ERRORDEF_( Debug_OpCode,                                0x87, \
+                "found debug opcode" )
+  FT_ERRORDEF_( ENDF_In_Exec_Stream,                         0x88, \
+                "found ENDF opcode in execution stream" )
+  FT_ERRORDEF_( Nested_DEFS,                                 0x89, \
+                "nested DEFS" )
+  FT_ERRORDEF_( Invalid_CodeRange,                           0x8A, \
+                "invalid code range" )
+  FT_ERRORDEF_( Execution_Too_Long,                          0x8B, \
+                "execution context too long" )
+  FT_ERRORDEF_( Too_Many_Function_Defs,                      0x8C, \
+                "too many function definitions" )
+  FT_ERRORDEF_( Too_Many_Instruction_Defs,                   0x8D, \
+                "too many instruction definitions" )
+  FT_ERRORDEF_( Table_Missing,                               0x8E, \
+                "SFNT font table missing" )
+  FT_ERRORDEF_( Horiz_Header_Missing,                        0x8F, \
+                "horizontal header (hhea) table missing" )
+  FT_ERRORDEF_( Locations_Missing,                           0x90, \
+                "locations (loca) table missing" )
+  FT_ERRORDEF_( Name_Table_Missing,                          0x91, \
+                "name table missing" )
+  FT_ERRORDEF_( CMap_Table_Missing,                          0x92, \
+                "character map (cmap) table missing" )
+  FT_ERRORDEF_( Hmtx_Table_Missing,                          0x93, \
+                "horizontal metrics (hmtx) table missing" )
+  FT_ERRORDEF_( Post_Table_Missing,                          0x94, \
+                "PostScript (post) table missing" )
+  FT_ERRORDEF_( Invalid_Horiz_Metrics,                       0x95, \
+                "invalid horizontal metrics" )
+  FT_ERRORDEF_( Invalid_CharMap_Format,                      0x96, \
+                "invalid character map (cmap) format" )
+  FT_ERRORDEF_( Invalid_PPem,                                0x97, \
+                "invalid ppem value" )
+  FT_ERRORDEF_( Invalid_Vert_Metrics,                        0x98, \
+                "invalid vertical metrics" )
+  FT_ERRORDEF_( Could_Not_Find_Context,                      0x99, \
+                "could not find context" )
+  FT_ERRORDEF_( Invalid_Post_Table_Format,                   0x9A, \
+                "invalid PostScript (post) table format" )
+  FT_ERRORDEF_( Invalid_Post_Table,                          0x9B, \
+                "invalid PostScript (post) table" )
+
+  /* CFF, CID, and Type 1 errors */
+
+  FT_ERRORDEF_( Syntax_Error,                                0xA0, \
+                "opcode syntax error" )
+  FT_ERRORDEF_( Stack_Underflow,                             0xA1, \
+                "argument stack underflow" )
+  FT_ERRORDEF_( Ignore,                                      0xA2, \
+                "ignore" )
+  FT_ERRORDEF_( No_Unicode_Glyph_Name,                       0xA3, \
+                "no Unicode glyph name found" )
+
+
+  /* BDF errors */
+
+  FT_ERRORDEF_( Missing_Startfont_Field,                     0xB0, \
+                "`STARTFONT' field missing" )
+  FT_ERRORDEF_( Missing_Font_Field,                          0xB1, \
+                "`FONT' field missing" )
+  FT_ERRORDEF_( Missing_Size_Field,                          0xB2, \
+                "`SIZE' field missing" )
+  FT_ERRORDEF_( Missing_Fontboundingbox_Field,               0xB3, \
+                "`FONTBOUNDINGBOX' field missing" )
+  FT_ERRORDEF_( Missing_Chars_Field,                         0xB4, \
+                "`CHARS' field missing" )
+  FT_ERRORDEF_( Missing_Startchar_Field,                     0xB5, \
+                "`STARTCHAR' field missing" )
+  FT_ERRORDEF_( Missing_Encoding_Field,                      0xB6, \
+                "`ENCODING' field missing" )
+  FT_ERRORDEF_( Missing_Bbx_Field,                           0xB7, \
+                "`BBX' field missing" )
+  FT_ERRORDEF_( Bbx_Too_Big,                                 0xB8, \
+                "`BBX' too big" )
+  FT_ERRORDEF_( Corrupted_Font_Header,                       0xB9, \
+                "Font header corrupted or missing fields" )
+  FT_ERRORDEF_( Corrupted_Font_Glyphs,                       0xBA, \
+                "Font glyphs corrupted or missing fields" )
+
+
+/* END */