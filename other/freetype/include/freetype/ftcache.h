--- conflicted
+++ resolved
@@ -1,2253 +1,1125 @@
-<<<<<<< HEAD
-/***************************************************************************/
-/*                                                                         */
-/*  ftcache.h                                                              */
-/*                                                                         */
-/*    FreeType Cache subsystem (specification).                            */
-/*                                                                         */
-/*  Copyright 1996-2001, 2002, 2003, 2004, 2005, 2006, 2007, 2008, 2010 by */
-/*  David Turner, Robert Wilhelm, and Werner Lemberg.                      */
-/*                                                                         */
-/*  This file is part of the FreeType project, and may only be used,       */
-/*  modified, and distributed under the terms of the FreeType project      */
-/*  license, LICENSE.TXT.  By continuing to use, modify, or distribute     */
-/*  this file you indicate that you have read the license and              */
-/*  understand and accept it fully.                                        */
-/*                                                                         */
-/***************************************************************************/
-
-
-#ifndef __FTCACHE_H__
-#define __FTCACHE_H__
-
-
-#include <ft2build.h>
-#include FT_GLYPH_H
-
-
-FT_BEGIN_HEADER
-
-
-  /*************************************************************************
-   *
-   * <Section>
-   *    cache_subsystem
-   *
-   * <Title>
-   *    Cache Sub-System
-   *
-   * <Abstract>
-   *    How to cache face, size, and glyph data with FreeType~2.
-   *
-   * <Description>
-   *   This section describes the FreeType~2 cache sub-system, which is used
-   *   to limit the number of concurrently opened @FT_Face and @FT_Size
-   *   objects, as well as caching information like character maps and glyph
-   *   images while limiting their maximum memory usage.
-   *
-   *   Note that all types and functions begin with the `FTC_' prefix.
-   *
-   *   The cache is highly portable and thus doesn't know anything about the
-   *   fonts installed on your system, or how to access them.  This implies
-   *   the following scheme:
-   *
-   *   First, available or installed font faces are uniquely identified by
-   *   @FTC_FaceID values, provided to the cache by the client.  Note that
-   *   the cache only stores and compares these values, and doesn't try to
-   *   interpret them in any way.
-   *
-   *   Second, the cache calls, only when needed, a client-provided function
-   *   to convert a @FTC_FaceID into a new @FT_Face object.  The latter is
-   *   then completely managed by the cache, including its termination
-   *   through @FT_Done_Face.
-   *
-   *   Clients are free to map face IDs to anything else.  The most simple
-   *   usage is to associate them to a (pathname,face_index) pair that is
-   *   used to call @FT_New_Face.  However, more complex schemes are also
-   *   possible.
-   *
-   *   Note that for the cache to work correctly, the face ID values must be
-   *   *persistent*, which means that the contents they point to should not
-   *   change at runtime, or that their value should not become invalid.
-   *
-   *   If this is unavoidable (e.g., when a font is uninstalled at runtime),
-   *   you should call @FTC_Manager_RemoveFaceID as soon as possible, to let
-   *   the cache get rid of any references to the old @FTC_FaceID it may
-   *   keep internally.  Failure to do so will lead to incorrect behaviour
-   *   or even crashes.
-   *
-   *   To use the cache, start with calling @FTC_Manager_New to create a new
-   *   @FTC_Manager object, which models a single cache instance.  You can
-   *   then look up @FT_Face and @FT_Size objects with
-   *   @FTC_Manager_LookupFace and @FTC_Manager_LookupSize, respectively.
-   *
-   *   If you want to use the charmap caching, call @FTC_CMapCache_New, then
-   *   later use @FTC_CMapCache_Lookup to perform the equivalent of
-   *   @FT_Get_Char_Index, only much faster.
-   *
-   *   If you want to use the @FT_Glyph caching, call @FTC_ImageCache, then
-   *   later use @FTC_ImageCache_Lookup to retrieve the corresponding
-   *   @FT_Glyph objects from the cache.
-   *
-   *   If you need lots of small bitmaps, it is much more memory efficient
-   *   to call @FTC_SBitCache_New followed by @FTC_SBitCache_Lookup.  This
-   *   returns @FTC_SBitRec structures, which are used to store small
-   *   bitmaps directly.  (A small bitmap is one whose metrics and
-   *   dimensions all fit into 8-bit integers).
-   *
-   *   We hope to also provide a kerning cache in the near future.
-   *
-   *
-   * <Order>
-   *   FTC_Manager
-   *   FTC_FaceID
-   *   FTC_Face_Requester
-   *
-   *   FTC_Manager_New
-   *   FTC_Manager_Reset
-   *   FTC_Manager_Done
-   *   FTC_Manager_LookupFace
-   *   FTC_Manager_LookupSize
-   *   FTC_Manager_RemoveFaceID
-   *
-   *   FTC_Node
-   *   FTC_Node_Unref
-   *
-   *   FTC_ImageCache
-   *   FTC_ImageCache_New
-   *   FTC_ImageCache_Lookup
-   *
-   *   FTC_SBit
-   *   FTC_SBitCache
-   *   FTC_SBitCache_New
-   *   FTC_SBitCache_Lookup
-   *
-   *   FTC_CMapCache
-   *   FTC_CMapCache_New
-   *   FTC_CMapCache_Lookup
-   *
-   *************************************************************************/
-
-
-  /*************************************************************************/
-  /*************************************************************************/
-  /*************************************************************************/
-  /*****                                                               *****/
-  /*****                    BASIC TYPE DEFINITIONS                     *****/
-  /*****                                                               *****/
-  /*************************************************************************/
-  /*************************************************************************/
-  /*************************************************************************/
-
-
-  /*************************************************************************
-   *
-   * @type: FTC_FaceID
-   *
-   * @description:
-   *   An opaque pointer type that is used to identity face objects.  The
-   *   contents of such objects is application-dependent.
-   *
-   *   These pointers are typically used to point to a user-defined
-   *   structure containing a font file path, and face index.
-   *
-   * @note:
-   *   Never use NULL as a valid @FTC_FaceID.
-   *
-   *   Face IDs are passed by the client to the cache manager, which calls,
-   *   when needed, the @FTC_Face_Requester to translate them into new
-   *   @FT_Face objects.
-   *
-   *   If the content of a given face ID changes at runtime, or if the value
-   *   becomes invalid (e.g., when uninstalling a font), you should
-   *   immediately call @FTC_Manager_RemoveFaceID before any other cache
-   *   function.
-   *
-   *   Failure to do so will result in incorrect behaviour or even
-   *   memory leaks and crashes.
-   */
-  typedef FT_Pointer  FTC_FaceID;
-
-
-  /************************************************************************
-   *
-   * @functype:
-   *   FTC_Face_Requester
-   *
-   * @description:
-   *   A callback function provided by client applications.  It is used by
-   *   the cache manager to translate a given @FTC_FaceID into a new valid
-   *   @FT_Face object, on demand.
-   *
-   * <Input>
-   *   face_id ::
-   *     The face ID to resolve.
-   *
-   *   library ::
-   *     A handle to a FreeType library object.
-   *
-   *   req_data ::
-   *     Application-provided request data (see note below).
-   *
-   * <Output>
-   *   aface ::
-   *     A new @FT_Face handle.
-   *
-   * <Return>
-   *   FreeType error code.  0~means success.
-   *
-   * <Note>
-   *   The third parameter `req_data' is the same as the one passed by the
-   *   client when @FTC_Manager_New is called.
-   *
-   *   The face requester should not perform funny things on the returned
-   *   face object, like creating a new @FT_Size for it, or setting a
-   *   transformation through @FT_Set_Transform!
-   */
-  typedef FT_Error
-  (*FTC_Face_Requester)( FTC_FaceID  face_id,
-                         FT_Library  library,
-                         FT_Pointer  request_data,
-                         FT_Face*    aface );
-
- /* */
-
-#define FT_POINTER_TO_ULONG( p )  ( (FT_ULong)(FT_Pointer)(p) )
-
-#define FTC_FACE_ID_HASH( i )                                \
-          ((FT_UInt32)(( FT_POINTER_TO_ULONG( i ) >> 3 ) ^   \
-                       ( FT_POINTER_TO_ULONG( i ) << 7 ) ) )
-
-
-  /*************************************************************************/
-  /*************************************************************************/
-  /*************************************************************************/
-  /*****                                                               *****/
-  /*****                      CACHE MANAGER OBJECT                     *****/
-  /*****                                                               *****/
-  /*************************************************************************/
-  /*************************************************************************/
-  /*************************************************************************/
-
-
-  /*************************************************************************/
-  /*                                                                       */
-  /* <Type>                                                                */
-  /*    FTC_Manager                                                        */
-  /*                                                                       */
-  /* <Description>                                                         */
-  /*    This object corresponds to one instance of the cache-subsystem.    */
-  /*    It is used to cache one or more @FT_Face objects, along with       */
-  /*    corresponding @FT_Size objects.                                    */
-  /*                                                                       */
-  /*    The manager intentionally limits the total number of opened        */
-  /*    @FT_Face and @FT_Size objects to control memory usage.  See the    */
-  /*    `max_faces' and `max_sizes' parameters of @FTC_Manager_New.        */
-  /*                                                                       */
-  /*    The manager is also used to cache `nodes' of various types while   */
-  /*    limiting their total memory usage.                                 */
-  /*                                                                       */
-  /*    All limitations are enforced by keeping lists of managed objects   */
-  /*    in most-recently-used order, and flushing old nodes to make room   */
-  /*    for new ones.                                                      */
-  /*                                                                       */
-  typedef struct FTC_ManagerRec_*  FTC_Manager;
-
-
-  /*************************************************************************/
-  /*                                                                       */
-  /* <Type>                                                                */
-  /*    FTC_Node                                                           */
-  /*                                                                       */
-  /* <Description>                                                         */
-  /*    An opaque handle to a cache node object.  Each cache node is       */
-  /*    reference-counted.  A node with a count of~0 might be flushed      */
-  /*    out of a full cache whenever a lookup request is performed.        */
-  /*                                                                       */
-  /*    If you look up nodes, you have the ability to `acquire' them,      */
-  /*    i.e., to increment their reference count.  This will prevent the   */
-  /*    node from being flushed out of the cache until you explicitly      */
-  /*    `release' it (see @FTC_Node_Unref).                                */
-  /*                                                                       */
-  /*    See also @FTC_SBitCache_Lookup and @FTC_ImageCache_Lookup.         */
-  /*                                                                       */
-  typedef struct FTC_NodeRec_*  FTC_Node;
-
-
-  /*************************************************************************/
-  /*                                                                       */
-  /* <Function>                                                            */
-  /*    FTC_Manager_New                                                    */
-  /*                                                                       */
-  /* <Description>                                                         */
-  /*    Create a new cache manager.                                        */
-  /*                                                                       */
-  /* <Input>                                                               */
-  /*    library   :: The parent FreeType library handle to use.            */
-  /*                                                                       */
-  /*    max_faces :: Maximum number of opened @FT_Face objects managed by  */
-  /*                 this cache instance.  Use~0 for defaults.             */
-  /*                                                                       */
-  /*    max_sizes :: Maximum number of opened @FT_Size objects managed by  */
-  /*                 this cache instance.  Use~0 for defaults.             */
-  /*                                                                       */
-  /*    max_bytes :: Maximum number of bytes to use for cached data nodes. */
-  /*                 Use~0 for defaults.  Note that this value does not    */
-  /*                 account for managed @FT_Face and @FT_Size objects.    */
-  /*                                                                       */
-  /*    requester :: An application-provided callback used to translate    */
-  /*                 face IDs into real @FT_Face objects.                  */
-  /*                                                                       */
-  /*    req_data  :: A generic pointer that is passed to the requester     */
-  /*                 each time it is called (see @FTC_Face_Requester).     */
-  /*                                                                       */
-  /* <Output>                                                              */
-  /*    amanager  :: A handle to a new manager object.  0~in case of       */
-  /*                 failure.                                              */
-  /*                                                                       */
-  /* <Return>                                                              */
-  /*    FreeType error code.  0~means success.                             */
-  /*                                                                       */
-  FT_EXPORT( FT_Error )
-  FTC_Manager_New( FT_Library          library,
-                   FT_UInt             max_faces,
-                   FT_UInt             max_sizes,
-                   FT_ULong            max_bytes,
-                   FTC_Face_Requester  requester,
-                   FT_Pointer          req_data,
-                   FTC_Manager        *amanager );
-
-
-  /*************************************************************************/
-  /*                                                                       */
-  /* <Function>                                                            */
-  /*    FTC_Manager_Reset                                                  */
-  /*                                                                       */
-  /* <Description>                                                         */
-  /*    Empty a given cache manager.  This simply gets rid of all the      */
-  /*    currently cached @FT_Face and @FT_Size objects within the manager. */
-  /*                                                                       */
-  /* <InOut>                                                               */
-  /*    manager :: A handle to the manager.                                */
-  /*                                                                       */
-  FT_EXPORT( void )
-  FTC_Manager_Reset( FTC_Manager  manager );
-
-
-  /*************************************************************************/
-  /*                                                                       */
-  /* <Function>                                                            */
-  /*    FTC_Manager_Done                                                   */
-  /*                                                                       */
-  /* <Description>                                                         */
-  /*    Destroy a given manager after emptying it.                         */
-  /*                                                                       */
-  /* <Input>                                                               */
-  /*    manager :: A handle to the target cache manager object.            */
-  /*                                                                       */
-  FT_EXPORT( void )
-  FTC_Manager_Done( FTC_Manager  manager );
-
-
-  /*************************************************************************/
-  /*                                                                       */
-  /* <Function>                                                            */
-  /*    FTC_Manager_LookupFace                                             */
-  /*                                                                       */
-  /* <Description>                                                         */
-  /*    Retrieve the @FT_Face object that corresponds to a given face ID   */
-  /*    through a cache manager.                                           */
-  /*                                                                       */
-  /* <Input>                                                               */
-  /*    manager :: A handle to the cache manager.                          */
-  /*                                                                       */
-  /*    face_id :: The ID of the face object.                              */
-  /*                                                                       */
-  /* <Output>                                                              */
-  /*    aface   :: A handle to the face object.                            */
-  /*                                                                       */
-  /* <Return>                                                              */
-  /*    FreeType error code.  0~means success.                             */
-  /*                                                                       */
-  /* <Note>                                                                */
-  /*    The returned @FT_Face object is always owned by the manager.  You  */
-  /*    should never try to discard it yourself.                           */
-  /*                                                                       */
-  /*    The @FT_Face object doesn't necessarily have a current size object */
-  /*    (i.e., face->size can be 0).  If you need a specific `font size',  */
-  /*    use @FTC_Manager_LookupSize instead.                               */
-  /*                                                                       */
-  /*    Never change the face's transformation matrix (i.e., never call    */
-  /*    the @FT_Set_Transform function) on a returned face!  If you need   */
-  /*    to transform glyphs, do it yourself after glyph loading.           */
-  /*                                                                       */
-  /*    When you perform a lookup, out-of-memory errors are detected       */
-  /*    _within_ the lookup and force incremental flushes of the cache     */
-  /*    until enough memory is released for the lookup to succeed.         */
-  /*                                                                       */
-  /*    If a lookup fails with `FT_Err_Out_Of_Memory' the cache has        */
-  /*    already been completely flushed, and still no memory was available */
-  /*    for the operation.                                                 */
-  /*                                                                       */
-  FT_EXPORT( FT_Error )
-  FTC_Manager_LookupFace( FTC_Manager  manager,
-                          FTC_FaceID   face_id,
-                          FT_Face     *aface );
-
-
-  /*************************************************************************/
-  /*                                                                       */
-  /* <Struct>                                                              */
-  /*    FTC_ScalerRec                                                      */
-  /*                                                                       */
-  /* <Description>                                                         */
-  /*    A structure used to describe a given character size in either      */
-  /*    pixels or points to the cache manager.  See                        */
-  /*    @FTC_Manager_LookupSize.                                           */
-  /*                                                                       */
-  /* <Fields>                                                              */
-  /*    face_id :: The source face ID.                                     */
-  /*                                                                       */
-  /*    width   :: The character width.                                    */
-  /*                                                                       */
-  /*    height  :: The character height.                                   */
-  /*                                                                       */
-  /*    pixel   :: A Boolean.  If 1, the `width' and `height' fields are   */
-  /*               interpreted as integer pixel character sizes.           */
-  /*               Otherwise, they are expressed as 1/64th of points.      */
-  /*                                                                       */
-  /*    x_res   :: Only used when `pixel' is value~0 to indicate the       */
-  /*               horizontal resolution in dpi.                           */
-  /*                                                                       */
-  /*    y_res   :: Only used when `pixel' is value~0 to indicate the       */
-  /*               vertical resolution in dpi.                             */
-  /*                                                                       */
-  /* <Note>                                                                */
-  /*    This type is mainly used to retrieve @FT_Size objects through the  */
-  /*    cache manager.                                                     */
-  /*                                                                       */
-  typedef struct  FTC_ScalerRec_
-  {
-    FTC_FaceID  face_id;
-    FT_UInt     width;
-    FT_UInt     height;
-    FT_Int      pixel;
-    FT_UInt     x_res;
-    FT_UInt     y_res;
-
-  } FTC_ScalerRec;
-
-
-  /*************************************************************************/
-  /*                                                                       */
-  /* <Struct>                                                              */
-  /*    FTC_Scaler                                                         */
-  /*                                                                       */
-  /* <Description>                                                         */
-  /*    A handle to an @FTC_ScalerRec structure.                           */
-  /*                                                                       */
-  typedef struct FTC_ScalerRec_*  FTC_Scaler;
-
-
-  /*************************************************************************/
-  /*                                                                       */
-  /* <Function>                                                            */
-  /*    FTC_Manager_LookupSize                                             */
-  /*                                                                       */
-  /* <Description>                                                         */
-  /*    Retrieve the @FT_Size object that corresponds to a given           */
-  /*    @FTC_ScalerRec pointer through a cache manager.                    */
-  /*                                                                       */
-  /* <Input>                                                               */
-  /*    manager :: A handle to the cache manager.                          */
-  /*                                                                       */
-  /*    scaler  :: A scaler handle.                                        */
-  /*                                                                       */
-  /* <Output>                                                              */
-  /*    asize   :: A handle to the size object.                            */
-  /*                                                                       */
-  /* <Return>                                                              */
-  /*    FreeType error code.  0~means success.                             */
-  /*                                                                       */
-  /* <Note>                                                                */
-  /*    The returned @FT_Size object is always owned by the manager.  You  */
-  /*    should never try to discard it by yourself.                        */
-  /*                                                                       */
-  /*    You can access the parent @FT_Face object simply as `size->face'   */
-  /*    if you need it.  Note that this object is also owned by the        */
-  /*    manager.                                                           */
-  /*                                                                       */
-  /* <Note>                                                                */
-  /*    When you perform a lookup, out-of-memory errors are detected       */
-  /*    _within_ the lookup and force incremental flushes of the cache     */
-  /*    until enough memory is released for the lookup to succeed.         */
-  /*                                                                       */
-  /*    If a lookup fails with `FT_Err_Out_Of_Memory' the cache has        */
-  /*    already been completely flushed, and still no memory is available  */
-  /*    for the operation.                                                 */
-  /*                                                                       */
-  FT_EXPORT( FT_Error )
-  FTC_Manager_LookupSize( FTC_Manager  manager,
-                          FTC_Scaler   scaler,
-                          FT_Size     *asize );
-
-
-  /*************************************************************************/
-  /*                                                                       */
-  /* <Function>                                                            */
-  /*    FTC_Node_Unref                                                     */
-  /*                                                                       */
-  /* <Description>                                                         */
-  /*    Decrement a cache node's internal reference count.  When the count */
-  /*    reaches 0, it is not destroyed but becomes eligible for subsequent */
-  /*    cache flushes.                                                     */
-  /*                                                                       */
-  /* <Input>                                                               */
-  /*    node    :: The cache node handle.                                  */
-  /*                                                                       */
-  /*    manager :: The cache manager handle.                               */
-  /*                                                                       */
-  FT_EXPORT( void )
-  FTC_Node_Unref( FTC_Node     node,
-                  FTC_Manager  manager );
-
-
-  /*************************************************************************
-   *
-   * @function:
-   *   FTC_Manager_RemoveFaceID
-   *
-   * @description:
-   *   A special function used to indicate to the cache manager that
-   *   a given @FTC_FaceID is no longer valid, either because its
-   *   content changed, or because it was deallocated or uninstalled.
-   *
-   * @input:
-   *   manager ::
-   *     The cache manager handle.
-   *
-   *   face_id ::
-   *     The @FTC_FaceID to be removed.
-   *
-   * @note:
-   *   This function flushes all nodes from the cache corresponding to this
-   *   `face_id', with the exception of nodes with a non-null reference
-   *   count.
-   *
-   *   Such nodes are however modified internally so as to never appear
-   *   in later lookups with the same `face_id' value, and to be immediately
-   *   destroyed when released by all their users.
-   *
-   */
-  FT_EXPORT( void )
-  FTC_Manager_RemoveFaceID( FTC_Manager  manager,
-                            FTC_FaceID   face_id );
-
-
-  /*************************************************************************/
-  /*                                                                       */
-  /* <Section>                                                             */
-  /*    cache_subsystem                                                    */
-  /*                                                                       */
-  /*************************************************************************/
-
-  /*************************************************************************
-   *
-   * @type:
-   *   FTC_CMapCache
-   *
-   * @description:
-   *   An opaque handle used to model a charmap cache.  This cache is to
-   *   hold character codes -> glyph indices mappings.
-   *
-   */
-  typedef struct FTC_CMapCacheRec_*  FTC_CMapCache;
-
-
-  /*************************************************************************
-   *
-   * @function:
-   *   FTC_CMapCache_New
-   *
-   * @description:
-   *   Create a new charmap cache.
-   *
-   * @input:
-   *   manager ::
-   *     A handle to the cache manager.
-   *
-   * @output:
-   *   acache ::
-   *     A new cache handle.  NULL in case of error.
-   *
-   * @return:
-   *   FreeType error code.  0~means success.
-   *
-   * @note:
-   *   Like all other caches, this one will be destroyed with the cache
-   *   manager.
-   *
-   */
-  FT_EXPORT( FT_Error )
-  FTC_CMapCache_New( FTC_Manager     manager,
-                     FTC_CMapCache  *acache );
-
-
-  /************************************************************************
-   *
-   * @function:
-   *   FTC_CMapCache_Lookup
-   *
-   * @description:
-   *   Translate a character code into a glyph index, using the charmap
-   *   cache.
-   *
-   * @input:
-   *   cache ::
-   *     A charmap cache handle.
-   *
-   *   face_id ::
-   *     The source face ID.
-   *
-   *   cmap_index ::
-   *     The index of the charmap in the source face.  Any negative value
-   *     means to use the cache @FT_Face's default charmap.
-   *
-   *   char_code ::
-   *     The character code (in the corresponding charmap).
-   *
-   * @return:
-   *    Glyph index.  0~means `no glyph'.
-   *
-   */
-  FT_EXPORT( FT_UInt )
-  FTC_CMapCache_Lookup( FTC_CMapCache  cache,
-                        FTC_FaceID     face_id,
-                        FT_Int         cmap_index,
-                        FT_UInt32      char_code );
-
-
-  /*************************************************************************/
-  /*                                                                       */
-  /* <Section>                                                             */
-  /*    cache_subsystem                                                    */
-  /*                                                                       */
-  /*************************************************************************/
-
-
-  /*************************************************************************/
-  /*************************************************************************/
-  /*************************************************************************/
-  /*****                                                               *****/
-  /*****                       IMAGE CACHE OBJECT                      *****/
-  /*****                                                               *****/
-  /*************************************************************************/
-  /*************************************************************************/
-  /*************************************************************************/
-
-
-  /*************************************************************************
-   *
-   * @struct:
-   *   FTC_ImageTypeRec
-   *
-   * @description:
-   *   A structure used to model the type of images in a glyph cache.
-   *
-   * @fields:
-   *   face_id ::
-   *     The face ID.
-   *
-   *   width ::
-   *     The width in pixels.
-   *
-   *   height ::
-   *     The height in pixels.
-   *
-   *   flags ::
-   *     The load flags, as in @FT_Load_Glyph.
-   *
-   */
-  typedef struct  FTC_ImageTypeRec_
-  {
-    FTC_FaceID  face_id;
-    FT_Int      width;
-    FT_Int      height;
-    FT_Int32    flags;
-
-  } FTC_ImageTypeRec;
-
-
-  /*************************************************************************
-   *
-   * @type:
-   *   FTC_ImageType
-   *
-   * @description:
-   *   A handle to an @FTC_ImageTypeRec structure.
-   *
-   */
-  typedef struct FTC_ImageTypeRec_*  FTC_ImageType;
-
-
-  /* */
-
-
-#define FTC_IMAGE_TYPE_COMPARE( d1, d2 )      \
-          ( (d1)->face_id == (d2)->face_id && \
-            (d1)->width   == (d2)->width   && \
-            (d1)->flags   == (d2)->flags   )
-
-#define FTC_IMAGE_TYPE_HASH( d )                          \
-          (FT_UFast)( FTC_FACE_ID_HASH( (d)->face_id )  ^ \
-                      ( (d)->width << 8 ) ^ (d)->height ^ \
-                      ( (d)->flags << 4 )               )
-
-
-  /*************************************************************************/
-  /*                                                                       */
-  /* <Type>                                                                */
-  /*    FTC_ImageCache                                                     */
-  /*                                                                       */
-  /* <Description>                                                         */
-  /*    A handle to an glyph image cache object.  They are designed to     */
-  /*    hold many distinct glyph images while not exceeding a certain      */
-  /*    memory threshold.                                                  */
-  /*                                                                       */
-  typedef struct FTC_ImageCacheRec_*  FTC_ImageCache;
-
-
-  /*************************************************************************/
-  /*                                                                       */
-  /* <Function>                                                            */
-  /*    FTC_ImageCache_New                                                 */
-  /*                                                                       */
-  /* <Description>                                                         */
-  /*    Create a new glyph image cache.                                    */
-  /*                                                                       */
-  /* <Input>                                                               */
-  /*    manager :: The parent manager for the image cache.                 */
-  /*                                                                       */
-  /* <Output>                                                              */
-  /*    acache  :: A handle to the new glyph image cache object.           */
-  /*                                                                       */
-  /* <Return>                                                              */
-  /*    FreeType error code.  0~means success.                             */
-  /*                                                                       */
-  FT_EXPORT( FT_Error )
-  FTC_ImageCache_New( FTC_Manager      manager,
-                      FTC_ImageCache  *acache );
-
-
-  /*************************************************************************/
-  /*                                                                       */
-  /* <Function>                                                            */
-  /*    FTC_ImageCache_Lookup                                              */
-  /*                                                                       */
-  /* <Description>                                                         */
-  /*    Retrieve a given glyph image from a glyph image cache.             */
-  /*                                                                       */
-  /* <Input>                                                               */
-  /*    cache  :: A handle to the source glyph image cache.                */
-  /*                                                                       */
-  /*    type   :: A pointer to a glyph image type descriptor.              */
-  /*                                                                       */
-  /*    gindex :: The glyph index to retrieve.                             */
-  /*                                                                       */
-  /* <Output>                                                              */
-  /*    aglyph :: The corresponding @FT_Glyph object.  0~in case of        */
-  /*              failure.                                                 */
-  /*                                                                       */
-  /*    anode  :: Used to return the address of of the corresponding cache */
-  /*              node after incrementing its reference count (see note    */
-  /*              below).                                                  */
-  /*                                                                       */
-  /* <Return>                                                              */
-  /*    FreeType error code.  0~means success.                             */
-  /*                                                                       */
-  /* <Note>                                                                */
-  /*    The returned glyph is owned and managed by the glyph image cache.  */
-  /*    Never try to transform or discard it manually!  You can however    */
-  /*    create a copy with @FT_Glyph_Copy and modify the new one.          */
-  /*                                                                       */
-  /*    If `anode' is _not_ NULL, it receives the address of the cache     */
-  /*    node containing the glyph image, after increasing its reference    */
-  /*    count.  This ensures that the node (as well as the @FT_Glyph) will */
-  /*    always be kept in the cache until you call @FTC_Node_Unref to      */
-  /*    `release' it.                                                      */
-  /*                                                                       */
-  /*    If `anode' is NULL, the cache node is left unchanged, which means  */
-  /*    that the @FT_Glyph could be flushed out of the cache on the next   */
-  /*    call to one of the caching sub-system APIs.  Don't assume that it  */
-  /*    is persistent!                                                     */
-  /*                                                                       */
-  FT_EXPORT( FT_Error )
-  FTC_ImageCache_Lookup( FTC_ImageCache  cache,
-                         FTC_ImageType   type,
-                         FT_UInt         gindex,
-                         FT_Glyph       *aglyph,
-                         FTC_Node       *anode );
-
-
-  /*************************************************************************/
-  /*                                                                       */
-  /* <Function>                                                            */
-  /*    FTC_ImageCache_LookupScaler                                        */
-  /*                                                                       */
-  /* <Description>                                                         */
-  /*    A variant of @FTC_ImageCache_Lookup that uses an @FTC_ScalerRec    */
-  /*    to specify the face ID and its size.                               */
-  /*                                                                       */
-  /* <Input>                                                               */
-  /*    cache      :: A handle to the source glyph image cache.            */
-  /*                                                                       */
-  /*    scaler     :: A pointer to a scaler descriptor.                    */
-  /*                                                                       */
-  /*    load_flags :: The corresponding load flags.                        */
-  /*                                                                       */
-  /*    gindex     :: The glyph index to retrieve.                         */
-  /*                                                                       */
-  /* <Output>                                                              */
-  /*    aglyph     :: The corresponding @FT_Glyph object.  0~in case of    */
-  /*                  failure.                                             */
-  /*                                                                       */
-  /*    anode      :: Used to return the address of of the corresponding   */
-  /*                  cache node after incrementing its reference count    */
-  /*                  (see note below).                                    */
-  /*                                                                       */
-  /* <Return>                                                              */
-  /*    FreeType error code.  0~means success.                             */
-  /*                                                                       */
-  /* <Note>                                                                */
-  /*    The returned glyph is owned and managed by the glyph image cache.  */
-  /*    Never try to transform or discard it manually!  You can however    */
-  /*    create a copy with @FT_Glyph_Copy and modify the new one.          */
-  /*                                                                       */
-  /*    If `anode' is _not_ NULL, it receives the address of the cache     */
-  /*    node containing the glyph image, after increasing its reference    */
-  /*    count.  This ensures that the node (as well as the @FT_Glyph) will */
-  /*    always be kept in the cache until you call @FTC_Node_Unref to      */
-  /*    `release' it.                                                      */
-  /*                                                                       */
-  /*    If `anode' is NULL, the cache node is left unchanged, which means  */
-  /*    that the @FT_Glyph could be flushed out of the cache on the next   */
-  /*    call to one of the caching sub-system APIs.  Don't assume that it  */
-  /*    is persistent!                                                     */
-  /*                                                                       */
-  /*    Calls to @FT_Set_Char_Size and friends have no effect on cached    */
-  /*    glyphs; you should always use the FreeType cache API instead.      */
-  /*                                                                       */
-  FT_EXPORT( FT_Error )
-  FTC_ImageCache_LookupScaler( FTC_ImageCache  cache,
-                               FTC_Scaler      scaler,
-                               FT_ULong        load_flags,
-                               FT_UInt         gindex,
-                               FT_Glyph       *aglyph,
-                               FTC_Node       *anode );
-
-
-  /*************************************************************************/
-  /*                                                                       */
-  /* <Type>                                                                */
-  /*    FTC_SBit                                                           */
-  /*                                                                       */
-  /* <Description>                                                         */
-  /*    A handle to a small bitmap descriptor.  See the @FTC_SBitRec       */
-  /*    structure for details.                                             */
-  /*                                                                       */
-  typedef struct FTC_SBitRec_*  FTC_SBit;
-
-
-  /*************************************************************************/
-  /*                                                                       */
-  /* <Struct>                                                              */
-  /*    FTC_SBitRec                                                        */
-  /*                                                                       */
-  /* <Description>                                                         */
-  /*    A very compact structure used to describe a small glyph bitmap.    */
-  /*                                                                       */
-  /* <Fields>                                                              */
-  /*    width     :: The bitmap width in pixels.                           */
-  /*                                                                       */
-  /*    height    :: The bitmap height in pixels.                          */
-  /*                                                                       */
-  /*    left      :: The horizontal distance from the pen position to the  */
-  /*                 left bitmap border (a.k.a. `left side bearing', or    */
-  /*                 `lsb').                                               */
-  /*                                                                       */
-  /*    top       :: The vertical distance from the pen position (on the   */
-  /*                 baseline) to the upper bitmap border (a.k.a. `top     */
-  /*                 side bearing').  The distance is positive for upwards */
-  /*                 y~coordinates.                                        */
-  /*                                                                       */
-  /*    format    :: The format of the glyph bitmap (monochrome or gray).  */
-  /*                                                                       */
-  /*    max_grays :: Maximum gray level value (in the range 1 to~255).     */
-  /*                                                                       */
-  /*    pitch     :: The number of bytes per bitmap line.  May be positive */
-  /*                 or negative.                                          */
-  /*                                                                       */
-  /*    xadvance  :: The horizontal advance width in pixels.               */
-  /*                                                                       */
-  /*    yadvance  :: The vertical advance height in pixels.                */
-  /*                                                                       */
-  /*    buffer    :: A pointer to the bitmap pixels.                       */
-  /*                                                                       */
-  typedef struct  FTC_SBitRec_
-  {
-    FT_Byte   width;
-    FT_Byte   height;
-    FT_Char   left;
-    FT_Char   top;
-
-    FT_Byte   format;
-    FT_Byte   max_grays;
-    FT_Short  pitch;
-    FT_Char   xadvance;
-    FT_Char   yadvance;
-
-    FT_Byte*  buffer;
-
-  } FTC_SBitRec;
-
-
-  /*************************************************************************/
-  /*                                                                       */
-  /* <Type>                                                                */
-  /*    FTC_SBitCache                                                      */
-  /*                                                                       */
-  /* <Description>                                                         */
-  /*    A handle to a small bitmap cache.  These are special cache objects */
-  /*    used to store small glyph bitmaps (and anti-aliased pixmaps) in a  */
-  /*    much more efficient way than the traditional glyph image cache     */
-  /*    implemented by @FTC_ImageCache.                                    */
-  /*                                                                       */
-  typedef struct FTC_SBitCacheRec_*  FTC_SBitCache;
-
-
-  /*************************************************************************/
-  /*                                                                       */
-  /* <Function>                                                            */
-  /*    FTC_SBitCache_New                                                  */
-  /*                                                                       */
-  /* <Description>                                                         */
-  /*    Create a new cache to store small glyph bitmaps.                   */
-  /*                                                                       */
-  /* <Input>                                                               */
-  /*    manager :: A handle to the source cache manager.                   */
-  /*                                                                       */
-  /* <Output>                                                              */
-  /*    acache  :: A handle to the new sbit cache.  NULL in case of error. */
-  /*                                                                       */
-  /* <Return>                                                              */
-  /*    FreeType error code.  0~means success.                             */
-  /*                                                                       */
-  FT_EXPORT( FT_Error )
-  FTC_SBitCache_New( FTC_Manager     manager,
-                     FTC_SBitCache  *acache );
-
-
-  /*************************************************************************/
-  /*                                                                       */
-  /* <Function>                                                            */
-  /*    FTC_SBitCache_Lookup                                               */
-  /*                                                                       */
-  /* <Description>                                                         */
-  /*    Look up a given small glyph bitmap in a given sbit cache and       */
-  /*    `lock' it to prevent its flushing from the cache until needed.     */
-  /*                                                                       */
-  /* <Input>                                                               */
-  /*    cache  :: A handle to the source sbit cache.                       */
-  /*                                                                       */
-  /*    type   :: A pointer to the glyph image type descriptor.            */
-  /*                                                                       */
-  /*    gindex :: The glyph index.                                         */
-  /*                                                                       */
-  /* <Output>                                                              */
-  /*    sbit   :: A handle to a small bitmap descriptor.                   */
-  /*                                                                       */
-  /*    anode  :: Used to return the address of of the corresponding cache */
-  /*              node after incrementing its reference count (see note    */
-  /*              below).                                                  */
-  /*                                                                       */
-  /* <Return>                                                              */
-  /*    FreeType error code.  0~means success.                             */
-  /*                                                                       */
-  /* <Note>                                                                */
-  /*    The small bitmap descriptor and its bit buffer are owned by the    */
-  /*    cache and should never be freed by the application.  They might    */
-  /*    as well disappear from memory on the next cache lookup, so don't   */
-  /*    treat them as persistent data.                                     */
-  /*                                                                       */
-  /*    The descriptor's `buffer' field is set to~0 to indicate a missing  */
-  /*    glyph bitmap.                                                      */
-  /*                                                                       */
-  /*    If `anode' is _not_ NULL, it receives the address of the cache     */
-  /*    node containing the bitmap, after increasing its reference count.  */
-  /*    This ensures that the node (as well as the image) will always be   */
-  /*    kept in the cache until you call @FTC_Node_Unref to `release' it.  */
-  /*                                                                       */
-  /*    If `anode' is NULL, the cache node is left unchanged, which means  */
-  /*    that the bitmap could be flushed out of the cache on the next      */
-  /*    call to one of the caching sub-system APIs.  Don't assume that it  */
-  /*    is persistent!                                                     */
-  /*                                                                       */
-  FT_EXPORT( FT_Error )
-  FTC_SBitCache_Lookup( FTC_SBitCache    cache,
-                        FTC_ImageType    type,
-                        FT_UInt          gindex,
-                        FTC_SBit        *sbit,
-                        FTC_Node        *anode );
-
-
-  /*************************************************************************/
-  /*                                                                       */
-  /* <Function>                                                            */
-  /*    FTC_SBitCache_LookupScaler                                         */
-  /*                                                                       */
-  /* <Description>                                                         */
-  /*    A variant of @FTC_SBitCache_Lookup that uses an @FTC_ScalerRec     */
-  /*    to specify the face ID and its size.                               */
-  /*                                                                       */
-  /* <Input>                                                               */
-  /*    cache      :: A handle to the source sbit cache.                   */
-  /*                                                                       */
-  /*    scaler     :: A pointer to the scaler descriptor.                  */
-  /*                                                                       */
-  /*    load_flags :: The corresponding load flags.                        */
-  /*                                                                       */
-  /*    gindex     :: The glyph index.                                     */
-  /*                                                                       */
-  /* <Output>                                                              */
-  /*    sbit       :: A handle to a small bitmap descriptor.               */
-  /*                                                                       */
-  /*    anode      :: Used to return the address of of the corresponding   */
-  /*                  cache node after incrementing its reference count    */
-  /*                  (see note below).                                    */
-  /*                                                                       */
-  /* <Return>                                                              */
-  /*    FreeType error code.  0~means success.                             */
-  /*                                                                       */
-  /* <Note>                                                                */
-  /*    The small bitmap descriptor and its bit buffer are owned by the    */
-  /*    cache and should never be freed by the application.  They might    */
-  /*    as well disappear from memory on the next cache lookup, so don't   */
-  /*    treat them as persistent data.                                     */
-  /*                                                                       */
-  /*    The descriptor's `buffer' field is set to~0 to indicate a missing  */
-  /*    glyph bitmap.                                                      */
-  /*                                                                       */
-  /*    If `anode' is _not_ NULL, it receives the address of the cache     */
-  /*    node containing the bitmap, after increasing its reference count.  */
-  /*    This ensures that the node (as well as the image) will always be   */
-  /*    kept in the cache until you call @FTC_Node_Unref to `release' it.  */
-  /*                                                                       */
-  /*    If `anode' is NULL, the cache node is left unchanged, which means  */
-  /*    that the bitmap could be flushed out of the cache on the next      */
-  /*    call to one of the caching sub-system APIs.  Don't assume that it  */
-  /*    is persistent!                                                     */
-  /*                                                                       */
-  FT_EXPORT( FT_Error )
-  FTC_SBitCache_LookupScaler( FTC_SBitCache  cache,
-                              FTC_Scaler     scaler,
-                              FT_ULong       load_flags,
-                              FT_UInt        gindex,
-                              FTC_SBit      *sbit,
-                              FTC_Node      *anode );
-
-
- /* */
-
-#ifdef FT_CONFIG_OPTION_OLD_INTERNALS
-
-  /*@***********************************************************************/
-  /*                                                                       */
-  /* <Struct>                                                              */
-  /*    FTC_FontRec                                                        */
-  /*                                                                       */
-  /* <Description>                                                         */
-  /*    A simple structure used to describe a given `font' to the cache    */
-  /*    manager.  Note that a `font' is the combination of a given face    */
-  /*    with a given character size.                                       */
-  /*                                                                       */
-  /* <Fields>                                                              */
-  /*    face_id    :: The ID of the face to use.                           */
-  /*                                                                       */
-  /*    pix_width  :: The character width in integer pixels.               */
-  /*                                                                       */
-  /*    pix_height :: The character height in integer pixels.              */
-  /*                                                                       */
-  typedef struct  FTC_FontRec_
-  {
-    FTC_FaceID  face_id;
-    FT_UShort   pix_width;
-    FT_UShort   pix_height;
-
-  } FTC_FontRec;
-
-
-  /* */
-
-
-#define FTC_FONT_COMPARE( f1, f2 )                  \
-          ( (f1)->face_id    == (f2)->face_id    && \
-            (f1)->pix_width  == (f2)->pix_width  && \
-            (f1)->pix_height == (f2)->pix_height )
-
-#define FTC_FONT_HASH( f )                              \
-          (FT_UInt32)( FTC_FACE_ID_HASH((f)->face_id) ^ \
-                       ((f)->pix_width << 8)          ^ \
-                       ((f)->pix_height)              )
-
-  typedef FTC_FontRec*  FTC_Font;
-
-
-  FT_EXPORT( FT_Error )
-  FTC_Manager_Lookup_Face( FTC_Manager  manager,
-                           FTC_FaceID   face_id,
-                           FT_Face     *aface );
-
-  FT_EXPORT( FT_Error )
-  FTC_Manager_Lookup_Size( FTC_Manager  manager,
-                           FTC_Font     font,
-                           FT_Face     *aface,
-                           FT_Size     *asize );
-
-#endif /* FT_CONFIG_OPTION_OLD_INTERNALS */
-
-
- /* */
-
-FT_END_HEADER
-
-#endif /* __FTCACHE_H__ */
-
-
-/* END */
-=======
-/***************************************************************************/
-/*                                                                         */
-/*  ftcache.h                                                              */
-/*                                                                         */
-/*    FreeType Cache subsystem (specification).                            */
-/*                                                                         */
-/*  Copyright 1996-2001, 2002, 2003, 2004, 2005, 2006, 2007, 2008, 2010 by */
-/*  David Turner, Robert Wilhelm, and Werner Lemberg.                      */
-/*                                                                         */
-/*  This file is part of the FreeType project, and may only be used,       */
-/*  modified, and distributed under the terms of the FreeType project      */
-/*  license, LICENSE.TXT.  By continuing to use, modify, or distribute     */
-/*  this file you indicate that you have read the license and              */
-/*  understand and accept it fully.                                        */
-/*                                                                         */
-/***************************************************************************/
-
-
-#ifndef __FTCACHE_H__
-#define __FTCACHE_H__
-
-
-#include <ft2build.h>
-#include FT_GLYPH_H
-
-
-FT_BEGIN_HEADER
-
-
-  /*************************************************************************
-   *
-   * <Section>
-   *    cache_subsystem
-   *
-   * <Title>
-   *    Cache Sub-System
-   *
-   * <Abstract>
-   *    How to cache face, size, and glyph data with FreeType~2.
-   *
-   * <Description>
-   *   This section describes the FreeType~2 cache sub-system, which is used
-   *   to limit the number of concurrently opened @FT_Face and @FT_Size
-   *   objects, as well as caching information like character maps and glyph
-   *   images while limiting their maximum memory usage.
-   *
-   *   Note that all types and functions begin with the `FTC_' prefix.
-   *
-   *   The cache is highly portable and thus doesn't know anything about the
-   *   fonts installed on your system, or how to access them.  This implies
-   *   the following scheme:
-   *
-   *   First, available or installed font faces are uniquely identified by
-   *   @FTC_FaceID values, provided to the cache by the client.  Note that
-   *   the cache only stores and compares these values, and doesn't try to
-   *   interpret them in any way.
-   *
-   *   Second, the cache calls, only when needed, a client-provided function
-   *   to convert a @FTC_FaceID into a new @FT_Face object.  The latter is
-   *   then completely managed by the cache, including its termination
-   *   through @FT_Done_Face.
-   *
-   *   Clients are free to map face IDs to anything else.  The most simple
-   *   usage is to associate them to a (pathname,face_index) pair that is
-   *   used to call @FT_New_Face.  However, more complex schemes are also
-   *   possible.
-   *
-   *   Note that for the cache to work correctly, the face ID values must be
-   *   *persistent*, which means that the contents they point to should not
-   *   change at runtime, or that their value should not become invalid.
-   *
-   *   If this is unavoidable (e.g., when a font is uninstalled at runtime),
-   *   you should call @FTC_Manager_RemoveFaceID as soon as possible, to let
-   *   the cache get rid of any references to the old @FTC_FaceID it may
-   *   keep internally.  Failure to do so will lead to incorrect behaviour
-   *   or even crashes.
-   *
-   *   To use the cache, start with calling @FTC_Manager_New to create a new
-   *   @FTC_Manager object, which models a single cache instance.  You can
-   *   then look up @FT_Face and @FT_Size objects with
-   *   @FTC_Manager_LookupFace and @FTC_Manager_LookupSize, respectively.
-   *
-   *   If you want to use the charmap caching, call @FTC_CMapCache_New, then
-   *   later use @FTC_CMapCache_Lookup to perform the equivalent of
-   *   @FT_Get_Char_Index, only much faster.
-   *
-   *   If you want to use the @FT_Glyph caching, call @FTC_ImageCache, then
-   *   later use @FTC_ImageCache_Lookup to retrieve the corresponding
-   *   @FT_Glyph objects from the cache.
-   *
-   *   If you need lots of small bitmaps, it is much more memory efficient
-   *   to call @FTC_SBitCache_New followed by @FTC_SBitCache_Lookup.  This
-   *   returns @FTC_SBitRec structures, which are used to store small
-   *   bitmaps directly.  (A small bitmap is one whose metrics and
-   *   dimensions all fit into 8-bit integers).
-   *
-   *   We hope to also provide a kerning cache in the near future.
-   *
-   *
-   * <Order>
-   *   FTC_Manager
-   *   FTC_FaceID
-   *   FTC_Face_Requester
-   *
-   *   FTC_Manager_New
-   *   FTC_Manager_Reset
-   *   FTC_Manager_Done
-   *   FTC_Manager_LookupFace
-   *   FTC_Manager_LookupSize
-   *   FTC_Manager_RemoveFaceID
-   *
-   *   FTC_Node
-   *   FTC_Node_Unref
-   *
-   *   FTC_ImageCache
-   *   FTC_ImageCache_New
-   *   FTC_ImageCache_Lookup
-   *
-   *   FTC_SBit
-   *   FTC_SBitCache
-   *   FTC_SBitCache_New
-   *   FTC_SBitCache_Lookup
-   *
-   *   FTC_CMapCache
-   *   FTC_CMapCache_New
-   *   FTC_CMapCache_Lookup
-   *
-   *************************************************************************/
-
-
-  /*************************************************************************/
-  /*************************************************************************/
-  /*************************************************************************/
-  /*****                                                               *****/
-  /*****                    BASIC TYPE DEFINITIONS                     *****/
-  /*****                                                               *****/
-  /*************************************************************************/
-  /*************************************************************************/
-  /*************************************************************************/
-
-
-  /*************************************************************************
-   *
-   * @type: FTC_FaceID
-   *
-   * @description:
-   *   An opaque pointer type that is used to identity face objects.  The
-   *   contents of such objects is application-dependent.
-   *
-   *   These pointers are typically used to point to a user-defined
-   *   structure containing a font file path, and face index.
-   *
-   * @note:
-   *   Never use NULL as a valid @FTC_FaceID.
-   *
-   *   Face IDs are passed by the client to the cache manager, which calls,
-   *   when needed, the @FTC_Face_Requester to translate them into new
-   *   @FT_Face objects.
-   *
-   *   If the content of a given face ID changes at runtime, or if the value
-   *   becomes invalid (e.g., when uninstalling a font), you should
-   *   immediately call @FTC_Manager_RemoveFaceID before any other cache
-   *   function.
-   *
-   *   Failure to do so will result in incorrect behaviour or even
-   *   memory leaks and crashes.
-   */
-  typedef FT_Pointer  FTC_FaceID;
-
-
-  /************************************************************************
-   *
-   * @functype:
-   *   FTC_Face_Requester
-   *
-   * @description:
-   *   A callback function provided by client applications.  It is used by
-   *   the cache manager to translate a given @FTC_FaceID into a new valid
-   *   @FT_Face object, on demand.
-   *
-   * <Input>
-   *   face_id ::
-   *     The face ID to resolve.
-   *
-   *   library ::
-   *     A handle to a FreeType library object.
-   *
-   *   req_data ::
-   *     Application-provided request data (see note below).
-   *
-   * <Output>
-   *   aface ::
-   *     A new @FT_Face handle.
-   *
-   * <Return>
-   *   FreeType error code.  0~means success.
-   *
-   * <Note>
-   *   The third parameter `req_data' is the same as the one passed by the
-   *   client when @FTC_Manager_New is called.
-   *
-   *   The face requester should not perform funny things on the returned
-   *   face object, like creating a new @FT_Size for it, or setting a
-   *   transformation through @FT_Set_Transform!
-   */
-  typedef FT_Error
-  (*FTC_Face_Requester)( FTC_FaceID  face_id,
-                         FT_Library  library,
-                         FT_Pointer  request_data,
-                         FT_Face*    aface );
-
- /* */
-
-#define FT_POINTER_TO_ULONG( p )  ( (FT_ULong)(FT_Pointer)(p) )
-
-#define FTC_FACE_ID_HASH( i )                                \
-          ((FT_UInt32)(( FT_POINTER_TO_ULONG( i ) >> 3 ) ^   \
-                       ( FT_POINTER_TO_ULONG( i ) << 7 ) ) )
-
-
-  /*************************************************************************/
-  /*************************************************************************/
-  /*************************************************************************/
-  /*****                                                               *****/
-  /*****                      CACHE MANAGER OBJECT                     *****/
-  /*****                                                               *****/
-  /*************************************************************************/
-  /*************************************************************************/
-  /*************************************************************************/
-
-
-  /*************************************************************************/
-  /*                                                                       */
-  /* <Type>                                                                */
-  /*    FTC_Manager                                                        */
-  /*                                                                       */
-  /* <Description>                                                         */
-  /*    This object corresponds to one instance of the cache-subsystem.    */
-  /*    It is used to cache one or more @FT_Face objects, along with       */
-  /*    corresponding @FT_Size objects.                                    */
-  /*                                                                       */
-  /*    The manager intentionally limits the total number of opened        */
-  /*    @FT_Face and @FT_Size objects to control memory usage.  See the    */
-  /*    `max_faces' and `max_sizes' parameters of @FTC_Manager_New.        */
-  /*                                                                       */
-  /*    The manager is also used to cache `nodes' of various types while   */
-  /*    limiting their total memory usage.                                 */
-  /*                                                                       */
-  /*    All limitations are enforced by keeping lists of managed objects   */
-  /*    in most-recently-used order, and flushing old nodes to make room   */
-  /*    for new ones.                                                      */
-  /*                                                                       */
-  typedef struct FTC_ManagerRec_*  FTC_Manager;
-
-
-  /*************************************************************************/
-  /*                                                                       */
-  /* <Type>                                                                */
-  /*    FTC_Node                                                           */
-  /*                                                                       */
-  /* <Description>                                                         */
-  /*    An opaque handle to a cache node object.  Each cache node is       */
-  /*    reference-counted.  A node with a count of~0 might be flushed      */
-  /*    out of a full cache whenever a lookup request is performed.        */
-  /*                                                                       */
-  /*    If you look up nodes, you have the ability to `acquire' them,      */
-  /*    i.e., to increment their reference count.  This will prevent the   */
-  /*    node from being flushed out of the cache until you explicitly      */
-  /*    `release' it (see @FTC_Node_Unref).                                */
-  /*                                                                       */
-  /*    See also @FTC_SBitCache_Lookup and @FTC_ImageCache_Lookup.         */
-  /*                                                                       */
-  typedef struct FTC_NodeRec_*  FTC_Node;
-
-
-  /*************************************************************************/
-  /*                                                                       */
-  /* <Function>                                                            */
-  /*    FTC_Manager_New                                                    */
-  /*                                                                       */
-  /* <Description>                                                         */
-  /*    Create a new cache manager.                                        */
-  /*                                                                       */
-  /* <Input>                                                               */
-  /*    library   :: The parent FreeType library handle to use.            */
-  /*                                                                       */
-  /*    max_faces :: Maximum number of opened @FT_Face objects managed by  */
-  /*                 this cache instance.  Use~0 for defaults.             */
-  /*                                                                       */
-  /*    max_sizes :: Maximum number of opened @FT_Size objects managed by  */
-  /*                 this cache instance.  Use~0 for defaults.             */
-  /*                                                                       */
-  /*    max_bytes :: Maximum number of bytes to use for cached data nodes. */
-  /*                 Use~0 for defaults.  Note that this value does not    */
-  /*                 account for managed @FT_Face and @FT_Size objects.    */
-  /*                                                                       */
-  /*    requester :: An application-provided callback used to translate    */
-  /*                 face IDs into real @FT_Face objects.                  */
-  /*                                                                       */
-  /*    req_data  :: A generic pointer that is passed to the requester     */
-  /*                 each time it is called (see @FTC_Face_Requester).     */
-  /*                                                                       */
-  /* <Output>                                                              */
-  /*    amanager  :: A handle to a new manager object.  0~in case of       */
-  /*                 failure.                                              */
-  /*                                                                       */
-  /* <Return>                                                              */
-  /*    FreeType error code.  0~means success.                             */
-  /*                                                                       */
-  FT_EXPORT( FT_Error )
-  FTC_Manager_New( FT_Library          library,
-                   FT_UInt             max_faces,
-                   FT_UInt             max_sizes,
-                   FT_ULong            max_bytes,
-                   FTC_Face_Requester  requester,
-                   FT_Pointer          req_data,
-                   FTC_Manager        *amanager );
-
-
-  /*************************************************************************/
-  /*                                                                       */
-  /* <Function>                                                            */
-  /*    FTC_Manager_Reset                                                  */
-  /*                                                                       */
-  /* <Description>                                                         */
-  /*    Empty a given cache manager.  This simply gets rid of all the      */
-  /*    currently cached @FT_Face and @FT_Size objects within the manager. */
-  /*                                                                       */
-  /* <InOut>                                                               */
-  /*    manager :: A handle to the manager.                                */
-  /*                                                                       */
-  FT_EXPORT( void )
-  FTC_Manager_Reset( FTC_Manager  manager );
-
-
-  /*************************************************************************/
-  /*                                                                       */
-  /* <Function>                                                            */
-  /*    FTC_Manager_Done                                                   */
-  /*                                                                       */
-  /* <Description>                                                         */
-  /*    Destroy a given manager after emptying it.                         */
-  /*                                                                       */
-  /* <Input>                                                               */
-  /*    manager :: A handle to the target cache manager object.            */
-  /*                                                                       */
-  FT_EXPORT( void )
-  FTC_Manager_Done( FTC_Manager  manager );
-
-
-  /*************************************************************************/
-  /*                                                                       */
-  /* <Function>                                                            */
-  /*    FTC_Manager_LookupFace                                             */
-  /*                                                                       */
-  /* <Description>                                                         */
-  /*    Retrieve the @FT_Face object that corresponds to a given face ID   */
-  /*    through a cache manager.                                           */
-  /*                                                                       */
-  /* <Input>                                                               */
-  /*    manager :: A handle to the cache manager.                          */
-  /*                                                                       */
-  /*    face_id :: The ID of the face object.                              */
-  /*                                                                       */
-  /* <Output>                                                              */
-  /*    aface   :: A handle to the face object.                            */
-  /*                                                                       */
-  /* <Return>                                                              */
-  /*    FreeType error code.  0~means success.                             */
-  /*                                                                       */
-  /* <Note>                                                                */
-  /*    The returned @FT_Face object is always owned by the manager.  You  */
-  /*    should never try to discard it yourself.                           */
-  /*                                                                       */
-  /*    The @FT_Face object doesn't necessarily have a current size object */
-  /*    (i.e., face->size can be 0).  If you need a specific `font size',  */
-  /*    use @FTC_Manager_LookupSize instead.                               */
-  /*                                                                       */
-  /*    Never change the face's transformation matrix (i.e., never call    */
-  /*    the @FT_Set_Transform function) on a returned face!  If you need   */
-  /*    to transform glyphs, do it yourself after glyph loading.           */
-  /*                                                                       */
-  /*    When you perform a lookup, out-of-memory errors are detected       */
-  /*    _within_ the lookup and force incremental flushes of the cache     */
-  /*    until enough memory is released for the lookup to succeed.         */
-  /*                                                                       */
-  /*    If a lookup fails with `FT_Err_Out_Of_Memory' the cache has        */
-  /*    already been completely flushed, and still no memory was available */
-  /*    for the operation.                                                 */
-  /*                                                                       */
-  FT_EXPORT( FT_Error )
-  FTC_Manager_LookupFace( FTC_Manager  manager,
-                          FTC_FaceID   face_id,
-                          FT_Face     *aface );
-
-
-  /*************************************************************************/
-  /*                                                                       */
-  /* <Struct>                                                              */
-  /*    FTC_ScalerRec                                                      */
-  /*                                                                       */
-  /* <Description>                                                         */
-  /*    A structure used to describe a given character size in either      */
-  /*    pixels or points to the cache manager.  See                        */
-  /*    @FTC_Manager_LookupSize.                                           */
-  /*                                                                       */
-  /* <Fields>                                                              */
-  /*    face_id :: The source face ID.                                     */
-  /*                                                                       */
-  /*    width   :: The character width.                                    */
-  /*                                                                       */
-  /*    height  :: The character height.                                   */
-  /*                                                                       */
-  /*    pixel   :: A Boolean.  If 1, the `width' and `height' fields are   */
-  /*               interpreted as integer pixel character sizes.           */
-  /*               Otherwise, they are expressed as 1/64th of points.      */
-  /*                                                                       */
-  /*    x_res   :: Only used when `pixel' is value~0 to indicate the       */
-  /*               horizontal resolution in dpi.                           */
-  /*                                                                       */
-  /*    y_res   :: Only used when `pixel' is value~0 to indicate the       */
-  /*               vertical resolution in dpi.                             */
-  /*                                                                       */
-  /* <Note>                                                                */
-  /*    This type is mainly used to retrieve @FT_Size objects through the  */
-  /*    cache manager.                                                     */
-  /*                                                                       */
-  typedef struct  FTC_ScalerRec_
-  {
-    FTC_FaceID  face_id;
-    FT_UInt     width;
-    FT_UInt     height;
-    FT_Int      pixel;
-    FT_UInt     x_res;
-    FT_UInt     y_res;
-
-  } FTC_ScalerRec;
-
-
-  /*************************************************************************/
-  /*                                                                       */
-  /* <Struct>                                                              */
-  /*    FTC_Scaler                                                         */
-  /*                                                                       */
-  /* <Description>                                                         */
-  /*    A handle to an @FTC_ScalerRec structure.                           */
-  /*                                                                       */
-  typedef struct FTC_ScalerRec_*  FTC_Scaler;
-
-
-  /*************************************************************************/
-  /*                                                                       */
-  /* <Function>                                                            */
-  /*    FTC_Manager_LookupSize                                             */
-  /*                                                                       */
-  /* <Description>                                                         */
-  /*    Retrieve the @FT_Size object that corresponds to a given           */
-  /*    @FTC_ScalerRec pointer through a cache manager.                    */
-  /*                                                                       */
-  /* <Input>                                                               */
-  /*    manager :: A handle to the cache manager.                          */
-  /*                                                                       */
-  /*    scaler  :: A scaler handle.                                        */
-  /*                                                                       */
-  /* <Output>                                                              */
-  /*    asize   :: A handle to the size object.                            */
-  /*                                                                       */
-  /* <Return>                                                              */
-  /*    FreeType error code.  0~means success.                             */
-  /*                                                                       */
-  /* <Note>                                                                */
-  /*    The returned @FT_Size object is always owned by the manager.  You  */
-  /*    should never try to discard it by yourself.                        */
-  /*                                                                       */
-  /*    You can access the parent @FT_Face object simply as `size->face'   */
-  /*    if you need it.  Note that this object is also owned by the        */
-  /*    manager.                                                           */
-  /*                                                                       */
-  /* <Note>                                                                */
-  /*    When you perform a lookup, out-of-memory errors are detected       */
-  /*    _within_ the lookup and force incremental flushes of the cache     */
-  /*    until enough memory is released for the lookup to succeed.         */
-  /*                                                                       */
-  /*    If a lookup fails with `FT_Err_Out_Of_Memory' the cache has        */
-  /*    already been completely flushed, and still no memory is available  */
-  /*    for the operation.                                                 */
-  /*                                                                       */
-  FT_EXPORT( FT_Error )
-  FTC_Manager_LookupSize( FTC_Manager  manager,
-                          FTC_Scaler   scaler,
-                          FT_Size     *asize );
-
-
-  /*************************************************************************/
-  /*                                                                       */
-  /* <Function>                                                            */
-  /*    FTC_Node_Unref                                                     */
-  /*                                                                       */
-  /* <Description>                                                         */
-  /*    Decrement a cache node's internal reference count.  When the count */
-  /*    reaches 0, it is not destroyed but becomes eligible for subsequent */
-  /*    cache flushes.                                                     */
-  /*                                                                       */
-  /* <Input>                                                               */
-  /*    node    :: The cache node handle.                                  */
-  /*                                                                       */
-  /*    manager :: The cache manager handle.                               */
-  /*                                                                       */
-  FT_EXPORT( void )
-  FTC_Node_Unref( FTC_Node     node,
-                  FTC_Manager  manager );
-
-
-  /*************************************************************************
-   *
-   * @function:
-   *   FTC_Manager_RemoveFaceID
-   *
-   * @description:
-   *   A special function used to indicate to the cache manager that
-   *   a given @FTC_FaceID is no longer valid, either because its
-   *   content changed, or because it was deallocated or uninstalled.
-   *
-   * @input:
-   *   manager ::
-   *     The cache manager handle.
-   *
-   *   face_id ::
-   *     The @FTC_FaceID to be removed.
-   *
-   * @note:
-   *   This function flushes all nodes from the cache corresponding to this
-   *   `face_id', with the exception of nodes with a non-null reference
-   *   count.
-   *
-   *   Such nodes are however modified internally so as to never appear
-   *   in later lookups with the same `face_id' value, and to be immediately
-   *   destroyed when released by all their users.
-   *
-   */
-  FT_EXPORT( void )
-  FTC_Manager_RemoveFaceID( FTC_Manager  manager,
-                            FTC_FaceID   face_id );
-
-
-  /*************************************************************************/
-  /*                                                                       */
-  /* <Section>                                                             */
-  /*    cache_subsystem                                                    */
-  /*                                                                       */
-  /*************************************************************************/
-
-  /*************************************************************************
-   *
-   * @type:
-   *   FTC_CMapCache
-   *
-   * @description:
-   *   An opaque handle used to model a charmap cache.  This cache is to
-   *   hold character codes -> glyph indices mappings.
-   *
-   */
-  typedef struct FTC_CMapCacheRec_*  FTC_CMapCache;
-
-
-  /*************************************************************************
-   *
-   * @function:
-   *   FTC_CMapCache_New
-   *
-   * @description:
-   *   Create a new charmap cache.
-   *
-   * @input:
-   *   manager ::
-   *     A handle to the cache manager.
-   *
-   * @output:
-   *   acache ::
-   *     A new cache handle.  NULL in case of error.
-   *
-   * @return:
-   *   FreeType error code.  0~means success.
-   *
-   * @note:
-   *   Like all other caches, this one will be destroyed with the cache
-   *   manager.
-   *
-   */
-  FT_EXPORT( FT_Error )
-  FTC_CMapCache_New( FTC_Manager     manager,
-                     FTC_CMapCache  *acache );
-
-
-  /************************************************************************
-   *
-   * @function:
-   *   FTC_CMapCache_Lookup
-   *
-   * @description:
-   *   Translate a character code into a glyph index, using the charmap
-   *   cache.
-   *
-   * @input:
-   *   cache ::
-   *     A charmap cache handle.
-   *
-   *   face_id ::
-   *     The source face ID.
-   *
-   *   cmap_index ::
-   *     The index of the charmap in the source face.  Any negative value
-   *     means to use the cache @FT_Face's default charmap.
-   *
-   *   char_code ::
-   *     The character code (in the corresponding charmap).
-   *
-   * @return:
-   *    Glyph index.  0~means `no glyph'.
-   *
-   */
-  FT_EXPORT( FT_UInt )
-  FTC_CMapCache_Lookup( FTC_CMapCache  cache,
-                        FTC_FaceID     face_id,
-                        FT_Int         cmap_index,
-                        FT_UInt32      char_code );
-
-
-  /*************************************************************************/
-  /*                                                                       */
-  /* <Section>                                                             */
-  /*    cache_subsystem                                                    */
-  /*                                                                       */
-  /*************************************************************************/
-
-
-  /*************************************************************************/
-  /*************************************************************************/
-  /*************************************************************************/
-  /*****                                                               *****/
-  /*****                       IMAGE CACHE OBJECT                      *****/
-  /*****                                                               *****/
-  /*************************************************************************/
-  /*************************************************************************/
-  /*************************************************************************/
-
-
-  /*************************************************************************
-   *
-   * @struct:
-   *   FTC_ImageTypeRec
-   *
-   * @description:
-   *   A structure used to model the type of images in a glyph cache.
-   *
-   * @fields:
-   *   face_id ::
-   *     The face ID.
-   *
-   *   width ::
-   *     The width in pixels.
-   *
-   *   height ::
-   *     The height in pixels.
-   *
-   *   flags ::
-   *     The load flags, as in @FT_Load_Glyph.
-   *
-   */
-  typedef struct  FTC_ImageTypeRec_
-  {
-    FTC_FaceID  face_id;
-    FT_Int      width;
-    FT_Int      height;
-    FT_Int32    flags;
-
-  } FTC_ImageTypeRec;
-
-
-  /*************************************************************************
-   *
-   * @type:
-   *   FTC_ImageType
-   *
-   * @description:
-   *   A handle to an @FTC_ImageTypeRec structure.
-   *
-   */
-  typedef struct FTC_ImageTypeRec_*  FTC_ImageType;
-
-
-  /* */
-
-
-#define FTC_IMAGE_TYPE_COMPARE( d1, d2 )      \
-          ( (d1)->face_id == (d2)->face_id && \
-            (d1)->width   == (d2)->width   && \
-            (d1)->flags   == (d2)->flags   )
-
-#define FTC_IMAGE_TYPE_HASH( d )                          \
-          (FT_UFast)( FTC_FACE_ID_HASH( (d)->face_id )  ^ \
-                      ( (d)->width << 8 ) ^ (d)->height ^ \
-                      ( (d)->flags << 4 )               )
-
-
-  /*************************************************************************/
-  /*                                                                       */
-  /* <Type>                                                                */
-  /*    FTC_ImageCache                                                     */
-  /*                                                                       */
-  /* <Description>                                                         */
-  /*    A handle to an glyph image cache object.  They are designed to     */
-  /*    hold many distinct glyph images while not exceeding a certain      */
-  /*    memory threshold.                                                  */
-  /*                                                                       */
-  typedef struct FTC_ImageCacheRec_*  FTC_ImageCache;
-
-
-  /*************************************************************************/
-  /*                                                                       */
-  /* <Function>                                                            */
-  /*    FTC_ImageCache_New                                                 */
-  /*                                                                       */
-  /* <Description>                                                         */
-  /*    Create a new glyph image cache.                                    */
-  /*                                                                       */
-  /* <Input>                                                               */
-  /*    manager :: The parent manager for the image cache.                 */
-  /*                                                                       */
-  /* <Output>                                                              */
-  /*    acache  :: A handle to the new glyph image cache object.           */
-  /*                                                                       */
-  /* <Return>                                                              */
-  /*    FreeType error code.  0~means success.                             */
-  /*                                                                       */
-  FT_EXPORT( FT_Error )
-  FTC_ImageCache_New( FTC_Manager      manager,
-                      FTC_ImageCache  *acache );
-
-
-  /*************************************************************************/
-  /*                                                                       */
-  /* <Function>                                                            */
-  /*    FTC_ImageCache_Lookup                                              */
-  /*                                                                       */
-  /* <Description>                                                         */
-  /*    Retrieve a given glyph image from a glyph image cache.             */
-  /*                                                                       */
-  /* <Input>                                                               */
-  /*    cache  :: A handle to the source glyph image cache.                */
-  /*                                                                       */
-  /*    type   :: A pointer to a glyph image type descriptor.              */
-  /*                                                                       */
-  /*    gindex :: The glyph index to retrieve.                             */
-  /*                                                                       */
-  /* <Output>                                                              */
-  /*    aglyph :: The corresponding @FT_Glyph object.  0~in case of        */
-  /*              failure.                                                 */
-  /*                                                                       */
-  /*    anode  :: Used to return the address of of the corresponding cache */
-  /*              node after incrementing its reference count (see note    */
-  /*              below).                                                  */
-  /*                                                                       */
-  /* <Return>                                                              */
-  /*    FreeType error code.  0~means success.                             */
-  /*                                                                       */
-  /* <Note>                                                                */
-  /*    The returned glyph is owned and managed by the glyph image cache.  */
-  /*    Never try to transform or discard it manually!  You can however    */
-  /*    create a copy with @FT_Glyph_Copy and modify the new one.          */
-  /*                                                                       */
-  /*    If `anode' is _not_ NULL, it receives the address of the cache     */
-  /*    node containing the glyph image, after increasing its reference    */
-  /*    count.  This ensures that the node (as well as the @FT_Glyph) will */
-  /*    always be kept in the cache until you call @FTC_Node_Unref to      */
-  /*    `release' it.                                                      */
-  /*                                                                       */
-  /*    If `anode' is NULL, the cache node is left unchanged, which means  */
-  /*    that the @FT_Glyph could be flushed out of the cache on the next   */
-  /*    call to one of the caching sub-system APIs.  Don't assume that it  */
-  /*    is persistent!                                                     */
-  /*                                                                       */
-  FT_EXPORT( FT_Error )
-  FTC_ImageCache_Lookup( FTC_ImageCache  cache,
-                         FTC_ImageType   type,
-                         FT_UInt         gindex,
-                         FT_Glyph       *aglyph,
-                         FTC_Node       *anode );
-
-
-  /*************************************************************************/
-  /*                                                                       */
-  /* <Function>                                                            */
-  /*    FTC_ImageCache_LookupScaler                                        */
-  /*                                                                       */
-  /* <Description>                                                         */
-  /*    A variant of @FTC_ImageCache_Lookup that uses an @FTC_ScalerRec    */
-  /*    to specify the face ID and its size.                               */
-  /*                                                                       */
-  /* <Input>                                                               */
-  /*    cache      :: A handle to the source glyph image cache.            */
-  /*                                                                       */
-  /*    scaler     :: A pointer to a scaler descriptor.                    */
-  /*                                                                       */
-  /*    load_flags :: The corresponding load flags.                        */
-  /*                                                                       */
-  /*    gindex     :: The glyph index to retrieve.                         */
-  /*                                                                       */
-  /* <Output>                                                              */
-  /*    aglyph     :: The corresponding @FT_Glyph object.  0~in case of    */
-  /*                  failure.                                             */
-  /*                                                                       */
-  /*    anode      :: Used to return the address of of the corresponding   */
-  /*                  cache node after incrementing its reference count    */
-  /*                  (see note below).                                    */
-  /*                                                                       */
-  /* <Return>                                                              */
-  /*    FreeType error code.  0~means success.                             */
-  /*                                                                       */
-  /* <Note>                                                                */
-  /*    The returned glyph is owned and managed by the glyph image cache.  */
-  /*    Never try to transform or discard it manually!  You can however    */
-  /*    create a copy with @FT_Glyph_Copy and modify the new one.          */
-  /*                                                                       */
-  /*    If `anode' is _not_ NULL, it receives the address of the cache     */
-  /*    node containing the glyph image, after increasing its reference    */
-  /*    count.  This ensures that the node (as well as the @FT_Glyph) will */
-  /*    always be kept in the cache until you call @FTC_Node_Unref to      */
-  /*    `release' it.                                                      */
-  /*                                                                       */
-  /*    If `anode' is NULL, the cache node is left unchanged, which means  */
-  /*    that the @FT_Glyph could be flushed out of the cache on the next   */
-  /*    call to one of the caching sub-system APIs.  Don't assume that it  */
-  /*    is persistent!                                                     */
-  /*                                                                       */
-  /*    Calls to @FT_Set_Char_Size and friends have no effect on cached    */
-  /*    glyphs; you should always use the FreeType cache API instead.      */
-  /*                                                                       */
-  FT_EXPORT( FT_Error )
-  FTC_ImageCache_LookupScaler( FTC_ImageCache  cache,
-                               FTC_Scaler      scaler,
-                               FT_ULong        load_flags,
-                               FT_UInt         gindex,
-                               FT_Glyph       *aglyph,
-                               FTC_Node       *anode );
-
-
-  /*************************************************************************/
-  /*                                                                       */
-  /* <Type>                                                                */
-  /*    FTC_SBit                                                           */
-  /*                                                                       */
-  /* <Description>                                                         */
-  /*    A handle to a small bitmap descriptor.  See the @FTC_SBitRec       */
-  /*    structure for details.                                             */
-  /*                                                                       */
-  typedef struct FTC_SBitRec_*  FTC_SBit;
-
-
-  /*************************************************************************/
-  /*                                                                       */
-  /* <Struct>                                                              */
-  /*    FTC_SBitRec                                                        */
-  /*                                                                       */
-  /* <Description>                                                         */
-  /*    A very compact structure used to describe a small glyph bitmap.    */
-  /*                                                                       */
-  /* <Fields>                                                              */
-  /*    width     :: The bitmap width in pixels.                           */
-  /*                                                                       */
-  /*    height    :: The bitmap height in pixels.                          */
-  /*                                                                       */
-  /*    left      :: The horizontal distance from the pen position to the  */
-  /*                 left bitmap border (a.k.a. `left side bearing', or    */
-  /*                 `lsb').                                               */
-  /*                                                                       */
-  /*    top       :: The vertical distance from the pen position (on the   */
-  /*                 baseline) to the upper bitmap border (a.k.a. `top     */
-  /*                 side bearing').  The distance is positive for upwards */
-  /*                 y~coordinates.                                        */
-  /*                                                                       */
-  /*    format    :: The format of the glyph bitmap (monochrome or gray).  */
-  /*                                                                       */
-  /*    max_grays :: Maximum gray level value (in the range 1 to~255).     */
-  /*                                                                       */
-  /*    pitch     :: The number of bytes per bitmap line.  May be positive */
-  /*                 or negative.                                          */
-  /*                                                                       */
-  /*    xadvance  :: The horizontal advance width in pixels.               */
-  /*                                                                       */
-  /*    yadvance  :: The vertical advance height in pixels.                */
-  /*                                                                       */
-  /*    buffer    :: A pointer to the bitmap pixels.                       */
-  /*                                                                       */
-  typedef struct  FTC_SBitRec_
-  {
-    FT_Byte   width;
-    FT_Byte   height;
-    FT_Char   left;
-    FT_Char   top;
-
-    FT_Byte   format;
-    FT_Byte   max_grays;
-    FT_Short  pitch;
-    FT_Char   xadvance;
-    FT_Char   yadvance;
-
-    FT_Byte*  buffer;
-
-  } FTC_SBitRec;
-
-
-  /*************************************************************************/
-  /*                                                                       */
-  /* <Type>                                                                */
-  /*    FTC_SBitCache                                                      */
-  /*                                                                       */
-  /* <Description>                                                         */
-  /*    A handle to a small bitmap cache.  These are special cache objects */
-  /*    used to store small glyph bitmaps (and anti-aliased pixmaps) in a  */
-  /*    much more efficient way than the traditional glyph image cache     */
-  /*    implemented by @FTC_ImageCache.                                    */
-  /*                                                                       */
-  typedef struct FTC_SBitCacheRec_*  FTC_SBitCache;
-
-
-  /*************************************************************************/
-  /*                                                                       */
-  /* <Function>                                                            */
-  /*    FTC_SBitCache_New                                                  */
-  /*                                                                       */
-  /* <Description>                                                         */
-  /*    Create a new cache to store small glyph bitmaps.                   */
-  /*                                                                       */
-  /* <Input>                                                               */
-  /*    manager :: A handle to the source cache manager.                   */
-  /*                                                                       */
-  /* <Output>                                                              */
-  /*    acache  :: A handle to the new sbit cache.  NULL in case of error. */
-  /*                                                                       */
-  /* <Return>                                                              */
-  /*    FreeType error code.  0~means success.                             */
-  /*                                                                       */
-  FT_EXPORT( FT_Error )
-  FTC_SBitCache_New( FTC_Manager     manager,
-                     FTC_SBitCache  *acache );
-
-
-  /*************************************************************************/
-  /*                                                                       */
-  /* <Function>                                                            */
-  /*    FTC_SBitCache_Lookup                                               */
-  /*                                                                       */
-  /* <Description>                                                         */
-  /*    Look up a given small glyph bitmap in a given sbit cache and       */
-  /*    `lock' it to prevent its flushing from the cache until needed.     */
-  /*                                                                       */
-  /* <Input>                                                               */
-  /*    cache  :: A handle to the source sbit cache.                       */
-  /*                                                                       */
-  /*    type   :: A pointer to the glyph image type descriptor.            */
-  /*                                                                       */
-  /*    gindex :: The glyph index.                                         */
-  /*                                                                       */
-  /* <Output>                                                              */
-  /*    sbit   :: A handle to a small bitmap descriptor.                   */
-  /*                                                                       */
-  /*    anode  :: Used to return the address of of the corresponding cache */
-  /*              node after incrementing its reference count (see note    */
-  /*              below).                                                  */
-  /*                                                                       */
-  /* <Return>                                                              */
-  /*    FreeType error code.  0~means success.                             */
-  /*                                                                       */
-  /* <Note>                                                                */
-  /*    The small bitmap descriptor and its bit buffer are owned by the    */
-  /*    cache and should never be freed by the application.  They might    */
-  /*    as well disappear from memory on the next cache lookup, so don't   */
-  /*    treat them as persistent data.                                     */
-  /*                                                                       */
-  /*    The descriptor's `buffer' field is set to~0 to indicate a missing  */
-  /*    glyph bitmap.                                                      */
-  /*                                                                       */
-  /*    If `anode' is _not_ NULL, it receives the address of the cache     */
-  /*    node containing the bitmap, after increasing its reference count.  */
-  /*    This ensures that the node (as well as the image) will always be   */
-  /*    kept in the cache until you call @FTC_Node_Unref to `release' it.  */
-  /*                                                                       */
-  /*    If `anode' is NULL, the cache node is left unchanged, which means  */
-  /*    that the bitmap could be flushed out of the cache on the next      */
-  /*    call to one of the caching sub-system APIs.  Don't assume that it  */
-  /*    is persistent!                                                     */
-  /*                                                                       */
-  FT_EXPORT( FT_Error )
-  FTC_SBitCache_Lookup( FTC_SBitCache    cache,
-                        FTC_ImageType    type,
-                        FT_UInt          gindex,
-                        FTC_SBit        *sbit,
-                        FTC_Node        *anode );
-
-
-  /*************************************************************************/
-  /*                                                                       */
-  /* <Function>                                                            */
-  /*    FTC_SBitCache_LookupScaler                                         */
-  /*                                                                       */
-  /* <Description>                                                         */
-  /*    A variant of @FTC_SBitCache_Lookup that uses an @FTC_ScalerRec     */
-  /*    to specify the face ID and its size.                               */
-  /*                                                                       */
-  /* <Input>                                                               */
-  /*    cache      :: A handle to the source sbit cache.                   */
-  /*                                                                       */
-  /*    scaler     :: A pointer to the scaler descriptor.                  */
-  /*                                                                       */
-  /*    load_flags :: The corresponding load flags.                        */
-  /*                                                                       */
-  /*    gindex     :: The glyph index.                                     */
-  /*                                                                       */
-  /* <Output>                                                              */
-  /*    sbit       :: A handle to a small bitmap descriptor.               */
-  /*                                                                       */
-  /*    anode      :: Used to return the address of of the corresponding   */
-  /*                  cache node after incrementing its reference count    */
-  /*                  (see note below).                                    */
-  /*                                                                       */
-  /* <Return>                                                              */
-  /*    FreeType error code.  0~means success.                             */
-  /*                                                                       */
-  /* <Note>                                                                */
-  /*    The small bitmap descriptor and its bit buffer are owned by the    */
-  /*    cache and should never be freed by the application.  They might    */
-  /*    as well disappear from memory on the next cache lookup, so don't   */
-  /*    treat them as persistent data.                                     */
-  /*                                                                       */
-  /*    The descriptor's `buffer' field is set to~0 to indicate a missing  */
-  /*    glyph bitmap.                                                      */
-  /*                                                                       */
-  /*    If `anode' is _not_ NULL, it receives the address of the cache     */
-  /*    node containing the bitmap, after increasing its reference count.  */
-  /*    This ensures that the node (as well as the image) will always be   */
-  /*    kept in the cache until you call @FTC_Node_Unref to `release' it.  */
-  /*                                                                       */
-  /*    If `anode' is NULL, the cache node is left unchanged, which means  */
-  /*    that the bitmap could be flushed out of the cache on the next      */
-  /*    call to one of the caching sub-system APIs.  Don't assume that it  */
-  /*    is persistent!                                                     */
-  /*                                                                       */
-  FT_EXPORT( FT_Error )
-  FTC_SBitCache_LookupScaler( FTC_SBitCache  cache,
-                              FTC_Scaler     scaler,
-                              FT_ULong       load_flags,
-                              FT_UInt        gindex,
-                              FTC_SBit      *sbit,
-                              FTC_Node      *anode );
-
-
- /* */
-
-#ifdef FT_CONFIG_OPTION_OLD_INTERNALS
-
-  /*@***********************************************************************/
-  /*                                                                       */
-  /* <Struct>                                                              */
-  /*    FTC_FontRec                                                        */
-  /*                                                                       */
-  /* <Description>                                                         */
-  /*    A simple structure used to describe a given `font' to the cache    */
-  /*    manager.  Note that a `font' is the combination of a given face    */
-  /*    with a given character size.                                       */
-  /*                                                                       */
-  /* <Fields>                                                              */
-  /*    face_id    :: The ID of the face to use.                           */
-  /*                                                                       */
-  /*    pix_width  :: The character width in integer pixels.               */
-  /*                                                                       */
-  /*    pix_height :: The character height in integer pixels.              */
-  /*                                                                       */
-  typedef struct  FTC_FontRec_
-  {
-    FTC_FaceID  face_id;
-    FT_UShort   pix_width;
-    FT_UShort   pix_height;
-
-  } FTC_FontRec;
-
-
-  /* */
-
-
-#define FTC_FONT_COMPARE( f1, f2 )                  \
-          ( (f1)->face_id    == (f2)->face_id    && \
-            (f1)->pix_width  == (f2)->pix_width  && \
-            (f1)->pix_height == (f2)->pix_height )
-
-#define FTC_FONT_HASH( f )                              \
-          (FT_UInt32)( FTC_FACE_ID_HASH((f)->face_id) ^ \
-                       ((f)->pix_width << 8)          ^ \
-                       ((f)->pix_height)              )
-
-  typedef FTC_FontRec*  FTC_Font;
-
-
-  FT_EXPORT( FT_Error )
-  FTC_Manager_Lookup_Face( FTC_Manager  manager,
-                           FTC_FaceID   face_id,
-                           FT_Face     *aface );
-
-  FT_EXPORT( FT_Error )
-  FTC_Manager_Lookup_Size( FTC_Manager  manager,
-                           FTC_Font     font,
-                           FT_Face     *aface,
-                           FT_Size     *asize );
-
-#endif /* FT_CONFIG_OPTION_OLD_INTERNALS */
-
-
- /* */
-
-FT_END_HEADER
-
-#endif /* __FTCACHE_H__ */
-
-
-/* END */
->>>>>>> 538d9683
+/***************************************************************************/
+/*                                                                         */
+/*  ftcache.h                                                              */
+/*                                                                         */
+/*    FreeType Cache subsystem (specification).                            */
+/*                                                                         */
+/*  Copyright 1996-2001, 2002, 2003, 2004, 2005, 2006, 2007, 2008, 2010 by */
+/*  David Turner, Robert Wilhelm, and Werner Lemberg.                      */
+/*                                                                         */
+/*  This file is part of the FreeType project, and may only be used,       */
+/*  modified, and distributed under the terms of the FreeType project      */
+/*  license, LICENSE.TXT.  By continuing to use, modify, or distribute     */
+/*  this file you indicate that you have read the license and              */
+/*  understand and accept it fully.                                        */
+/*                                                                         */
+/***************************************************************************/
+
+
+#ifndef __FTCACHE_H__
+#define __FTCACHE_H__
+
+
+#include <ft2build.h>
+#include FT_GLYPH_H
+
+
+FT_BEGIN_HEADER
+
+
+  /*************************************************************************
+   *
+   * <Section>
+   *    cache_subsystem
+   *
+   * <Title>
+   *    Cache Sub-System
+   *
+   * <Abstract>
+   *    How to cache face, size, and glyph data with FreeType~2.
+   *
+   * <Description>
+   *   This section describes the FreeType~2 cache sub-system, which is used
+   *   to limit the number of concurrently opened @FT_Face and @FT_Size
+   *   objects, as well as caching information like character maps and glyph
+   *   images while limiting their maximum memory usage.
+   *
+   *   Note that all types and functions begin with the `FTC_' prefix.
+   *
+   *   The cache is highly portable and thus doesn't know anything about the
+   *   fonts installed on your system, or how to access them.  This implies
+   *   the following scheme:
+   *
+   *   First, available or installed font faces are uniquely identified by
+   *   @FTC_FaceID values, provided to the cache by the client.  Note that
+   *   the cache only stores and compares these values, and doesn't try to
+   *   interpret them in any way.
+   *
+   *   Second, the cache calls, only when needed, a client-provided function
+   *   to convert a @FTC_FaceID into a new @FT_Face object.  The latter is
+   *   then completely managed by the cache, including its termination
+   *   through @FT_Done_Face.
+   *
+   *   Clients are free to map face IDs to anything else.  The most simple
+   *   usage is to associate them to a (pathname,face_index) pair that is
+   *   used to call @FT_New_Face.  However, more complex schemes are also
+   *   possible.
+   *
+   *   Note that for the cache to work correctly, the face ID values must be
+   *   *persistent*, which means that the contents they point to should not
+   *   change at runtime, or that their value should not become invalid.
+   *
+   *   If this is unavoidable (e.g., when a font is uninstalled at runtime),
+   *   you should call @FTC_Manager_RemoveFaceID as soon as possible, to let
+   *   the cache get rid of any references to the old @FTC_FaceID it may
+   *   keep internally.  Failure to do so will lead to incorrect behaviour
+   *   or even crashes.
+   *
+   *   To use the cache, start with calling @FTC_Manager_New to create a new
+   *   @FTC_Manager object, which models a single cache instance.  You can
+   *   then look up @FT_Face and @FT_Size objects with
+   *   @FTC_Manager_LookupFace and @FTC_Manager_LookupSize, respectively.
+   *
+   *   If you want to use the charmap caching, call @FTC_CMapCache_New, then
+   *   later use @FTC_CMapCache_Lookup to perform the equivalent of
+   *   @FT_Get_Char_Index, only much faster.
+   *
+   *   If you want to use the @FT_Glyph caching, call @FTC_ImageCache, then
+   *   later use @FTC_ImageCache_Lookup to retrieve the corresponding
+   *   @FT_Glyph objects from the cache.
+   *
+   *   If you need lots of small bitmaps, it is much more memory efficient
+   *   to call @FTC_SBitCache_New followed by @FTC_SBitCache_Lookup.  This
+   *   returns @FTC_SBitRec structures, which are used to store small
+   *   bitmaps directly.  (A small bitmap is one whose metrics and
+   *   dimensions all fit into 8-bit integers).
+   *
+   *   We hope to also provide a kerning cache in the near future.
+   *
+   *
+   * <Order>
+   *   FTC_Manager
+   *   FTC_FaceID
+   *   FTC_Face_Requester
+   *
+   *   FTC_Manager_New
+   *   FTC_Manager_Reset
+   *   FTC_Manager_Done
+   *   FTC_Manager_LookupFace
+   *   FTC_Manager_LookupSize
+   *   FTC_Manager_RemoveFaceID
+   *
+   *   FTC_Node
+   *   FTC_Node_Unref
+   *
+   *   FTC_ImageCache
+   *   FTC_ImageCache_New
+   *   FTC_ImageCache_Lookup
+   *
+   *   FTC_SBit
+   *   FTC_SBitCache
+   *   FTC_SBitCache_New
+   *   FTC_SBitCache_Lookup
+   *
+   *   FTC_CMapCache
+   *   FTC_CMapCache_New
+   *   FTC_CMapCache_Lookup
+   *
+   *************************************************************************/
+
+
+  /*************************************************************************/
+  /*************************************************************************/
+  /*************************************************************************/
+  /*****                                                               *****/
+  /*****                    BASIC TYPE DEFINITIONS                     *****/
+  /*****                                                               *****/
+  /*************************************************************************/
+  /*************************************************************************/
+  /*************************************************************************/
+
+
+  /*************************************************************************
+   *
+   * @type: FTC_FaceID
+   *
+   * @description:
+   *   An opaque pointer type that is used to identity face objects.  The
+   *   contents of such objects is application-dependent.
+   *
+   *   These pointers are typically used to point to a user-defined
+   *   structure containing a font file path, and face index.
+   *
+   * @note:
+   *   Never use NULL as a valid @FTC_FaceID.
+   *
+   *   Face IDs are passed by the client to the cache manager, which calls,
+   *   when needed, the @FTC_Face_Requester to translate them into new
+   *   @FT_Face objects.
+   *
+   *   If the content of a given face ID changes at runtime, or if the value
+   *   becomes invalid (e.g., when uninstalling a font), you should
+   *   immediately call @FTC_Manager_RemoveFaceID before any other cache
+   *   function.
+   *
+   *   Failure to do so will result in incorrect behaviour or even
+   *   memory leaks and crashes.
+   */
+  typedef FT_Pointer  FTC_FaceID;
+
+
+  /************************************************************************
+   *
+   * @functype:
+   *   FTC_Face_Requester
+   *
+   * @description:
+   *   A callback function provided by client applications.  It is used by
+   *   the cache manager to translate a given @FTC_FaceID into a new valid
+   *   @FT_Face object, on demand.
+   *
+   * <Input>
+   *   face_id ::
+   *     The face ID to resolve.
+   *
+   *   library ::
+   *     A handle to a FreeType library object.
+   *
+   *   req_data ::
+   *     Application-provided request data (see note below).
+   *
+   * <Output>
+   *   aface ::
+   *     A new @FT_Face handle.
+   *
+   * <Return>
+   *   FreeType error code.  0~means success.
+   *
+   * <Note>
+   *   The third parameter `req_data' is the same as the one passed by the
+   *   client when @FTC_Manager_New is called.
+   *
+   *   The face requester should not perform funny things on the returned
+   *   face object, like creating a new @FT_Size for it, or setting a
+   *   transformation through @FT_Set_Transform!
+   */
+  typedef FT_Error
+  (*FTC_Face_Requester)( FTC_FaceID  face_id,
+                         FT_Library  library,
+                         FT_Pointer  request_data,
+                         FT_Face*    aface );
+
+ /* */
+
+#define FT_POINTER_TO_ULONG( p )  ( (FT_ULong)(FT_Pointer)(p) )
+
+#define FTC_FACE_ID_HASH( i )                                \
+          ((FT_UInt32)(( FT_POINTER_TO_ULONG( i ) >> 3 ) ^   \
+                       ( FT_POINTER_TO_ULONG( i ) << 7 ) ) )
+
+
+  /*************************************************************************/
+  /*************************************************************************/
+  /*************************************************************************/
+  /*****                                                               *****/
+  /*****                      CACHE MANAGER OBJECT                     *****/
+  /*****                                                               *****/
+  /*************************************************************************/
+  /*************************************************************************/
+  /*************************************************************************/
+
+
+  /*************************************************************************/
+  /*                                                                       */
+  /* <Type>                                                                */
+  /*    FTC_Manager                                                        */
+  /*                                                                       */
+  /* <Description>                                                         */
+  /*    This object corresponds to one instance of the cache-subsystem.    */
+  /*    It is used to cache one or more @FT_Face objects, along with       */
+  /*    corresponding @FT_Size objects.                                    */
+  /*                                                                       */
+  /*    The manager intentionally limits the total number of opened        */
+  /*    @FT_Face and @FT_Size objects to control memory usage.  See the    */
+  /*    `max_faces' and `max_sizes' parameters of @FTC_Manager_New.        */
+  /*                                                                       */
+  /*    The manager is also used to cache `nodes' of various types while   */
+  /*    limiting their total memory usage.                                 */
+  /*                                                                       */
+  /*    All limitations are enforced by keeping lists of managed objects   */
+  /*    in most-recently-used order, and flushing old nodes to make room   */
+  /*    for new ones.                                                      */
+  /*                                                                       */
+  typedef struct FTC_ManagerRec_*  FTC_Manager;
+
+
+  /*************************************************************************/
+  /*                                                                       */
+  /* <Type>                                                                */
+  /*    FTC_Node                                                           */
+  /*                                                                       */
+  /* <Description>                                                         */
+  /*    An opaque handle to a cache node object.  Each cache node is       */
+  /*    reference-counted.  A node with a count of~0 might be flushed      */
+  /*    out of a full cache whenever a lookup request is performed.        */
+  /*                                                                       */
+  /*    If you look up nodes, you have the ability to `acquire' them,      */
+  /*    i.e., to increment their reference count.  This will prevent the   */
+  /*    node from being flushed out of the cache until you explicitly      */
+  /*    `release' it (see @FTC_Node_Unref).                                */
+  /*                                                                       */
+  /*    See also @FTC_SBitCache_Lookup and @FTC_ImageCache_Lookup.         */
+  /*                                                                       */
+  typedef struct FTC_NodeRec_*  FTC_Node;
+
+
+  /*************************************************************************/
+  /*                                                                       */
+  /* <Function>                                                            */
+  /*    FTC_Manager_New                                                    */
+  /*                                                                       */
+  /* <Description>                                                         */
+  /*    Create a new cache manager.                                        */
+  /*                                                                       */
+  /* <Input>                                                               */
+  /*    library   :: The parent FreeType library handle to use.            */
+  /*                                                                       */
+  /*    max_faces :: Maximum number of opened @FT_Face objects managed by  */
+  /*                 this cache instance.  Use~0 for defaults.             */
+  /*                                                                       */
+  /*    max_sizes :: Maximum number of opened @FT_Size objects managed by  */
+  /*                 this cache instance.  Use~0 for defaults.             */
+  /*                                                                       */
+  /*    max_bytes :: Maximum number of bytes to use for cached data nodes. */
+  /*                 Use~0 for defaults.  Note that this value does not    */
+  /*                 account for managed @FT_Face and @FT_Size objects.    */
+  /*                                                                       */
+  /*    requester :: An application-provided callback used to translate    */
+  /*                 face IDs into real @FT_Face objects.                  */
+  /*                                                                       */
+  /*    req_data  :: A generic pointer that is passed to the requester     */
+  /*                 each time it is called (see @FTC_Face_Requester).     */
+  /*                                                                       */
+  /* <Output>                                                              */
+  /*    amanager  :: A handle to a new manager object.  0~in case of       */
+  /*                 failure.                                              */
+  /*                                                                       */
+  /* <Return>                                                              */
+  /*    FreeType error code.  0~means success.                             */
+  /*                                                                       */
+  FT_EXPORT( FT_Error )
+  FTC_Manager_New( FT_Library          library,
+                   FT_UInt             max_faces,
+                   FT_UInt             max_sizes,
+                   FT_ULong            max_bytes,
+                   FTC_Face_Requester  requester,
+                   FT_Pointer          req_data,
+                   FTC_Manager        *amanager );
+
+
+  /*************************************************************************/
+  /*                                                                       */
+  /* <Function>                                                            */
+  /*    FTC_Manager_Reset                                                  */
+  /*                                                                       */
+  /* <Description>                                                         */
+  /*    Empty a given cache manager.  This simply gets rid of all the      */
+  /*    currently cached @FT_Face and @FT_Size objects within the manager. */
+  /*                                                                       */
+  /* <InOut>                                                               */
+  /*    manager :: A handle to the manager.                                */
+  /*                                                                       */
+  FT_EXPORT( void )
+  FTC_Manager_Reset( FTC_Manager  manager );
+
+
+  /*************************************************************************/
+  /*                                                                       */
+  /* <Function>                                                            */
+  /*    FTC_Manager_Done                                                   */
+  /*                                                                       */
+  /* <Description>                                                         */
+  /*    Destroy a given manager after emptying it.                         */
+  /*                                                                       */
+  /* <Input>                                                               */
+  /*    manager :: A handle to the target cache manager object.            */
+  /*                                                                       */
+  FT_EXPORT( void )
+  FTC_Manager_Done( FTC_Manager  manager );
+
+
+  /*************************************************************************/
+  /*                                                                       */
+  /* <Function>                                                            */
+  /*    FTC_Manager_LookupFace                                             */
+  /*                                                                       */
+  /* <Description>                                                         */
+  /*    Retrieve the @FT_Face object that corresponds to a given face ID   */
+  /*    through a cache manager.                                           */
+  /*                                                                       */
+  /* <Input>                                                               */
+  /*    manager :: A handle to the cache manager.                          */
+  /*                                                                       */
+  /*    face_id :: The ID of the face object.                              */
+  /*                                                                       */
+  /* <Output>                                                              */
+  /*    aface   :: A handle to the face object.                            */
+  /*                                                                       */
+  /* <Return>                                                              */
+  /*    FreeType error code.  0~means success.                             */
+  /*                                                                       */
+  /* <Note>                                                                */
+  /*    The returned @FT_Face object is always owned by the manager.  You  */
+  /*    should never try to discard it yourself.                           */
+  /*                                                                       */
+  /*    The @FT_Face object doesn't necessarily have a current size object */
+  /*    (i.e., face->size can be 0).  If you need a specific `font size',  */
+  /*    use @FTC_Manager_LookupSize instead.                               */
+  /*                                                                       */
+  /*    Never change the face's transformation matrix (i.e., never call    */
+  /*    the @FT_Set_Transform function) on a returned face!  If you need   */
+  /*    to transform glyphs, do it yourself after glyph loading.           */
+  /*                                                                       */
+  /*    When you perform a lookup, out-of-memory errors are detected       */
+  /*    _within_ the lookup and force incremental flushes of the cache     */
+  /*    until enough memory is released for the lookup to succeed.         */
+  /*                                                                       */
+  /*    If a lookup fails with `FT_Err_Out_Of_Memory' the cache has        */
+  /*    already been completely flushed, and still no memory was available */
+  /*    for the operation.                                                 */
+  /*                                                                       */
+  FT_EXPORT( FT_Error )
+  FTC_Manager_LookupFace( FTC_Manager  manager,
+                          FTC_FaceID   face_id,
+                          FT_Face     *aface );
+
+
+  /*************************************************************************/
+  /*                                                                       */
+  /* <Struct>                                                              */
+  /*    FTC_ScalerRec                                                      */
+  /*                                                                       */
+  /* <Description>                                                         */
+  /*    A structure used to describe a given character size in either      */
+  /*    pixels or points to the cache manager.  See                        */
+  /*    @FTC_Manager_LookupSize.                                           */
+  /*                                                                       */
+  /* <Fields>                                                              */
+  /*    face_id :: The source face ID.                                     */
+  /*                                                                       */
+  /*    width   :: The character width.                                    */
+  /*                                                                       */
+  /*    height  :: The character height.                                   */
+  /*                                                                       */
+  /*    pixel   :: A Boolean.  If 1, the `width' and `height' fields are   */
+  /*               interpreted as integer pixel character sizes.           */
+  /*               Otherwise, they are expressed as 1/64th of points.      */
+  /*                                                                       */
+  /*    x_res   :: Only used when `pixel' is value~0 to indicate the       */
+  /*               horizontal resolution in dpi.                           */
+  /*                                                                       */
+  /*    y_res   :: Only used when `pixel' is value~0 to indicate the       */
+  /*               vertical resolution in dpi.                             */
+  /*                                                                       */
+  /* <Note>                                                                */
+  /*    This type is mainly used to retrieve @FT_Size objects through the  */
+  /*    cache manager.                                                     */
+  /*                                                                       */
+  typedef struct  FTC_ScalerRec_
+  {
+    FTC_FaceID  face_id;
+    FT_UInt     width;
+    FT_UInt     height;
+    FT_Int      pixel;
+    FT_UInt     x_res;
+    FT_UInt     y_res;
+
+  } FTC_ScalerRec;
+
+
+  /*************************************************************************/
+  /*                                                                       */
+  /* <Struct>                                                              */
+  /*    FTC_Scaler                                                         */
+  /*                                                                       */
+  /* <Description>                                                         */
+  /*    A handle to an @FTC_ScalerRec structure.                           */
+  /*                                                                       */
+  typedef struct FTC_ScalerRec_*  FTC_Scaler;
+
+
+  /*************************************************************************/
+  /*                                                                       */
+  /* <Function>                                                            */
+  /*    FTC_Manager_LookupSize                                             */
+  /*                                                                       */
+  /* <Description>                                                         */
+  /*    Retrieve the @FT_Size object that corresponds to a given           */
+  /*    @FTC_ScalerRec pointer through a cache manager.                    */
+  /*                                                                       */
+  /* <Input>                                                               */
+  /*    manager :: A handle to the cache manager.                          */
+  /*                                                                       */
+  /*    scaler  :: A scaler handle.                                        */
+  /*                                                                       */
+  /* <Output>                                                              */
+  /*    asize   :: A handle to the size object.                            */
+  /*                                                                       */
+  /* <Return>                                                              */
+  /*    FreeType error code.  0~means success.                             */
+  /*                                                                       */
+  /* <Note>                                                                */
+  /*    The returned @FT_Size object is always owned by the manager.  You  */
+  /*    should never try to discard it by yourself.                        */
+  /*                                                                       */
+  /*    You can access the parent @FT_Face object simply as `size->face'   */
+  /*    if you need it.  Note that this object is also owned by the        */
+  /*    manager.                                                           */
+  /*                                                                       */
+  /* <Note>                                                                */
+  /*    When you perform a lookup, out-of-memory errors are detected       */
+  /*    _within_ the lookup and force incremental flushes of the cache     */
+  /*    until enough memory is released for the lookup to succeed.         */
+  /*                                                                       */
+  /*    If a lookup fails with `FT_Err_Out_Of_Memory' the cache has        */
+  /*    already been completely flushed, and still no memory is available  */
+  /*    for the operation.                                                 */
+  /*                                                                       */
+  FT_EXPORT( FT_Error )
+  FTC_Manager_LookupSize( FTC_Manager  manager,
+                          FTC_Scaler   scaler,
+                          FT_Size     *asize );
+
+
+  /*************************************************************************/
+  /*                                                                       */
+  /* <Function>                                                            */
+  /*    FTC_Node_Unref                                                     */
+  /*                                                                       */
+  /* <Description>                                                         */
+  /*    Decrement a cache node's internal reference count.  When the count */
+  /*    reaches 0, it is not destroyed but becomes eligible for subsequent */
+  /*    cache flushes.                                                     */
+  /*                                                                       */
+  /* <Input>                                                               */
+  /*    node    :: The cache node handle.                                  */
+  /*                                                                       */
+  /*    manager :: The cache manager handle.                               */
+  /*                                                                       */
+  FT_EXPORT( void )
+  FTC_Node_Unref( FTC_Node     node,
+                  FTC_Manager  manager );
+
+
+  /*************************************************************************
+   *
+   * @function:
+   *   FTC_Manager_RemoveFaceID
+   *
+   * @description:
+   *   A special function used to indicate to the cache manager that
+   *   a given @FTC_FaceID is no longer valid, either because its
+   *   content changed, or because it was deallocated or uninstalled.
+   *
+   * @input:
+   *   manager ::
+   *     The cache manager handle.
+   *
+   *   face_id ::
+   *     The @FTC_FaceID to be removed.
+   *
+   * @note:
+   *   This function flushes all nodes from the cache corresponding to this
+   *   `face_id', with the exception of nodes with a non-null reference
+   *   count.
+   *
+   *   Such nodes are however modified internally so as to never appear
+   *   in later lookups with the same `face_id' value, and to be immediately
+   *   destroyed when released by all their users.
+   *
+   */
+  FT_EXPORT( void )
+  FTC_Manager_RemoveFaceID( FTC_Manager  manager,
+                            FTC_FaceID   face_id );
+
+
+  /*************************************************************************/
+  /*                                                                       */
+  /* <Section>                                                             */
+  /*    cache_subsystem                                                    */
+  /*                                                                       */
+  /*************************************************************************/
+
+  /*************************************************************************
+   *
+   * @type:
+   *   FTC_CMapCache
+   *
+   * @description:
+   *   An opaque handle used to model a charmap cache.  This cache is to
+   *   hold character codes -> glyph indices mappings.
+   *
+   */
+  typedef struct FTC_CMapCacheRec_*  FTC_CMapCache;
+
+
+  /*************************************************************************
+   *
+   * @function:
+   *   FTC_CMapCache_New
+   *
+   * @description:
+   *   Create a new charmap cache.
+   *
+   * @input:
+   *   manager ::
+   *     A handle to the cache manager.
+   *
+   * @output:
+   *   acache ::
+   *     A new cache handle.  NULL in case of error.
+   *
+   * @return:
+   *   FreeType error code.  0~means success.
+   *
+   * @note:
+   *   Like all other caches, this one will be destroyed with the cache
+   *   manager.
+   *
+   */
+  FT_EXPORT( FT_Error )
+  FTC_CMapCache_New( FTC_Manager     manager,
+                     FTC_CMapCache  *acache );
+
+
+  /************************************************************************
+   *
+   * @function:
+   *   FTC_CMapCache_Lookup
+   *
+   * @description:
+   *   Translate a character code into a glyph index, using the charmap
+   *   cache.
+   *
+   * @input:
+   *   cache ::
+   *     A charmap cache handle.
+   *
+   *   face_id ::
+   *     The source face ID.
+   *
+   *   cmap_index ::
+   *     The index of the charmap in the source face.  Any negative value
+   *     means to use the cache @FT_Face's default charmap.
+   *
+   *   char_code ::
+   *     The character code (in the corresponding charmap).
+   *
+   * @return:
+   *    Glyph index.  0~means `no glyph'.
+   *
+   */
+  FT_EXPORT( FT_UInt )
+  FTC_CMapCache_Lookup( FTC_CMapCache  cache,
+                        FTC_FaceID     face_id,
+                        FT_Int         cmap_index,
+                        FT_UInt32      char_code );
+
+
+  /*************************************************************************/
+  /*                                                                       */
+  /* <Section>                                                             */
+  /*    cache_subsystem                                                    */
+  /*                                                                       */
+  /*************************************************************************/
+
+
+  /*************************************************************************/
+  /*************************************************************************/
+  /*************************************************************************/
+  /*****                                                               *****/
+  /*****                       IMAGE CACHE OBJECT                      *****/
+  /*****                                                               *****/
+  /*************************************************************************/
+  /*************************************************************************/
+  /*************************************************************************/
+
+
+  /*************************************************************************
+   *
+   * @struct:
+   *   FTC_ImageTypeRec
+   *
+   * @description:
+   *   A structure used to model the type of images in a glyph cache.
+   *
+   * @fields:
+   *   face_id ::
+   *     The face ID.
+   *
+   *   width ::
+   *     The width in pixels.
+   *
+   *   height ::
+   *     The height in pixels.
+   *
+   *   flags ::
+   *     The load flags, as in @FT_Load_Glyph.
+   *
+   */
+  typedef struct  FTC_ImageTypeRec_
+  {
+    FTC_FaceID  face_id;
+    FT_Int      width;
+    FT_Int      height;
+    FT_Int32    flags;
+
+  } FTC_ImageTypeRec;
+
+
+  /*************************************************************************
+   *
+   * @type:
+   *   FTC_ImageType
+   *
+   * @description:
+   *   A handle to an @FTC_ImageTypeRec structure.
+   *
+   */
+  typedef struct FTC_ImageTypeRec_*  FTC_ImageType;
+
+
+  /* */
+
+
+#define FTC_IMAGE_TYPE_COMPARE( d1, d2 )      \
+          ( (d1)->face_id == (d2)->face_id && \
+            (d1)->width   == (d2)->width   && \
+            (d1)->flags   == (d2)->flags   )
+
+#define FTC_IMAGE_TYPE_HASH( d )                          \
+          (FT_UFast)( FTC_FACE_ID_HASH( (d)->face_id )  ^ \
+                      ( (d)->width << 8 ) ^ (d)->height ^ \
+                      ( (d)->flags << 4 )               )
+
+
+  /*************************************************************************/
+  /*                                                                       */
+  /* <Type>                                                                */
+  /*    FTC_ImageCache                                                     */
+  /*                                                                       */
+  /* <Description>                                                         */
+  /*    A handle to an glyph image cache object.  They are designed to     */
+  /*    hold many distinct glyph images while not exceeding a certain      */
+  /*    memory threshold.                                                  */
+  /*                                                                       */
+  typedef struct FTC_ImageCacheRec_*  FTC_ImageCache;
+
+
+  /*************************************************************************/
+  /*                                                                       */
+  /* <Function>                                                            */
+  /*    FTC_ImageCache_New                                                 */
+  /*                                                                       */
+  /* <Description>                                                         */
+  /*    Create a new glyph image cache.                                    */
+  /*                                                                       */
+  /* <Input>                                                               */
+  /*    manager :: The parent manager for the image cache.                 */
+  /*                                                                       */
+  /* <Output>                                                              */
+  /*    acache  :: A handle to the new glyph image cache object.           */
+  /*                                                                       */
+  /* <Return>                                                              */
+  /*    FreeType error code.  0~means success.                             */
+  /*                                                                       */
+  FT_EXPORT( FT_Error )
+  FTC_ImageCache_New( FTC_Manager      manager,
+                      FTC_ImageCache  *acache );
+
+
+  /*************************************************************************/
+  /*                                                                       */
+  /* <Function>                                                            */
+  /*    FTC_ImageCache_Lookup                                              */
+  /*                                                                       */
+  /* <Description>                                                         */
+  /*    Retrieve a given glyph image from a glyph image cache.             */
+  /*                                                                       */
+  /* <Input>                                                               */
+  /*    cache  :: A handle to the source glyph image cache.                */
+  /*                                                                       */
+  /*    type   :: A pointer to a glyph image type descriptor.              */
+  /*                                                                       */
+  /*    gindex :: The glyph index to retrieve.                             */
+  /*                                                                       */
+  /* <Output>                                                              */
+  /*    aglyph :: The corresponding @FT_Glyph object.  0~in case of        */
+  /*              failure.                                                 */
+  /*                                                                       */
+  /*    anode  :: Used to return the address of of the corresponding cache */
+  /*              node after incrementing its reference count (see note    */
+  /*              below).                                                  */
+  /*                                                                       */
+  /* <Return>                                                              */
+  /*    FreeType error code.  0~means success.                             */
+  /*                                                                       */
+  /* <Note>                                                                */
+  /*    The returned glyph is owned and managed by the glyph image cache.  */
+  /*    Never try to transform or discard it manually!  You can however    */
+  /*    create a copy with @FT_Glyph_Copy and modify the new one.          */
+  /*                                                                       */
+  /*    If `anode' is _not_ NULL, it receives the address of the cache     */
+  /*    node containing the glyph image, after increasing its reference    */
+  /*    count.  This ensures that the node (as well as the @FT_Glyph) will */
+  /*    always be kept in the cache until you call @FTC_Node_Unref to      */
+  /*    `release' it.                                                      */
+  /*                                                                       */
+  /*    If `anode' is NULL, the cache node is left unchanged, which means  */
+  /*    that the @FT_Glyph could be flushed out of the cache on the next   */
+  /*    call to one of the caching sub-system APIs.  Don't assume that it  */
+  /*    is persistent!                                                     */
+  /*                                                                       */
+  FT_EXPORT( FT_Error )
+  FTC_ImageCache_Lookup( FTC_ImageCache  cache,
+                         FTC_ImageType   type,
+                         FT_UInt         gindex,
+                         FT_Glyph       *aglyph,
+                         FTC_Node       *anode );
+
+
+  /*************************************************************************/
+  /*                                                                       */
+  /* <Function>                                                            */
+  /*    FTC_ImageCache_LookupScaler                                        */
+  /*                                                                       */
+  /* <Description>                                                         */
+  /*    A variant of @FTC_ImageCache_Lookup that uses an @FTC_ScalerRec    */
+  /*    to specify the face ID and its size.                               */
+  /*                                                                       */
+  /* <Input>                                                               */
+  /*    cache      :: A handle to the source glyph image cache.            */
+  /*                                                                       */
+  /*    scaler     :: A pointer to a scaler descriptor.                    */
+  /*                                                                       */
+  /*    load_flags :: The corresponding load flags.                        */
+  /*                                                                       */
+  /*    gindex     :: The glyph index to retrieve.                         */
+  /*                                                                       */
+  /* <Output>                                                              */
+  /*    aglyph     :: The corresponding @FT_Glyph object.  0~in case of    */
+  /*                  failure.                                             */
+  /*                                                                       */
+  /*    anode      :: Used to return the address of of the corresponding   */
+  /*                  cache node after incrementing its reference count    */
+  /*                  (see note below).                                    */
+  /*                                                                       */
+  /* <Return>                                                              */
+  /*    FreeType error code.  0~means success.                             */
+  /*                                                                       */
+  /* <Note>                                                                */
+  /*    The returned glyph is owned and managed by the glyph image cache.  */
+  /*    Never try to transform or discard it manually!  You can however    */
+  /*    create a copy with @FT_Glyph_Copy and modify the new one.          */
+  /*                                                                       */
+  /*    If `anode' is _not_ NULL, it receives the address of the cache     */
+  /*    node containing the glyph image, after increasing its reference    */
+  /*    count.  This ensures that the node (as well as the @FT_Glyph) will */
+  /*    always be kept in the cache until you call @FTC_Node_Unref to      */
+  /*    `release' it.                                                      */
+  /*                                                                       */
+  /*    If `anode' is NULL, the cache node is left unchanged, which means  */
+  /*    that the @FT_Glyph could be flushed out of the cache on the next   */
+  /*    call to one of the caching sub-system APIs.  Don't assume that it  */
+  /*    is persistent!                                                     */
+  /*                                                                       */
+  /*    Calls to @FT_Set_Char_Size and friends have no effect on cached    */
+  /*    glyphs; you should always use the FreeType cache API instead.      */
+  /*                                                                       */
+  FT_EXPORT( FT_Error )
+  FTC_ImageCache_LookupScaler( FTC_ImageCache  cache,
+                               FTC_Scaler      scaler,
+                               FT_ULong        load_flags,
+                               FT_UInt         gindex,
+                               FT_Glyph       *aglyph,
+                               FTC_Node       *anode );
+
+
+  /*************************************************************************/
+  /*                                                                       */
+  /* <Type>                                                                */
+  /*    FTC_SBit                                                           */
+  /*                                                                       */
+  /* <Description>                                                         */
+  /*    A handle to a small bitmap descriptor.  See the @FTC_SBitRec       */
+  /*    structure for details.                                             */
+  /*                                                                       */
+  typedef struct FTC_SBitRec_*  FTC_SBit;
+
+
+  /*************************************************************************/
+  /*                                                                       */
+  /* <Struct>                                                              */
+  /*    FTC_SBitRec                                                        */
+  /*                                                                       */
+  /* <Description>                                                         */
+  /*    A very compact structure used to describe a small glyph bitmap.    */
+  /*                                                                       */
+  /* <Fields>                                                              */
+  /*    width     :: The bitmap width in pixels.                           */
+  /*                                                                       */
+  /*    height    :: The bitmap height in pixels.                          */
+  /*                                                                       */
+  /*    left      :: The horizontal distance from the pen position to the  */
+  /*                 left bitmap border (a.k.a. `left side bearing', or    */
+  /*                 `lsb').                                               */
+  /*                                                                       */
+  /*    top       :: The vertical distance from the pen position (on the   */
+  /*                 baseline) to the upper bitmap border (a.k.a. `top     */
+  /*                 side bearing').  The distance is positive for upwards */
+  /*                 y~coordinates.                                        */
+  /*                                                                       */
+  /*    format    :: The format of the glyph bitmap (monochrome or gray).  */
+  /*                                                                       */
+  /*    max_grays :: Maximum gray level value (in the range 1 to~255).     */
+  /*                                                                       */
+  /*    pitch     :: The number of bytes per bitmap line.  May be positive */
+  /*                 or negative.                                          */
+  /*                                                                       */
+  /*    xadvance  :: The horizontal advance width in pixels.               */
+  /*                                                                       */
+  /*    yadvance  :: The vertical advance height in pixels.                */
+  /*                                                                       */
+  /*    buffer    :: A pointer to the bitmap pixels.                       */
+  /*                                                                       */
+  typedef struct  FTC_SBitRec_
+  {
+    FT_Byte   width;
+    FT_Byte   height;
+    FT_Char   left;
+    FT_Char   top;
+
+    FT_Byte   format;
+    FT_Byte   max_grays;
+    FT_Short  pitch;
+    FT_Char   xadvance;
+    FT_Char   yadvance;
+
+    FT_Byte*  buffer;
+
+  } FTC_SBitRec;
+
+
+  /*************************************************************************/
+  /*                                                                       */
+  /* <Type>                                                                */
+  /*    FTC_SBitCache                                                      */
+  /*                                                                       */
+  /* <Description>                                                         */
+  /*    A handle to a small bitmap cache.  These are special cache objects */
+  /*    used to store small glyph bitmaps (and anti-aliased pixmaps) in a  */
+  /*    much more efficient way than the traditional glyph image cache     */
+  /*    implemented by @FTC_ImageCache.                                    */
+  /*                                                                       */
+  typedef struct FTC_SBitCacheRec_*  FTC_SBitCache;
+
+
+  /*************************************************************************/
+  /*                                                                       */
+  /* <Function>                                                            */
+  /*    FTC_SBitCache_New                                                  */
+  /*                                                                       */
+  /* <Description>                                                         */
+  /*    Create a new cache to store small glyph bitmaps.                   */
+  /*                                                                       */
+  /* <Input>                                                               */
+  /*    manager :: A handle to the source cache manager.                   */
+  /*                                                                       */
+  /* <Output>                                                              */
+  /*    acache  :: A handle to the new sbit cache.  NULL in case of error. */
+  /*                                                                       */
+  /* <Return>                                                              */
+  /*    FreeType error code.  0~means success.                             */
+  /*                                                                       */
+  FT_EXPORT( FT_Error )
+  FTC_SBitCache_New( FTC_Manager     manager,
+                     FTC_SBitCache  *acache );
+
+
+  /*************************************************************************/
+  /*                                                                       */
+  /* <Function>                                                            */
+  /*    FTC_SBitCache_Lookup                                               */
+  /*                                                                       */
+  /* <Description>                                                         */
+  /*    Look up a given small glyph bitmap in a given sbit cache and       */
+  /*    `lock' it to prevent its flushing from the cache until needed.     */
+  /*                                                                       */
+  /* <Input>                                                               */
+  /*    cache  :: A handle to the source sbit cache.                       */
+  /*                                                                       */
+  /*    type   :: A pointer to the glyph image type descriptor.            */
+  /*                                                                       */
+  /*    gindex :: The glyph index.                                         */
+  /*                                                                       */
+  /* <Output>                                                              */
+  /*    sbit   :: A handle to a small bitmap descriptor.                   */
+  /*                                                                       */
+  /*    anode  :: Used to return the address of of the corresponding cache */
+  /*              node after incrementing its reference count (see note    */
+  /*              below).                                                  */
+  /*                                                                       */
+  /* <Return>                                                              */
+  /*    FreeType error code.  0~means success.                             */
+  /*                                                                       */
+  /* <Note>                                                                */
+  /*    The small bitmap descriptor and its bit buffer are owned by the    */
+  /*    cache and should never be freed by the application.  They might    */
+  /*    as well disappear from memory on the next cache lookup, so don't   */
+  /*    treat them as persistent data.                                     */
+  /*                                                                       */
+  /*    The descriptor's `buffer' field is set to~0 to indicate a missing  */
+  /*    glyph bitmap.                                                      */
+  /*                                                                       */
+  /*    If `anode' is _not_ NULL, it receives the address of the cache     */
+  /*    node containing the bitmap, after increasing its reference count.  */
+  /*    This ensures that the node (as well as the image) will always be   */
+  /*    kept in the cache until you call @FTC_Node_Unref to `release' it.  */
+  /*                                                                       */
+  /*    If `anode' is NULL, the cache node is left unchanged, which means  */
+  /*    that the bitmap could be flushed out of the cache on the next      */
+  /*    call to one of the caching sub-system APIs.  Don't assume that it  */
+  /*    is persistent!                                                     */
+  /*                                                                       */
+  FT_EXPORT( FT_Error )
+  FTC_SBitCache_Lookup( FTC_SBitCache    cache,
+                        FTC_ImageType    type,
+                        FT_UInt          gindex,
+                        FTC_SBit        *sbit,
+                        FTC_Node        *anode );
+
+
+  /*************************************************************************/
+  /*                                                                       */
+  /* <Function>                                                            */
+  /*    FTC_SBitCache_LookupScaler                                         */
+  /*                                                                       */
+  /* <Description>                                                         */
+  /*    A variant of @FTC_SBitCache_Lookup that uses an @FTC_ScalerRec     */
+  /*    to specify the face ID and its size.                               */
+  /*                                                                       */
+  /* <Input>                                                               */
+  /*    cache      :: A handle to the source sbit cache.                   */
+  /*                                                                       */
+  /*    scaler     :: A pointer to the scaler descriptor.                  */
+  /*                                                                       */
+  /*    load_flags :: The corresponding load flags.                        */
+  /*                                                                       */
+  /*    gindex     :: The glyph index.                                     */
+  /*                                                                       */
+  /* <Output>                                                              */
+  /*    sbit       :: A handle to a small bitmap descriptor.               */
+  /*                                                                       */
+  /*    anode      :: Used to return the address of of the corresponding   */
+  /*                  cache node after incrementing its reference count    */
+  /*                  (see note below).                                    */
+  /*                                                                       */
+  /* <Return>                                                              */
+  /*    FreeType error code.  0~means success.                             */
+  /*                                                                       */
+  /* <Note>                                                                */
+  /*    The small bitmap descriptor and its bit buffer are owned by the    */
+  /*    cache and should never be freed by the application.  They might    */
+  /*    as well disappear from memory on the next cache lookup, so don't   */
+  /*    treat them as persistent data.                                     */
+  /*                                                                       */
+  /*    The descriptor's `buffer' field is set to~0 to indicate a missing  */
+  /*    glyph bitmap.                                                      */
+  /*                                                                       */
+  /*    If `anode' is _not_ NULL, it receives the address of the cache     */
+  /*    node containing the bitmap, after increasing its reference count.  */
+  /*    This ensures that the node (as well as the image) will always be   */
+  /*    kept in the cache until you call @FTC_Node_Unref to `release' it.  */
+  /*                                                                       */
+  /*    If `anode' is NULL, the cache node is left unchanged, which means  */
+  /*    that the bitmap could be flushed out of the cache on the next      */
+  /*    call to one of the caching sub-system APIs.  Don't assume that it  */
+  /*    is persistent!                                                     */
+  /*                                                                       */
+  FT_EXPORT( FT_Error )
+  FTC_SBitCache_LookupScaler( FTC_SBitCache  cache,
+                              FTC_Scaler     scaler,
+                              FT_ULong       load_flags,
+                              FT_UInt        gindex,
+                              FTC_SBit      *sbit,
+                              FTC_Node      *anode );
+
+
+ /* */
+
+#ifdef FT_CONFIG_OPTION_OLD_INTERNALS
+
+  /*@***********************************************************************/
+  /*                                                                       */
+  /* <Struct>                                                              */
+  /*    FTC_FontRec                                                        */
+  /*                                                                       */
+  /* <Description>                                                         */
+  /*    A simple structure used to describe a given `font' to the cache    */
+  /*    manager.  Note that a `font' is the combination of a given face    */
+  /*    with a given character size.                                       */
+  /*                                                                       */
+  /* <Fields>                                                              */
+  /*    face_id    :: The ID of the face to use.                           */
+  /*                                                                       */
+  /*    pix_width  :: The character width in integer pixels.               */
+  /*                                                                       */
+  /*    pix_height :: The character height in integer pixels.              */
+  /*                                                                       */
+  typedef struct  FTC_FontRec_
+  {
+    FTC_FaceID  face_id;
+    FT_UShort   pix_width;
+    FT_UShort   pix_height;
+
+  } FTC_FontRec;
+
+
+  /* */
+
+
+#define FTC_FONT_COMPARE( f1, f2 )                  \
+          ( (f1)->face_id    == (f2)->face_id    && \
+            (f1)->pix_width  == (f2)->pix_width  && \
+            (f1)->pix_height == (f2)->pix_height )
+
+#define FTC_FONT_HASH( f )                              \
+          (FT_UInt32)( FTC_FACE_ID_HASH((f)->face_id) ^ \
+                       ((f)->pix_width << 8)          ^ \
+                       ((f)->pix_height)              )
+
+  typedef FTC_FontRec*  FTC_Font;
+
+
+  FT_EXPORT( FT_Error )
+  FTC_Manager_Lookup_Face( FTC_Manager  manager,
+                           FTC_FaceID   face_id,
+                           FT_Face     *aface );
+
+  FT_EXPORT( FT_Error )
+  FTC_Manager_Lookup_Size( FTC_Manager  manager,
+                           FTC_Font     font,
+                           FT_Face     *aface,
+                           FT_Size     *asize );
+
+#endif /* FT_CONFIG_OPTION_OLD_INTERNALS */
+
+
+ /* */
+
+FT_END_HEADER
+
+#endif /* __FTCACHE_H__ */
+
+
+/* END */