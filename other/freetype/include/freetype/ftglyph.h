--- conflicted
+++ resolved
@@ -1,1229 +1,613 @@
-<<<<<<< HEAD
-/***************************************************************************/
-/*                                                                         */
-/*  ftglyph.h                                                              */
-/*                                                                         */
-/*    FreeType convenience functions to handle glyphs (specification).     */
-/*                                                                         */
-/*  Copyright 1996-2001, 2002, 2003, 2006, 2008, 2009 by                   */
-/*  David Turner, Robert Wilhelm, and Werner Lemberg.                      */
-/*                                                                         */
-/*  This file is part of the FreeType project, and may only be used,       */
-/*  modified, and distributed under the terms of the FreeType project      */
-/*  license, LICENSE.TXT.  By continuing to use, modify, or distribute     */
-/*  this file you indicate that you have read the license and              */
-/*  understand and accept it fully.                                        */
-/*                                                                         */
-/***************************************************************************/
-
-
-  /*************************************************************************/
-  /*                                                                       */
-  /* This file contains the definition of several convenience functions    */
-  /* that can be used by client applications to easily retrieve glyph      */
-  /* bitmaps and outlines from a given face.                               */
-  /*                                                                       */
-  /* These functions should be optional if you are writing a font server   */
-  /* or text layout engine on top of FreeType.  However, they are pretty   */
-  /* handy for many other simple uses of the library.                      */
-  /*                                                                       */
-  /*************************************************************************/
-
-
-#ifndef __FTGLYPH_H__
-#define __FTGLYPH_H__
-
-
-#include <ft2build.h>
-#include FT_FREETYPE_H
-
-#ifdef FREETYPE_H
-#error "freetype.h of FreeType 1 has been loaded!"
-#error "Please fix the directory search order for header files"
-#error "so that freetype.h of FreeType 2 is found first."
-#endif
-
-
-FT_BEGIN_HEADER
-
-
-  /*************************************************************************/
-  /*                                                                       */
-  /* <Section>                                                             */
-  /*    glyph_management                                                   */
-  /*                                                                       */
-  /* <Title>                                                               */
-  /*    Glyph Management                                                   */
-  /*                                                                       */
-  /* <Abstract>                                                            */
-  /*    Generic interface to manage individual glyph data.                 */
-  /*                                                                       */
-  /* <Description>                                                         */
-  /*    This section contains definitions used to manage glyph data        */
-  /*    through generic FT_Glyph objects.  Each of them can contain a      */
-  /*    bitmap, a vector outline, or even images in other formats.         */
-  /*                                                                       */
-  /*************************************************************************/
-
-
-  /* forward declaration to a private type */
-  typedef struct FT_Glyph_Class_  FT_Glyph_Class;
-
-
-  /*************************************************************************/
-  /*                                                                       */
-  /* <Type>                                                                */
-  /*    FT_Glyph                                                           */
-  /*                                                                       */
-  /* <Description>                                                         */
-  /*    Handle to an object used to model generic glyph images.  It is a   */
-  /*    pointer to the @FT_GlyphRec structure and can contain a glyph      */
-  /*    bitmap or pointer.                                                 */
-  /*                                                                       */
-  /* <Note>                                                                */
-  /*    Glyph objects are not owned by the library.  You must thus release */
-  /*    them manually (through @FT_Done_Glyph) _before_ calling            */
-  /*    @FT_Done_FreeType.                                                 */
-  /*                                                                       */
-  typedef struct FT_GlyphRec_*  FT_Glyph;
-
-
-  /*************************************************************************/
-  /*                                                                       */
-  /* <Struct>                                                              */
-  /*    FT_GlyphRec                                                        */
-  /*                                                                       */
-  /* <Description>                                                         */
-  /*    The root glyph structure contains a given glyph image plus its     */
-  /*    advance width in 16.16 fixed float format.                         */
-  /*                                                                       */
-  /* <Fields>                                                              */
-  /*    library :: A handle to the FreeType library object.                */
-  /*                                                                       */
-  /*    clazz   :: A pointer to the glyph's class.  Private.               */
-  /*                                                                       */
-  /*    format  :: The format of the glyph's image.                        */
-  /*                                                                       */
-  /*    advance :: A 16.16 vector that gives the glyph's advance width.    */
-  /*                                                                       */
-  typedef struct  FT_GlyphRec_
-  {
-    FT_Library             library;
-    const FT_Glyph_Class*  clazz;
-    FT_Glyph_Format        format;
-    FT_Vector              advance;
-
-  } FT_GlyphRec;
-
-
-  /*************************************************************************/
-  /*                                                                       */
-  /* <Type>                                                                */
-  /*    FT_BitmapGlyph                                                     */
-  /*                                                                       */
-  /* <Description>                                                         */
-  /*    A handle to an object used to model a bitmap glyph image.  This is */
-  /*    a sub-class of @FT_Glyph, and a pointer to @FT_BitmapGlyphRec.     */
-  /*                                                                       */
-  typedef struct FT_BitmapGlyphRec_*  FT_BitmapGlyph;
-
-
-  /*************************************************************************/
-  /*                                                                       */
-  /* <Struct>                                                              */
-  /*    FT_BitmapGlyphRec                                                  */
-  /*                                                                       */
-  /* <Description>                                                         */
-  /*    A structure used for bitmap glyph images.  This really is a        */
-  /*    `sub-class' of @FT_GlyphRec.                                       */
-  /*                                                                       */
-  /* <Fields>                                                              */
-  /*    root   :: The root @FT_Glyph fields.                               */
-  /*                                                                       */
-  /*    left   :: The left-side bearing, i.e., the horizontal distance     */
-  /*              from the current pen position to the left border of the  */
-  /*              glyph bitmap.                                            */
-  /*                                                                       */
-  /*    top    :: The top-side bearing, i.e., the vertical distance from   */
-  /*              the current pen position to the top border of the glyph  */
-  /*              bitmap.  This distance is positive for upwards~y!        */
-  /*                                                                       */
-  /*    bitmap :: A descriptor for the bitmap.                             */
-  /*                                                                       */
-  /* <Note>                                                                */
-  /*    You can typecast an @FT_Glyph to @FT_BitmapGlyph if you have       */
-  /*    `glyph->format == FT_GLYPH_FORMAT_BITMAP'.  This lets you access   */
-  /*    the bitmap's contents easily.                                      */
-  /*                                                                       */
-  /*    The corresponding pixel buffer is always owned by @FT_BitmapGlyph  */
-  /*    and is thus created and destroyed with it.                         */
-  /*                                                                       */
-  typedef struct  FT_BitmapGlyphRec_
-  {
-    FT_GlyphRec  root;
-    FT_Int       left;
-    FT_Int       top;
-    FT_Bitmap    bitmap;
-
-  } FT_BitmapGlyphRec;
-
-
-  /*************************************************************************/
-  /*                                                                       */
-  /* <Type>                                                                */
-  /*    FT_OutlineGlyph                                                    */
-  /*                                                                       */
-  /* <Description>                                                         */
-  /*    A handle to an object used to model an outline glyph image.  This  */
-  /*    is a sub-class of @FT_Glyph, and a pointer to @FT_OutlineGlyphRec. */
-  /*                                                                       */
-  typedef struct FT_OutlineGlyphRec_*  FT_OutlineGlyph;
-
-
-  /*************************************************************************/
-  /*                                                                       */
-  /* <Struct>                                                              */
-  /*    FT_OutlineGlyphRec                                                 */
-  /*                                                                       */
-  /* <Description>                                                         */
-  /*    A structure used for outline (vectorial) glyph images.  This       */
-  /*    really is a `sub-class' of @FT_GlyphRec.                           */
-  /*                                                                       */
-  /* <Fields>                                                              */
-  /*    root    :: The root @FT_Glyph fields.                              */
-  /*                                                                       */
-  /*    outline :: A descriptor for the outline.                           */
-  /*                                                                       */
-  /* <Note>                                                                */
-  /*    You can typecast an @FT_Glyph to @FT_OutlineGlyph if you have      */
-  /*    `glyph->format == FT_GLYPH_FORMAT_OUTLINE'.  This lets you access  */
-  /*    the outline's content easily.                                      */
-  /*                                                                       */
-  /*    As the outline is extracted from a glyph slot, its coordinates are */
-  /*    expressed normally in 26.6 pixels, unless the flag                 */
-  /*    @FT_LOAD_NO_SCALE was used in @FT_Load_Glyph() or @FT_Load_Char(). */
-  /*                                                                       */
-  /*    The outline's tables are always owned by the object and are        */
-  /*    destroyed with it.                                                 */
-  /*                                                                       */
-  typedef struct  FT_OutlineGlyphRec_
-  {
-    FT_GlyphRec  root;
-    FT_Outline   outline;
-
-  } FT_OutlineGlyphRec;
-
-
-  /*************************************************************************/
-  /*                                                                       */
-  /* <Function>                                                            */
-  /*    FT_Get_Glyph                                                       */
-  /*                                                                       */
-  /* <Description>                                                         */
-  /*    A function used to extract a glyph image from a slot.  Note that   */
-  /*    the created @FT_Glyph object must be released with @FT_Done_Glyph. */
-  /*                                                                       */
-  /* <Input>                                                               */
-  /*    slot   :: A handle to the source glyph slot.                       */
-  /*                                                                       */
-  /* <Output>                                                              */
-  /*    aglyph :: A handle to the glyph object.                            */
-  /*                                                                       */
-  /* <Return>                                                              */
-  /*    FreeType error code.  0~means success.                             */
-  /*                                                                       */
-  FT_EXPORT( FT_Error )
-  FT_Get_Glyph( FT_GlyphSlot  slot,
-                FT_Glyph     *aglyph );
-
-
-  /*************************************************************************/
-  /*                                                                       */
-  /* <Function>                                                            */
-  /*    FT_Glyph_Copy                                                      */
-  /*                                                                       */
-  /* <Description>                                                         */
-  /*    A function used to copy a glyph image.  Note that the created      */
-  /*    @FT_Glyph object must be released with @FT_Done_Glyph.             */
-  /*                                                                       */
-  /* <Input>                                                               */
-  /*    source :: A handle to the source glyph object.                     */
-  /*                                                                       */
-  /* <Output>                                                              */
-  /*    target :: A handle to the target glyph object.  0~in case of       */
-  /*              error.                                                   */
-  /*                                                                       */
-  /* <Return>                                                              */
-  /*    FreeType error code.  0~means success.                             */
-  /*                                                                       */
-  FT_EXPORT( FT_Error )
-  FT_Glyph_Copy( FT_Glyph   source,
-                 FT_Glyph  *target );
-
-
-  /*************************************************************************/
-  /*                                                                       */
-  /* <Function>                                                            */
-  /*    FT_Glyph_Transform                                                 */
-  /*                                                                       */
-  /* <Description>                                                         */
-  /*    Transform a glyph image if its format is scalable.                 */
-  /*                                                                       */
-  /* <InOut>                                                               */
-  /*    glyph  :: A handle to the target glyph object.                     */
-  /*                                                                       */
-  /* <Input>                                                               */
-  /*    matrix :: A pointer to a 2x2 matrix to apply.                      */
-  /*                                                                       */
-  /*    delta  :: A pointer to a 2d vector to apply.  Coordinates are      */
-  /*              expressed in 1/64th of a pixel.                          */
-  /*                                                                       */
-  /* <Return>                                                              */
-  /*    FreeType error code (if not 0, the glyph format is not scalable).  */
-  /*                                                                       */
-  /* <Note>                                                                */
-  /*    The 2x2 transformation matrix is also applied to the glyph's       */
-  /*    advance vector.                                                    */
-  /*                                                                       */
-  FT_EXPORT( FT_Error )
-  FT_Glyph_Transform( FT_Glyph    glyph,
-                      FT_Matrix*  matrix,
-                      FT_Vector*  delta );
-
-
-  /*************************************************************************/
-  /*                                                                       */
-  /* <Enum>                                                                */
-  /*    FT_Glyph_BBox_Mode                                                 */
-  /*                                                                       */
-  /* <Description>                                                         */
-  /*    The mode how the values of @FT_Glyph_Get_CBox are returned.        */
-  /*                                                                       */
-  /* <Values>                                                              */
-  /*    FT_GLYPH_BBOX_UNSCALED ::                                          */
-  /*      Return unscaled font units.                                      */
-  /*                                                                       */
-  /*    FT_GLYPH_BBOX_SUBPIXELS ::                                         */
-  /*      Return unfitted 26.6 coordinates.                                */
-  /*                                                                       */
-  /*    FT_GLYPH_BBOX_GRIDFIT ::                                           */
-  /*      Return grid-fitted 26.6 coordinates.                             */
-  /*                                                                       */
-  /*    FT_GLYPH_BBOX_TRUNCATE ::                                          */
-  /*      Return coordinates in integer pixels.                            */
-  /*                                                                       */
-  /*    FT_GLYPH_BBOX_PIXELS ::                                            */
-  /*      Return grid-fitted pixel coordinates.                            */
-  /*                                                                       */
-  typedef enum  FT_Glyph_BBox_Mode_
-  {
-    FT_GLYPH_BBOX_UNSCALED  = 0,
-    FT_GLYPH_BBOX_SUBPIXELS = 0,
-    FT_GLYPH_BBOX_GRIDFIT   = 1,
-    FT_GLYPH_BBOX_TRUNCATE  = 2,
-    FT_GLYPH_BBOX_PIXELS    = 3
-
-  } FT_Glyph_BBox_Mode;
-
-
-  /*************************************************************************/
-  /*                                                                       */
-  /* <Enum>                                                                */
-  /*    ft_glyph_bbox_xxx                                                  */
-  /*                                                                       */
-  /* <Description>                                                         */
-  /*    These constants are deprecated.  Use the corresponding             */
-  /*    @FT_Glyph_BBox_Mode values instead.                                */
-  /*                                                                       */
-  /* <Values>                                                              */
-  /*   ft_glyph_bbox_unscaled  :: See @FT_GLYPH_BBOX_UNSCALED.             */
-  /*   ft_glyph_bbox_subpixels :: See @FT_GLYPH_BBOX_SUBPIXELS.            */
-  /*   ft_glyph_bbox_gridfit   :: See @FT_GLYPH_BBOX_GRIDFIT.              */
-  /*   ft_glyph_bbox_truncate  :: See @FT_GLYPH_BBOX_TRUNCATE.             */
-  /*   ft_glyph_bbox_pixels    :: See @FT_GLYPH_BBOX_PIXELS.               */
-  /*                                                                       */
-#define ft_glyph_bbox_unscaled   FT_GLYPH_BBOX_UNSCALED
-#define ft_glyph_bbox_subpixels  FT_GLYPH_BBOX_SUBPIXELS
-#define ft_glyph_bbox_gridfit    FT_GLYPH_BBOX_GRIDFIT
-#define ft_glyph_bbox_truncate   FT_GLYPH_BBOX_TRUNCATE
-#define ft_glyph_bbox_pixels     FT_GLYPH_BBOX_PIXELS
-
-
-  /*************************************************************************/
-  /*                                                                       */
-  /* <Function>                                                            */
-  /*    FT_Glyph_Get_CBox                                                  */
-  /*                                                                       */
-  /* <Description>                                                         */
-  /*    Return a glyph's `control box'.  The control box encloses all the  */
-  /*    outline's points, including Bézier control points.  Though it      */
-  /*    coincides with the exact bounding box for most glyphs, it can be   */
-  /*    slightly larger in some situations (like when rotating an outline  */
-  /*    which contains Bézier outside arcs).                               */
-  /*                                                                       */
-  /*    Computing the control box is very fast, while getting the bounding */
-  /*    box can take much more time as it needs to walk over all segments  */
-  /*    and arcs in the outline.  To get the latter, you can use the       */
-  /*    `ftbbox' component which is dedicated to this single task.         */
-  /*                                                                       */
-  /* <Input>                                                               */
-  /*    glyph :: A handle to the source glyph object.                      */
-  /*                                                                       */
-  /*    mode  :: The mode which indicates how to interpret the returned    */
-  /*             bounding box values.                                      */
-  /*                                                                       */
-  /* <Output>                                                              */
-  /*    acbox :: The glyph coordinate bounding box.  Coordinates are       */
-  /*             expressed in 1/64th of pixels if it is grid-fitted.       */
-  /*                                                                       */
-  /* <Note>                                                                */
-  /*    Coordinates are relative to the glyph origin, using the y~upwards  */
-  /*    convention.                                                        */
-  /*                                                                       */
-  /*    If the glyph has been loaded with @FT_LOAD_NO_SCALE, `bbox_mode'   */
-  /*    must be set to @FT_GLYPH_BBOX_UNSCALED to get unscaled font        */
-  /*    units in 26.6 pixel format.  The value @FT_GLYPH_BBOX_SUBPIXELS    */
-  /*    is another name for this constant.                                 */
-  /*                                                                       */
-  /*    Note that the maximum coordinates are exclusive, which means that  */
-  /*    one can compute the width and height of the glyph image (be it in  */
-  /*    integer or 26.6 pixels) as:                                        */
-  /*                                                                       */
-  /*    {                                                                  */
-  /*      width  = bbox.xMax - bbox.xMin;                                  */
-  /*      height = bbox.yMax - bbox.yMin;                                  */
-  /*    }                                                                  */
-  /*                                                                       */
-  /*    Note also that for 26.6 coordinates, if `bbox_mode' is set to      */
-  /*    @FT_GLYPH_BBOX_GRIDFIT, the coordinates will also be grid-fitted,  */
-  /*    which corresponds to:                                              */
-  /*                                                                       */
-  /*    {                                                                  */
-  /*      bbox.xMin = FLOOR(bbox.xMin);                                    */
-  /*      bbox.yMin = FLOOR(bbox.yMin);                                    */
-  /*      bbox.xMax = CEILING(bbox.xMax);                                  */
-  /*      bbox.yMax = CEILING(bbox.yMax);                                  */
-  /*    }                                                                  */
-  /*                                                                       */
-  /*    To get the bbox in pixel coordinates, set `bbox_mode' to           */
-  /*    @FT_GLYPH_BBOX_TRUNCATE.                                           */
-  /*                                                                       */
-  /*    To get the bbox in grid-fitted pixel coordinates, set `bbox_mode'  */
-  /*    to @FT_GLYPH_BBOX_PIXELS.                                          */
-  /*                                                                       */
-  FT_EXPORT( void )
-  FT_Glyph_Get_CBox( FT_Glyph  glyph,
-                     FT_UInt   bbox_mode,
-                     FT_BBox  *acbox );
-
-
-  /*************************************************************************/
-  /*                                                                       */
-  /* <Function>                                                            */
-  /*    FT_Glyph_To_Bitmap                                                 */
-  /*                                                                       */
-  /* <Description>                                                         */
-  /*    Convert a given glyph object to a bitmap glyph object.             */
-  /*                                                                       */
-  /* <InOut>                                                               */
-  /*    the_glyph   :: A pointer to a handle to the target glyph.          */
-  /*                                                                       */
-  /* <Input>                                                               */
-  /*    render_mode :: An enumeration that describes how the data is       */
-  /*                   rendered.                                           */
-  /*                                                                       */
-  /*    origin      :: A pointer to a vector used to translate the glyph   */
-  /*                   image before rendering.  Can be~0 (if no            */
-  /*                   translation).  The origin is expressed in           */
-  /*                   26.6 pixels.                                        */
-  /*                                                                       */
-  /*    destroy     :: A boolean that indicates that the original glyph    */
-  /*                   image should be destroyed by this function.  It is  */
-  /*                   never destroyed in case of error.                   */
-  /*                                                                       */
-  /* <Return>                                                              */
-  /*    FreeType error code.  0~means success.                             */
-  /*                                                                       */
-  /* <Note>                                                                */
-  /*    This function does nothing if the glyph format isn't scalable.     */
-  /*                                                                       */
-  /*    The glyph image is translated with the `origin' vector before      */
-  /*    rendering.                                                         */
-  /*                                                                       */
-  /*    The first parameter is a pointer to an @FT_Glyph handle, that will */
-  /*    be _replaced_ by this function (with newly allocated data).        */
-  /*    Typically, you would use (omitting error handling):                */
-  /*                                                                       */
-  /*                                                                       */
-  /*      {                                                                */
-  /*        FT_Glyph        glyph;                                         */
-  /*        FT_BitmapGlyph  glyph_bitmap;                                  */
-  /*                                                                       */
-  /*                                                                       */
-  /*        // load glyph                                                  */
-  /*        error = FT_Load_Char( face, glyph_index, FT_LOAD_DEFAUT );     */
-  /*                                                                       */
-  /*        // extract glyph image                                         */
-  /*        error = FT_Get_Glyph( face->glyph, &glyph );                   */
-  /*                                                                       */
-  /*        // convert to a bitmap (default render mode + destroying old)  */
-  /*        if ( glyph->format != FT_GLYPH_FORMAT_BITMAP )                 */
-  /*        {                                                              */
-  /*          error = FT_Glyph_To_Bitmap( &glyph, FT_RENDER_MODE_NORMAL,   */
-  /*                                      0, 1 );                          */
-  /*          if ( error ) // `glyph' unchanged                            */
-  /*            ...                                                        */
-  /*        }                                                              */
-  /*                                                                       */
-  /*        // access bitmap content by typecasting                        */
-  /*        glyph_bitmap = (FT_BitmapGlyph)glyph;                          */
-  /*                                                                       */
-  /*        // do funny stuff with it, like blitting/drawing               */
-  /*        ...                                                            */
-  /*                                                                       */
-  /*        // discard glyph image (bitmap or not)                         */
-  /*        FT_Done_Glyph( glyph );                                        */
-  /*      }                                                                */
-  /*                                                                       */
-  /*                                                                       */
-  /*    Here another example, again without error handling:                */
-  /*                                                                       */
-  /*                                                                       */
-  /*      {                                                                */
-  /*        FT_Glyph  glyphs[MAX_GLYPHS]                                   */
-  /*                                                                       */
-  /*                                                                       */
-  /*        ...                                                            */
-  /*                                                                       */
-  /*        for ( idx = 0; i < MAX_GLYPHS; i++ )                           */
-  /*          error = FT_Load_Glyph( face, idx, FT_LOAD_DEFAULT ) ||       */
-  /*                  FT_Get_Glyph ( face->glyph, &glyph[idx] );           */
-  /*                                                                       */
-  /*        ...                                                            */
-  /*                                                                       */
-  /*        for ( idx = 0; i < MAX_GLYPHS; i++ )                           */
-  /*        {                                                              */
-  /*          FT_Glyph  bitmap = glyphs[idx];                              */
-  /*                                                                       */
-  /*                                                                       */
-  /*          ...                                                          */
-  /*                                                                       */
-  /*          // after this call, `bitmap' no longer points into           */
-  /*          // the `glyphs' array (and the old value isn't destroyed)    */
-  /*          FT_Glyph_To_Bitmap( &bitmap, FT_RENDER_MODE_MONO, 0, 0 );    */
-  /*                                                                       */
-  /*          ...                                                          */
-  /*                                                                       */
-  /*          FT_Done_Glyph( bitmap );                                     */
-  /*        }                                                              */
-  /*                                                                       */
-  /*        ...                                                            */
-  /*                                                                       */
-  /*        for ( idx = 0; i < MAX_GLYPHS; i++ )                           */
-  /*          FT_Done_Glyph( glyphs[idx] );                                */
-  /*      }                                                                */
-  /*                                                                       */
-  FT_EXPORT( FT_Error )
-  FT_Glyph_To_Bitmap( FT_Glyph*       the_glyph,
-                      FT_Render_Mode  render_mode,
-                      FT_Vector*      origin,
-                      FT_Bool         destroy );
-
-
-  /*************************************************************************/
-  /*                                                                       */
-  /* <Function>                                                            */
-  /*    FT_Done_Glyph                                                      */
-  /*                                                                       */
-  /* <Description>                                                         */
-  /*    Destroy a given glyph.                                             */
-  /*                                                                       */
-  /* <Input>                                                               */
-  /*    glyph :: A handle to the target glyph object.                      */
-  /*                                                                       */
-  FT_EXPORT( void )
-  FT_Done_Glyph( FT_Glyph  glyph );
-
-  /* */
-
-
-  /* other helpful functions */
-
-  /*************************************************************************/
-  /*                                                                       */
-  /* <Section>                                                             */
-  /*    computations                                                       */
-  /*                                                                       */
-  /*************************************************************************/
-
-
-  /*************************************************************************/
-  /*                                                                       */
-  /* <Function>                                                            */
-  /*    FT_Matrix_Multiply                                                 */
-  /*                                                                       */
-  /* <Description>                                                         */
-  /*    Perform the matrix operation `b = a*b'.                            */
-  /*                                                                       */
-  /* <Input>                                                               */
-  /*    a :: A pointer to matrix `a'.                                      */
-  /*                                                                       */
-  /* <InOut>                                                               */
-  /*    b :: A pointer to matrix `b'.                                      */
-  /*                                                                       */
-  /* <Note>                                                                */
-  /*    The result is undefined if either `a' or `b' is zero.              */
-  /*                                                                       */
-  FT_EXPORT( void )
-  FT_Matrix_Multiply( const FT_Matrix*  a,
-                      FT_Matrix*        b );
-
-
-  /*************************************************************************/
-  /*                                                                       */
-  /* <Function>                                                            */
-  /*    FT_Matrix_Invert                                                   */
-  /*                                                                       */
-  /* <Description>                                                         */
-  /*    Invert a 2x2 matrix.  Return an error if it can't be inverted.     */
-  /*                                                                       */
-  /* <InOut>                                                               */
-  /*    matrix :: A pointer to the target matrix.  Remains untouched in    */
-  /*              case of error.                                           */
-  /*                                                                       */
-  /* <Return>                                                              */
-  /*    FreeType error code.  0~means success.                             */
-  /*                                                                       */
-  FT_EXPORT( FT_Error )
-  FT_Matrix_Invert( FT_Matrix*  matrix );
-
-
-  /* */
-
-
-FT_END_HEADER
-
-#endif /* __FTGLYPH_H__ */
-
-
-/* END */
-
-
-/* Local Variables: */
-/* coding: utf-8    */
-/* End:             */
-=======
-/***************************************************************************/
-/*                                                                         */
-/*  ftglyph.h                                                              */
-/*                                                                         */
-/*    FreeType convenience functions to handle glyphs (specification).     */
-/*                                                                         */
-/*  Copyright 1996-2001, 2002, 2003, 2006, 2008, 2009 by                   */
-/*  David Turner, Robert Wilhelm, and Werner Lemberg.                      */
-/*                                                                         */
-/*  This file is part of the FreeType project, and may only be used,       */
-/*  modified, and distributed under the terms of the FreeType project      */
-/*  license, LICENSE.TXT.  By continuing to use, modify, or distribute     */
-/*  this file you indicate that you have read the license and              */
-/*  understand and accept it fully.                                        */
-/*                                                                         */
-/***************************************************************************/
-
-
-  /*************************************************************************/
-  /*                                                                       */
-  /* This file contains the definition of several convenience functions    */
-  /* that can be used by client applications to easily retrieve glyph      */
-  /* bitmaps and outlines from a given face.                               */
-  /*                                                                       */
-  /* These functions should be optional if you are writing a font server   */
-  /* or text layout engine on top of FreeType.  However, they are pretty   */
-  /* handy for many other simple uses of the library.                      */
-  /*                                                                       */
-  /*************************************************************************/
-
-
-#ifndef __FTGLYPH_H__
-#define __FTGLYPH_H__
-
-
-#include <ft2build.h>
-#include FT_FREETYPE_H
-
-#ifdef FREETYPE_H
-#error "freetype.h of FreeType 1 has been loaded!"
-#error "Please fix the directory search order for header files"
-#error "so that freetype.h of FreeType 2 is found first."
-#endif
-
-
-FT_BEGIN_HEADER
-
-
-  /*************************************************************************/
-  /*                                                                       */
-  /* <Section>                                                             */
-  /*    glyph_management                                                   */
-  /*                                                                       */
-  /* <Title>                                                               */
-  /*    Glyph Management                                                   */
-  /*                                                                       */
-  /* <Abstract>                                                            */
-  /*    Generic interface to manage individual glyph data.                 */
-  /*                                                                       */
-  /* <Description>                                                         */
-  /*    This section contains definitions used to manage glyph data        */
-  /*    through generic FT_Glyph objects.  Each of them can contain a      */
-  /*    bitmap, a vector outline, or even images in other formats.         */
-  /*                                                                       */
-  /*************************************************************************/
-
-
-  /* forward declaration to a private type */
-  typedef struct FT_Glyph_Class_  FT_Glyph_Class;
-
-
-  /*************************************************************************/
-  /*                                                                       */
-  /* <Type>                                                                */
-  /*    FT_Glyph                                                           */
-  /*                                                                       */
-  /* <Description>                                                         */
-  /*    Handle to an object used to model generic glyph images.  It is a   */
-  /*    pointer to the @FT_GlyphRec structure and can contain a glyph      */
-  /*    bitmap or pointer.                                                 */
-  /*                                                                       */
-  /* <Note>                                                                */
-  /*    Glyph objects are not owned by the library.  You must thus release */
-  /*    them manually (through @FT_Done_Glyph) _before_ calling            */
-  /*    @FT_Done_FreeType.                                                 */
-  /*                                                                       */
-  typedef struct FT_GlyphRec_*  FT_Glyph;
-
-
-  /*************************************************************************/
-  /*                                                                       */
-  /* <Struct>                                                              */
-  /*    FT_GlyphRec                                                        */
-  /*                                                                       */
-  /* <Description>                                                         */
-  /*    The root glyph structure contains a given glyph image plus its     */
-  /*    advance width in 16.16 fixed float format.                         */
-  /*                                                                       */
-  /* <Fields>                                                              */
-  /*    library :: A handle to the FreeType library object.                */
-  /*                                                                       */
-  /*    clazz   :: A pointer to the glyph's class.  Private.               */
-  /*                                                                       */
-  /*    format  :: The format of the glyph's image.                        */
-  /*                                                                       */
-  /*    advance :: A 16.16 vector that gives the glyph's advance width.    */
-  /*                                                                       */
-  typedef struct  FT_GlyphRec_
-  {
-    FT_Library             library;
-    const FT_Glyph_Class*  clazz;
-    FT_Glyph_Format        format;
-    FT_Vector              advance;
-
-  } FT_GlyphRec;
-
-
-  /*************************************************************************/
-  /*                                                                       */
-  /* <Type>                                                                */
-  /*    FT_BitmapGlyph                                                     */
-  /*                                                                       */
-  /* <Description>                                                         */
-  /*    A handle to an object used to model a bitmap glyph image.  This is */
-  /*    a sub-class of @FT_Glyph, and a pointer to @FT_BitmapGlyphRec.     */
-  /*                                                                       */
-  typedef struct FT_BitmapGlyphRec_*  FT_BitmapGlyph;
-
-
-  /*************************************************************************/
-  /*                                                                       */
-  /* <Struct>                                                              */
-  /*    FT_BitmapGlyphRec                                                  */
-  /*                                                                       */
-  /* <Description>                                                         */
-  /*    A structure used for bitmap glyph images.  This really is a        */
-  /*    `sub-class' of @FT_GlyphRec.                                       */
-  /*                                                                       */
-  /* <Fields>                                                              */
-  /*    root   :: The root @FT_Glyph fields.                               */
-  /*                                                                       */
-  /*    left   :: The left-side bearing, i.e., the horizontal distance     */
-  /*              from the current pen position to the left border of the  */
-  /*              glyph bitmap.                                            */
-  /*                                                                       */
-  /*    top    :: The top-side bearing, i.e., the vertical distance from   */
-  /*              the current pen position to the top border of the glyph  */
-  /*              bitmap.  This distance is positive for upwards~y!        */
-  /*                                                                       */
-  /*    bitmap :: A descriptor for the bitmap.                             */
-  /*                                                                       */
-  /* <Note>                                                                */
-  /*    You can typecast an @FT_Glyph to @FT_BitmapGlyph if you have       */
-  /*    `glyph->format == FT_GLYPH_FORMAT_BITMAP'.  This lets you access   */
-  /*    the bitmap's contents easily.                                      */
-  /*                                                                       */
-  /*    The corresponding pixel buffer is always owned by @FT_BitmapGlyph  */
-  /*    and is thus created and destroyed with it.                         */
-  /*                                                                       */
-  typedef struct  FT_BitmapGlyphRec_
-  {
-    FT_GlyphRec  root;
-    FT_Int       left;
-    FT_Int       top;
-    FT_Bitmap    bitmap;
-
-  } FT_BitmapGlyphRec;
-
-
-  /*************************************************************************/
-  /*                                                                       */
-  /* <Type>                                                                */
-  /*    FT_OutlineGlyph                                                    */
-  /*                                                                       */
-  /* <Description>                                                         */
-  /*    A handle to an object used to model an outline glyph image.  This  */
-  /*    is a sub-class of @FT_Glyph, and a pointer to @FT_OutlineGlyphRec. */
-  /*                                                                       */
-  typedef struct FT_OutlineGlyphRec_*  FT_OutlineGlyph;
-
-
-  /*************************************************************************/
-  /*                                                                       */
-  /* <Struct>                                                              */
-  /*    FT_OutlineGlyphRec                                                 */
-  /*                                                                       */
-  /* <Description>                                                         */
-  /*    A structure used for outline (vectorial) glyph images.  This       */
-  /*    really is a `sub-class' of @FT_GlyphRec.                           */
-  /*                                                                       */
-  /* <Fields>                                                              */
-  /*    root    :: The root @FT_Glyph fields.                              */
-  /*                                                                       */
-  /*    outline :: A descriptor for the outline.                           */
-  /*                                                                       */
-  /* <Note>                                                                */
-  /*    You can typecast an @FT_Glyph to @FT_OutlineGlyph if you have      */
-  /*    `glyph->format == FT_GLYPH_FORMAT_OUTLINE'.  This lets you access  */
-  /*    the outline's content easily.                                      */
-  /*                                                                       */
-  /*    As the outline is extracted from a glyph slot, its coordinates are */
-  /*    expressed normally in 26.6 pixels, unless the flag                 */
-  /*    @FT_LOAD_NO_SCALE was used in @FT_Load_Glyph() or @FT_Load_Char(). */
-  /*                                                                       */
-  /*    The outline's tables are always owned by the object and are        */
-  /*    destroyed with it.                                                 */
-  /*                                                                       */
-  typedef struct  FT_OutlineGlyphRec_
-  {
-    FT_GlyphRec  root;
-    FT_Outline   outline;
-
-  } FT_OutlineGlyphRec;
-
-
-  /*************************************************************************/
-  /*                                                                       */
-  /* <Function>                                                            */
-  /*    FT_Get_Glyph                                                       */
-  /*                                                                       */
-  /* <Description>                                                         */
-  /*    A function used to extract a glyph image from a slot.  Note that   */
-  /*    the created @FT_Glyph object must be released with @FT_Done_Glyph. */
-  /*                                                                       */
-  /* <Input>                                                               */
-  /*    slot   :: A handle to the source glyph slot.                       */
-  /*                                                                       */
-  /* <Output>                                                              */
-  /*    aglyph :: A handle to the glyph object.                            */
-  /*                                                                       */
-  /* <Return>                                                              */
-  /*    FreeType error code.  0~means success.                             */
-  /*                                                                       */
-  FT_EXPORT( FT_Error )
-  FT_Get_Glyph( FT_GlyphSlot  slot,
-                FT_Glyph     *aglyph );
-
-
-  /*************************************************************************/
-  /*                                                                       */
-  /* <Function>                                                            */
-  /*    FT_Glyph_Copy                                                      */
-  /*                                                                       */
-  /* <Description>                                                         */
-  /*    A function used to copy a glyph image.  Note that the created      */
-  /*    @FT_Glyph object must be released with @FT_Done_Glyph.             */
-  /*                                                                       */
-  /* <Input>                                                               */
-  /*    source :: A handle to the source glyph object.                     */
-  /*                                                                       */
-  /* <Output>                                                              */
-  /*    target :: A handle to the target glyph object.  0~in case of       */
-  /*              error.                                                   */
-  /*                                                                       */
-  /* <Return>                                                              */
-  /*    FreeType error code.  0~means success.                             */
-  /*                                                                       */
-  FT_EXPORT( FT_Error )
-  FT_Glyph_Copy( FT_Glyph   source,
-                 FT_Glyph  *target );
-
-
-  /*************************************************************************/
-  /*                                                                       */
-  /* <Function>                                                            */
-  /*    FT_Glyph_Transform                                                 */
-  /*                                                                       */
-  /* <Description>                                                         */
-  /*    Transform a glyph image if its format is scalable.                 */
-  /*                                                                       */
-  /* <InOut>                                                               */
-  /*    glyph  :: A handle to the target glyph object.                     */
-  /*                                                                       */
-  /* <Input>                                                               */
-  /*    matrix :: A pointer to a 2x2 matrix to apply.                      */
-  /*                                                                       */
-  /*    delta  :: A pointer to a 2d vector to apply.  Coordinates are      */
-  /*              expressed in 1/64th of a pixel.                          */
-  /*                                                                       */
-  /* <Return>                                                              */
-  /*    FreeType error code (if not 0, the glyph format is not scalable).  */
-  /*                                                                       */
-  /* <Note>                                                                */
-  /*    The 2x2 transformation matrix is also applied to the glyph's       */
-  /*    advance vector.                                                    */
-  /*                                                                       */
-  FT_EXPORT( FT_Error )
-  FT_Glyph_Transform( FT_Glyph    glyph,
-                      FT_Matrix*  matrix,
-                      FT_Vector*  delta );
-
-
-  /*************************************************************************/
-  /*                                                                       */
-  /* <Enum>                                                                */
-  /*    FT_Glyph_BBox_Mode                                                 */
-  /*                                                                       */
-  /* <Description>                                                         */
-  /*    The mode how the values of @FT_Glyph_Get_CBox are returned.        */
-  /*                                                                       */
-  /* <Values>                                                              */
-  /*    FT_GLYPH_BBOX_UNSCALED ::                                          */
-  /*      Return unscaled font units.                                      */
-  /*                                                                       */
-  /*    FT_GLYPH_BBOX_SUBPIXELS ::                                         */
-  /*      Return unfitted 26.6 coordinates.                                */
-  /*                                                                       */
-  /*    FT_GLYPH_BBOX_GRIDFIT ::                                           */
-  /*      Return grid-fitted 26.6 coordinates.                             */
-  /*                                                                       */
-  /*    FT_GLYPH_BBOX_TRUNCATE ::                                          */
-  /*      Return coordinates in integer pixels.                            */
-  /*                                                                       */
-  /*    FT_GLYPH_BBOX_PIXELS ::                                            */
-  /*      Return grid-fitted pixel coordinates.                            */
-  /*                                                                       */
-  typedef enum  FT_Glyph_BBox_Mode_
-  {
-    FT_GLYPH_BBOX_UNSCALED  = 0,
-    FT_GLYPH_BBOX_SUBPIXELS = 0,
-    FT_GLYPH_BBOX_GRIDFIT   = 1,
-    FT_GLYPH_BBOX_TRUNCATE  = 2,
-    FT_GLYPH_BBOX_PIXELS    = 3
-
-  } FT_Glyph_BBox_Mode;
-
-
-  /*************************************************************************/
-  /*                                                                       */
-  /* <Enum>                                                                */
-  /*    ft_glyph_bbox_xxx                                                  */
-  /*                                                                       */
-  /* <Description>                                                         */
-  /*    These constants are deprecated.  Use the corresponding             */
-  /*    @FT_Glyph_BBox_Mode values instead.                                */
-  /*                                                                       */
-  /* <Values>                                                              */
-  /*   ft_glyph_bbox_unscaled  :: See @FT_GLYPH_BBOX_UNSCALED.             */
-  /*   ft_glyph_bbox_subpixels :: See @FT_GLYPH_BBOX_SUBPIXELS.            */
-  /*   ft_glyph_bbox_gridfit   :: See @FT_GLYPH_BBOX_GRIDFIT.              */
-  /*   ft_glyph_bbox_truncate  :: See @FT_GLYPH_BBOX_TRUNCATE.             */
-  /*   ft_glyph_bbox_pixels    :: See @FT_GLYPH_BBOX_PIXELS.               */
-  /*                                                                       */
-#define ft_glyph_bbox_unscaled   FT_GLYPH_BBOX_UNSCALED
-#define ft_glyph_bbox_subpixels  FT_GLYPH_BBOX_SUBPIXELS
-#define ft_glyph_bbox_gridfit    FT_GLYPH_BBOX_GRIDFIT
-#define ft_glyph_bbox_truncate   FT_GLYPH_BBOX_TRUNCATE
-#define ft_glyph_bbox_pixels     FT_GLYPH_BBOX_PIXELS
-
-
-  /*************************************************************************/
-  /*                                                                       */
-  /* <Function>                                                            */
-  /*    FT_Glyph_Get_CBox                                                  */
-  /*                                                                       */
-  /* <Description>                                                         */
-  /*    Return a glyph's `control box'.  The control box encloses all the  */
-  /*    outline's points, including Bézier control points.  Though it      */
-  /*    coincides with the exact bounding box for most glyphs, it can be   */
-  /*    slightly larger in some situations (like when rotating an outline  */
-  /*    which contains Bézier outside arcs).                               */
-  /*                                                                       */
-  /*    Computing the control box is very fast, while getting the bounding */
-  /*    box can take much more time as it needs to walk over all segments  */
-  /*    and arcs in the outline.  To get the latter, you can use the       */
-  /*    `ftbbox' component which is dedicated to this single task.         */
-  /*                                                                       */
-  /* <Input>                                                               */
-  /*    glyph :: A handle to the source glyph object.                      */
-  /*                                                                       */
-  /*    mode  :: The mode which indicates how to interpret the returned    */
-  /*             bounding box values.                                      */
-  /*                                                                       */
-  /* <Output>                                                              */
-  /*    acbox :: The glyph coordinate bounding box.  Coordinates are       */
-  /*             expressed in 1/64th of pixels if it is grid-fitted.       */
-  /*                                                                       */
-  /* <Note>                                                                */
-  /*    Coordinates are relative to the glyph origin, using the y~upwards  */
-  /*    convention.                                                        */
-  /*                                                                       */
-  /*    If the glyph has been loaded with @FT_LOAD_NO_SCALE, `bbox_mode'   */
-  /*    must be set to @FT_GLYPH_BBOX_UNSCALED to get unscaled font        */
-  /*    units in 26.6 pixel format.  The value @FT_GLYPH_BBOX_SUBPIXELS    */
-  /*    is another name for this constant.                                 */
-  /*                                                                       */
-  /*    Note that the maximum coordinates are exclusive, which means that  */
-  /*    one can compute the width and height of the glyph image (be it in  */
-  /*    integer or 26.6 pixels) as:                                        */
-  /*                                                                       */
-  /*    {                                                                  */
-  /*      width  = bbox.xMax - bbox.xMin;                                  */
-  /*      height = bbox.yMax - bbox.yMin;                                  */
-  /*    }                                                                  */
-  /*                                                                       */
-  /*    Note also that for 26.6 coordinates, if `bbox_mode' is set to      */
-  /*    @FT_GLYPH_BBOX_GRIDFIT, the coordinates will also be grid-fitted,  */
-  /*    which corresponds to:                                              */
-  /*                                                                       */
-  /*    {                                                                  */
-  /*      bbox.xMin = FLOOR(bbox.xMin);                                    */
-  /*      bbox.yMin = FLOOR(bbox.yMin);                                    */
-  /*      bbox.xMax = CEILING(bbox.xMax);                                  */
-  /*      bbox.yMax = CEILING(bbox.yMax);                                  */
-  /*    }                                                                  */
-  /*                                                                       */
-  /*    To get the bbox in pixel coordinates, set `bbox_mode' to           */
-  /*    @FT_GLYPH_BBOX_TRUNCATE.                                           */
-  /*                                                                       */
-  /*    To get the bbox in grid-fitted pixel coordinates, set `bbox_mode'  */
-  /*    to @FT_GLYPH_BBOX_PIXELS.                                          */
-  /*                                                                       */
-  FT_EXPORT( void )
-  FT_Glyph_Get_CBox( FT_Glyph  glyph,
-                     FT_UInt   bbox_mode,
-                     FT_BBox  *acbox );
-
-
-  /*************************************************************************/
-  /*                                                                       */
-  /* <Function>                                                            */
-  /*    FT_Glyph_To_Bitmap                                                 */
-  /*                                                                       */
-  /* <Description>                                                         */
-  /*    Convert a given glyph object to a bitmap glyph object.             */
-  /*                                                                       */
-  /* <InOut>                                                               */
-  /*    the_glyph   :: A pointer to a handle to the target glyph.          */
-  /*                                                                       */
-  /* <Input>                                                               */
-  /*    render_mode :: An enumeration that describes how the data is       */
-  /*                   rendered.                                           */
-  /*                                                                       */
-  /*    origin      :: A pointer to a vector used to translate the glyph   */
-  /*                   image before rendering.  Can be~0 (if no            */
-  /*                   translation).  The origin is expressed in           */
-  /*                   26.6 pixels.                                        */
-  /*                                                                       */
-  /*    destroy     :: A boolean that indicates that the original glyph    */
-  /*                   image should be destroyed by this function.  It is  */
-  /*                   never destroyed in case of error.                   */
-  /*                                                                       */
-  /* <Return>                                                              */
-  /*    FreeType error code.  0~means success.                             */
-  /*                                                                       */
-  /* <Note>                                                                */
-  /*    This function does nothing if the glyph format isn't scalable.     */
-  /*                                                                       */
-  /*    The glyph image is translated with the `origin' vector before      */
-  /*    rendering.                                                         */
-  /*                                                                       */
-  /*    The first parameter is a pointer to an @FT_Glyph handle, that will */
-  /*    be _replaced_ by this function (with newly allocated data).        */
-  /*    Typically, you would use (omitting error handling):                */
-  /*                                                                       */
-  /*                                                                       */
-  /*      {                                                                */
-  /*        FT_Glyph        glyph;                                         */
-  /*        FT_BitmapGlyph  glyph_bitmap;                                  */
-  /*                                                                       */
-  /*                                                                       */
-  /*        // load glyph                                                  */
-  /*        error = FT_Load_Char( face, glyph_index, FT_LOAD_DEFAUT );     */
-  /*                                                                       */
-  /*        // extract glyph image                                         */
-  /*        error = FT_Get_Glyph( face->glyph, &glyph );                   */
-  /*                                                                       */
-  /*        // convert to a bitmap (default render mode + destroying old)  */
-  /*        if ( glyph->format != FT_GLYPH_FORMAT_BITMAP )                 */
-  /*        {                                                              */
-  /*          error = FT_Glyph_To_Bitmap( &glyph, FT_RENDER_MODE_NORMAL,   */
-  /*                                      0, 1 );                          */
-  /*          if ( error ) // `glyph' unchanged                            */
-  /*            ...                                                        */
-  /*        }                                                              */
-  /*                                                                       */
-  /*        // access bitmap content by typecasting                        */
-  /*        glyph_bitmap = (FT_BitmapGlyph)glyph;                          */
-  /*                                                                       */
-  /*        // do funny stuff with it, like blitting/drawing               */
-  /*        ...                                                            */
-  /*                                                                       */
-  /*        // discard glyph image (bitmap or not)                         */
-  /*        FT_Done_Glyph( glyph );                                        */
-  /*      }                                                                */
-  /*                                                                       */
-  /*                                                                       */
-  /*    Here another example, again without error handling:                */
-  /*                                                                       */
-  /*                                                                       */
-  /*      {                                                                */
-  /*        FT_Glyph  glyphs[MAX_GLYPHS]                                   */
-  /*                                                                       */
-  /*                                                                       */
-  /*        ...                                                            */
-  /*                                                                       */
-  /*        for ( idx = 0; i < MAX_GLYPHS; i++ )                           */
-  /*          error = FT_Load_Glyph( face, idx, FT_LOAD_DEFAULT ) ||       */
-  /*                  FT_Get_Glyph ( face->glyph, &glyph[idx] );           */
-  /*                                                                       */
-  /*        ...                                                            */
-  /*                                                                       */
-  /*        for ( idx = 0; i < MAX_GLYPHS; i++ )                           */
-  /*        {                                                              */
-  /*          FT_Glyph  bitmap = glyphs[idx];                              */
-  /*                                                                       */
-  /*                                                                       */
-  /*          ...                                                          */
-  /*                                                                       */
-  /*          // after this call, `bitmap' no longer points into           */
-  /*          // the `glyphs' array (and the old value isn't destroyed)    */
-  /*          FT_Glyph_To_Bitmap( &bitmap, FT_RENDER_MODE_MONO, 0, 0 );    */
-  /*                                                                       */
-  /*          ...                                                          */
-  /*                                                                       */
-  /*          FT_Done_Glyph( bitmap );                                     */
-  /*        }                                                              */
-  /*                                                                       */
-  /*        ...                                                            */
-  /*                                                                       */
-  /*        for ( idx = 0; i < MAX_GLYPHS; i++ )                           */
-  /*          FT_Done_Glyph( glyphs[idx] );                                */
-  /*      }                                                                */
-  /*                                                                       */
-  FT_EXPORT( FT_Error )
-  FT_Glyph_To_Bitmap( FT_Glyph*       the_glyph,
-                      FT_Render_Mode  render_mode,
-                      FT_Vector*      origin,
-                      FT_Bool         destroy );
-
-
-  /*************************************************************************/
-  /*                                                                       */
-  /* <Function>                                                            */
-  /*    FT_Done_Glyph                                                      */
-  /*                                                                       */
-  /* <Description>                                                         */
-  /*    Destroy a given glyph.                                             */
-  /*                                                                       */
-  /* <Input>                                                               */
-  /*    glyph :: A handle to the target glyph object.                      */
-  /*                                                                       */
-  FT_EXPORT( void )
-  FT_Done_Glyph( FT_Glyph  glyph );
-
-  /* */
-
-
-  /* other helpful functions */
-
-  /*************************************************************************/
-  /*                                                                       */
-  /* <Section>                                                             */
-  /*    computations                                                       */
-  /*                                                                       */
-  /*************************************************************************/
-
-
-  /*************************************************************************/
-  /*                                                                       */
-  /* <Function>                                                            */
-  /*    FT_Matrix_Multiply                                                 */
-  /*                                                                       */
-  /* <Description>                                                         */
-  /*    Perform the matrix operation `b = a*b'.                            */
-  /*                                                                       */
-  /* <Input>                                                               */
-  /*    a :: A pointer to matrix `a'.                                      */
-  /*                                                                       */
-  /* <InOut>                                                               */
-  /*    b :: A pointer to matrix `b'.                                      */
-  /*                                                                       */
-  /* <Note>                                                                */
-  /*    The result is undefined if either `a' or `b' is zero.              */
-  /*                                                                       */
-  FT_EXPORT( void )
-  FT_Matrix_Multiply( const FT_Matrix*  a,
-                      FT_Matrix*        b );
-
-
-  /*************************************************************************/
-  /*                                                                       */
-  /* <Function>                                                            */
-  /*    FT_Matrix_Invert                                                   */
-  /*                                                                       */
-  /* <Description>                                                         */
-  /*    Invert a 2x2 matrix.  Return an error if it can't be inverted.     */
-  /*                                                                       */
-  /* <InOut>                                                               */
-  /*    matrix :: A pointer to the target matrix.  Remains untouched in    */
-  /*              case of error.                                           */
-  /*                                                                       */
-  /* <Return>                                                              */
-  /*    FreeType error code.  0~means success.                             */
-  /*                                                                       */
-  FT_EXPORT( FT_Error )
-  FT_Matrix_Invert( FT_Matrix*  matrix );
-
-
-  /* */
-
-
-FT_END_HEADER
-
-#endif /* __FTGLYPH_H__ */
-
-
-/* END */
-
-
-/* Local Variables: */
-/* coding: utf-8    */
-/* End:             */
->>>>>>> 538d9683
+/***************************************************************************/
+/*                                                                         */
+/*  ftglyph.h                                                              */
+/*                                                                         */
+/*    FreeType convenience functions to handle glyphs (specification).     */
+/*                                                                         */
+/*  Copyright 1996-2001, 2002, 2003, 2006, 2008, 2009 by                   */
+/*  David Turner, Robert Wilhelm, and Werner Lemberg.                      */
+/*                                                                         */
+/*  This file is part of the FreeType project, and may only be used,       */
+/*  modified, and distributed under the terms of the FreeType project      */
+/*  license, LICENSE.TXT.  By continuing to use, modify, or distribute     */
+/*  this file you indicate that you have read the license and              */
+/*  understand and accept it fully.                                        */
+/*                                                                         */
+/***************************************************************************/
+
+
+  /*************************************************************************/
+  /*                                                                       */
+  /* This file contains the definition of several convenience functions    */
+  /* that can be used by client applications to easily retrieve glyph      */
+  /* bitmaps and outlines from a given face.                               */
+  /*                                                                       */
+  /* These functions should be optional if you are writing a font server   */
+  /* or text layout engine on top of FreeType.  However, they are pretty   */
+  /* handy for many other simple uses of the library.                      */
+  /*                                                                       */
+  /*************************************************************************/
+
+
+#ifndef __FTGLYPH_H__
+#define __FTGLYPH_H__
+
+
+#include <ft2build.h>
+#include FT_FREETYPE_H
+
+#ifdef FREETYPE_H
+#error "freetype.h of FreeType 1 has been loaded!"
+#error "Please fix the directory search order for header files"
+#error "so that freetype.h of FreeType 2 is found first."
+#endif
+
+
+FT_BEGIN_HEADER
+
+
+  /*************************************************************************/
+  /*                                                                       */
+  /* <Section>                                                             */
+  /*    glyph_management                                                   */
+  /*                                                                       */
+  /* <Title>                                                               */
+  /*    Glyph Management                                                   */
+  /*                                                                       */
+  /* <Abstract>                                                            */
+  /*    Generic interface to manage individual glyph data.                 */
+  /*                                                                       */
+  /* <Description>                                                         */
+  /*    This section contains definitions used to manage glyph data        */
+  /*    through generic FT_Glyph objects.  Each of them can contain a      */
+  /*    bitmap, a vector outline, or even images in other formats.         */
+  /*                                                                       */
+  /*************************************************************************/
+
+
+  /* forward declaration to a private type */
+  typedef struct FT_Glyph_Class_  FT_Glyph_Class;
+
+
+  /*************************************************************************/
+  /*                                                                       */
+  /* <Type>                                                                */
+  /*    FT_Glyph                                                           */
+  /*                                                                       */
+  /* <Description>                                                         */
+  /*    Handle to an object used to model generic glyph images.  It is a   */
+  /*    pointer to the @FT_GlyphRec structure and can contain a glyph      */
+  /*    bitmap or pointer.                                                 */
+  /*                                                                       */
+  /* <Note>                                                                */
+  /*    Glyph objects are not owned by the library.  You must thus release */
+  /*    them manually (through @FT_Done_Glyph) _before_ calling            */
+  /*    @FT_Done_FreeType.                                                 */
+  /*                                                                       */
+  typedef struct FT_GlyphRec_*  FT_Glyph;
+
+
+  /*************************************************************************/
+  /*                                                                       */
+  /* <Struct>                                                              */
+  /*    FT_GlyphRec                                                        */
+  /*                                                                       */
+  /* <Description>                                                         */
+  /*    The root glyph structure contains a given glyph image plus its     */
+  /*    advance width in 16.16 fixed float format.                         */
+  /*                                                                       */
+  /* <Fields>                                                              */
+  /*    library :: A handle to the FreeType library object.                */
+  /*                                                                       */
+  /*    clazz   :: A pointer to the glyph's class.  Private.               */
+  /*                                                                       */
+  /*    format  :: The format of the glyph's image.                        */
+  /*                                                                       */
+  /*    advance :: A 16.16 vector that gives the glyph's advance width.    */
+  /*                                                                       */
+  typedef struct  FT_GlyphRec_
+  {
+    FT_Library             library;
+    const FT_Glyph_Class*  clazz;
+    FT_Glyph_Format        format;
+    FT_Vector              advance;
+
+  } FT_GlyphRec;
+
+
+  /*************************************************************************/
+  /*                                                                       */
+  /* <Type>                                                                */
+  /*    FT_BitmapGlyph                                                     */
+  /*                                                                       */
+  /* <Description>                                                         */
+  /*    A handle to an object used to model a bitmap glyph image.  This is */
+  /*    a sub-class of @FT_Glyph, and a pointer to @FT_BitmapGlyphRec.     */
+  /*                                                                       */
+  typedef struct FT_BitmapGlyphRec_*  FT_BitmapGlyph;
+
+
+  /*************************************************************************/
+  /*                                                                       */
+  /* <Struct>                                                              */
+  /*    FT_BitmapGlyphRec                                                  */
+  /*                                                                       */
+  /* <Description>                                                         */
+  /*    A structure used for bitmap glyph images.  This really is a        */
+  /*    `sub-class' of @FT_GlyphRec.                                       */
+  /*                                                                       */
+  /* <Fields>                                                              */
+  /*    root   :: The root @FT_Glyph fields.                               */
+  /*                                                                       */
+  /*    left   :: The left-side bearing, i.e., the horizontal distance     */
+  /*              from the current pen position to the left border of the  */
+  /*              glyph bitmap.                                            */
+  /*                                                                       */
+  /*    top    :: The top-side bearing, i.e., the vertical distance from   */
+  /*              the current pen position to the top border of the glyph  */
+  /*              bitmap.  This distance is positive for upwards~y!        */
+  /*                                                                       */
+  /*    bitmap :: A descriptor for the bitmap.                             */
+  /*                                                                       */
+  /* <Note>                                                                */
+  /*    You can typecast an @FT_Glyph to @FT_BitmapGlyph if you have       */
+  /*    `glyph->format == FT_GLYPH_FORMAT_BITMAP'.  This lets you access   */
+  /*    the bitmap's contents easily.                                      */
+  /*                                                                       */
+  /*    The corresponding pixel buffer is always owned by @FT_BitmapGlyph  */
+  /*    and is thus created and destroyed with it.                         */
+  /*                                                                       */
+  typedef struct  FT_BitmapGlyphRec_
+  {
+    FT_GlyphRec  root;
+    FT_Int       left;
+    FT_Int       top;
+    FT_Bitmap    bitmap;
+
+  } FT_BitmapGlyphRec;
+
+
+  /*************************************************************************/
+  /*                                                                       */
+  /* <Type>                                                                */
+  /*    FT_OutlineGlyph                                                    */
+  /*                                                                       */
+  /* <Description>                                                         */
+  /*    A handle to an object used to model an outline glyph image.  This  */
+  /*    is a sub-class of @FT_Glyph, and a pointer to @FT_OutlineGlyphRec. */
+  /*                                                                       */
+  typedef struct FT_OutlineGlyphRec_*  FT_OutlineGlyph;
+
+
+  /*************************************************************************/
+  /*                                                                       */
+  /* <Struct>                                                              */
+  /*    FT_OutlineGlyphRec                                                 */
+  /*                                                                       */
+  /* <Description>                                                         */
+  /*    A structure used for outline (vectorial) glyph images.  This       */
+  /*    really is a `sub-class' of @FT_GlyphRec.                           */
+  /*                                                                       */
+  /* <Fields>                                                              */
+  /*    root    :: The root @FT_Glyph fields.                              */
+  /*                                                                       */
+  /*    outline :: A descriptor for the outline.                           */
+  /*                                                                       */
+  /* <Note>                                                                */
+  /*    You can typecast an @FT_Glyph to @FT_OutlineGlyph if you have      */
+  /*    `glyph->format == FT_GLYPH_FORMAT_OUTLINE'.  This lets you access  */
+  /*    the outline's content easily.                                      */
+  /*                                                                       */
+  /*    As the outline is extracted from a glyph slot, its coordinates are */
+  /*    expressed normally in 26.6 pixels, unless the flag                 */
+  /*    @FT_LOAD_NO_SCALE was used in @FT_Load_Glyph() or @FT_Load_Char(). */
+  /*                                                                       */
+  /*    The outline's tables are always owned by the object and are        */
+  /*    destroyed with it.                                                 */
+  /*                                                                       */
+  typedef struct  FT_OutlineGlyphRec_
+  {
+    FT_GlyphRec  root;
+    FT_Outline   outline;
+
+  } FT_OutlineGlyphRec;
+
+
+  /*************************************************************************/
+  /*                                                                       */
+  /* <Function>                                                            */
+  /*    FT_Get_Glyph                                                       */
+  /*                                                                       */
+  /* <Description>                                                         */
+  /*    A function used to extract a glyph image from a slot.  Note that   */
+  /*    the created @FT_Glyph object must be released with @FT_Done_Glyph. */
+  /*                                                                       */
+  /* <Input>                                                               */
+  /*    slot   :: A handle to the source glyph slot.                       */
+  /*                                                                       */
+  /* <Output>                                                              */
+  /*    aglyph :: A handle to the glyph object.                            */
+  /*                                                                       */
+  /* <Return>                                                              */
+  /*    FreeType error code.  0~means success.                             */
+  /*                                                                       */
+  FT_EXPORT( FT_Error )
+  FT_Get_Glyph( FT_GlyphSlot  slot,
+                FT_Glyph     *aglyph );
+
+
+  /*************************************************************************/
+  /*                                                                       */
+  /* <Function>                                                            */
+  /*    FT_Glyph_Copy                                                      */
+  /*                                                                       */
+  /* <Description>                                                         */
+  /*    A function used to copy a glyph image.  Note that the created      */
+  /*    @FT_Glyph object must be released with @FT_Done_Glyph.             */
+  /*                                                                       */
+  /* <Input>                                                               */
+  /*    source :: A handle to the source glyph object.                     */
+  /*                                                                       */
+  /* <Output>                                                              */
+  /*    target :: A handle to the target glyph object.  0~in case of       */
+  /*              error.                                                   */
+  /*                                                                       */
+  /* <Return>                                                              */
+  /*    FreeType error code.  0~means success.                             */
+  /*                                                                       */
+  FT_EXPORT( FT_Error )
+  FT_Glyph_Copy( FT_Glyph   source,
+                 FT_Glyph  *target );
+
+
+  /*************************************************************************/
+  /*                                                                       */
+  /* <Function>                                                            */
+  /*    FT_Glyph_Transform                                                 */
+  /*                                                                       */
+  /* <Description>                                                         */
+  /*    Transform a glyph image if its format is scalable.                 */
+  /*                                                                       */
+  /* <InOut>                                                               */
+  /*    glyph  :: A handle to the target glyph object.                     */
+  /*                                                                       */
+  /* <Input>                                                               */
+  /*    matrix :: A pointer to a 2x2 matrix to apply.                      */
+  /*                                                                       */
+  /*    delta  :: A pointer to a 2d vector to apply.  Coordinates are      */
+  /*              expressed in 1/64th of a pixel.                          */
+  /*                                                                       */
+  /* <Return>                                                              */
+  /*    FreeType error code (if not 0, the glyph format is not scalable).  */
+  /*                                                                       */
+  /* <Note>                                                                */
+  /*    The 2x2 transformation matrix is also applied to the glyph's       */
+  /*    advance vector.                                                    */
+  /*                                                                       */
+  FT_EXPORT( FT_Error )
+  FT_Glyph_Transform( FT_Glyph    glyph,
+                      FT_Matrix*  matrix,
+                      FT_Vector*  delta );
+
+
+  /*************************************************************************/
+  /*                                                                       */
+  /* <Enum>                                                                */
+  /*    FT_Glyph_BBox_Mode                                                 */
+  /*                                                                       */
+  /* <Description>                                                         */
+  /*    The mode how the values of @FT_Glyph_Get_CBox are returned.        */
+  /*                                                                       */
+  /* <Values>                                                              */
+  /*    FT_GLYPH_BBOX_UNSCALED ::                                          */
+  /*      Return unscaled font units.                                      */
+  /*                                                                       */
+  /*    FT_GLYPH_BBOX_SUBPIXELS ::                                         */
+  /*      Return unfitted 26.6 coordinates.                                */
+  /*                                                                       */
+  /*    FT_GLYPH_BBOX_GRIDFIT ::                                           */
+  /*      Return grid-fitted 26.6 coordinates.                             */
+  /*                                                                       */
+  /*    FT_GLYPH_BBOX_TRUNCATE ::                                          */
+  /*      Return coordinates in integer pixels.                            */
+  /*                                                                       */
+  /*    FT_GLYPH_BBOX_PIXELS ::                                            */
+  /*      Return grid-fitted pixel coordinates.                            */
+  /*                                                                       */
+  typedef enum  FT_Glyph_BBox_Mode_
+  {
+    FT_GLYPH_BBOX_UNSCALED  = 0,
+    FT_GLYPH_BBOX_SUBPIXELS = 0,
+    FT_GLYPH_BBOX_GRIDFIT   = 1,
+    FT_GLYPH_BBOX_TRUNCATE  = 2,
+    FT_GLYPH_BBOX_PIXELS    = 3
+
+  } FT_Glyph_BBox_Mode;
+
+
+  /*************************************************************************/
+  /*                                                                       */
+  /* <Enum>                                                                */
+  /*    ft_glyph_bbox_xxx                                                  */
+  /*                                                                       */
+  /* <Description>                                                         */
+  /*    These constants are deprecated.  Use the corresponding             */
+  /*    @FT_Glyph_BBox_Mode values instead.                                */
+  /*                                                                       */
+  /* <Values>                                                              */
+  /*   ft_glyph_bbox_unscaled  :: See @FT_GLYPH_BBOX_UNSCALED.             */
+  /*   ft_glyph_bbox_subpixels :: See @FT_GLYPH_BBOX_SUBPIXELS.            */
+  /*   ft_glyph_bbox_gridfit   :: See @FT_GLYPH_BBOX_GRIDFIT.              */
+  /*   ft_glyph_bbox_truncate  :: See @FT_GLYPH_BBOX_TRUNCATE.             */
+  /*   ft_glyph_bbox_pixels    :: See @FT_GLYPH_BBOX_PIXELS.               */
+  /*                                                                       */
+#define ft_glyph_bbox_unscaled   FT_GLYPH_BBOX_UNSCALED
+#define ft_glyph_bbox_subpixels  FT_GLYPH_BBOX_SUBPIXELS
+#define ft_glyph_bbox_gridfit    FT_GLYPH_BBOX_GRIDFIT
+#define ft_glyph_bbox_truncate   FT_GLYPH_BBOX_TRUNCATE
+#define ft_glyph_bbox_pixels     FT_GLYPH_BBOX_PIXELS
+
+
+  /*************************************************************************/
+  /*                                                                       */
+  /* <Function>                                                            */
+  /*    FT_Glyph_Get_CBox                                                  */
+  /*                                                                       */
+  /* <Description>                                                         */
+  /*    Return a glyph's `control box'.  The control box encloses all the  */
+  /*    outline's points, including Bézier control points.  Though it      */
+  /*    coincides with the exact bounding box for most glyphs, it can be   */
+  /*    slightly larger in some situations (like when rotating an outline  */
+  /*    which contains Bézier outside arcs).                               */
+  /*                                                                       */
+  /*    Computing the control box is very fast, while getting the bounding */
+  /*    box can take much more time as it needs to walk over all segments  */
+  /*    and arcs in the outline.  To get the latter, you can use the       */
+  /*    `ftbbox' component which is dedicated to this single task.         */
+  /*                                                                       */
+  /* <Input>                                                               */
+  /*    glyph :: A handle to the source glyph object.                      */
+  /*                                                                       */
+  /*    mode  :: The mode which indicates how to interpret the returned    */
+  /*             bounding box values.                                      */
+  /*                                                                       */
+  /* <Output>                                                              */
+  /*    acbox :: The glyph coordinate bounding box.  Coordinates are       */
+  /*             expressed in 1/64th of pixels if it is grid-fitted.       */
+  /*                                                                       */
+  /* <Note>                                                                */
+  /*    Coordinates are relative to the glyph origin, using the y~upwards  */
+  /*    convention.                                                        */
+  /*                                                                       */
+  /*    If the glyph has been loaded with @FT_LOAD_NO_SCALE, `bbox_mode'   */
+  /*    must be set to @FT_GLYPH_BBOX_UNSCALED to get unscaled font        */
+  /*    units in 26.6 pixel format.  The value @FT_GLYPH_BBOX_SUBPIXELS    */
+  /*    is another name for this constant.                                 */
+  /*                                                                       */
+  /*    Note that the maximum coordinates are exclusive, which means that  */
+  /*    one can compute the width and height of the glyph image (be it in  */
+  /*    integer or 26.6 pixels) as:                                        */
+  /*                                                                       */
+  /*    {                                                                  */
+  /*      width  = bbox.xMax - bbox.xMin;                                  */
+  /*      height = bbox.yMax - bbox.yMin;                                  */
+  /*    }                                                                  */
+  /*                                                                       */
+  /*    Note also that for 26.6 coordinates, if `bbox_mode' is set to      */
+  /*    @FT_GLYPH_BBOX_GRIDFIT, the coordinates will also be grid-fitted,  */
+  /*    which corresponds to:                                              */
+  /*                                                                       */
+  /*    {                                                                  */
+  /*      bbox.xMin = FLOOR(bbox.xMin);                                    */
+  /*      bbox.yMin = FLOOR(bbox.yMin);                                    */
+  /*      bbox.xMax = CEILING(bbox.xMax);                                  */
+  /*      bbox.yMax = CEILING(bbox.yMax);                                  */
+  /*    }                                                                  */
+  /*                                                                       */
+  /*    To get the bbox in pixel coordinates, set `bbox_mode' to           */
+  /*    @FT_GLYPH_BBOX_TRUNCATE.                                           */
+  /*                                                                       */
+  /*    To get the bbox in grid-fitted pixel coordinates, set `bbox_mode'  */
+  /*    to @FT_GLYPH_BBOX_PIXELS.                                          */
+  /*                                                                       */
+  FT_EXPORT( void )
+  FT_Glyph_Get_CBox( FT_Glyph  glyph,
+                     FT_UInt   bbox_mode,
+                     FT_BBox  *acbox );
+
+
+  /*************************************************************************/
+  /*                                                                       */
+  /* <Function>                                                            */
+  /*    FT_Glyph_To_Bitmap                                                 */
+  /*                                                                       */
+  /* <Description>                                                         */
+  /*    Convert a given glyph object to a bitmap glyph object.             */
+  /*                                                                       */
+  /* <InOut>                                                               */
+  /*    the_glyph   :: A pointer to a handle to the target glyph.          */
+  /*                                                                       */
+  /* <Input>                                                               */
+  /*    render_mode :: An enumeration that describes how the data is       */
+  /*                   rendered.                                           */
+  /*                                                                       */
+  /*    origin      :: A pointer to a vector used to translate the glyph   */
+  /*                   image before rendering.  Can be~0 (if no            */
+  /*                   translation).  The origin is expressed in           */
+  /*                   26.6 pixels.                                        */
+  /*                                                                       */
+  /*    destroy     :: A boolean that indicates that the original glyph    */
+  /*                   image should be destroyed by this function.  It is  */
+  /*                   never destroyed in case of error.                   */
+  /*                                                                       */
+  /* <Return>                                                              */
+  /*    FreeType error code.  0~means success.                             */
+  /*                                                                       */
+  /* <Note>                                                                */
+  /*    This function does nothing if the glyph format isn't scalable.     */
+  /*                                                                       */
+  /*    The glyph image is translated with the `origin' vector before      */
+  /*    rendering.                                                         */
+  /*                                                                       */
+  /*    The first parameter is a pointer to an @FT_Glyph handle, that will */
+  /*    be _replaced_ by this function (with newly allocated data).        */
+  /*    Typically, you would use (omitting error handling):                */
+  /*                                                                       */
+  /*                                                                       */
+  /*      {                                                                */
+  /*        FT_Glyph        glyph;                                         */
+  /*        FT_BitmapGlyph  glyph_bitmap;                                  */
+  /*                                                                       */
+  /*                                                                       */
+  /*        // load glyph                                                  */
+  /*        error = FT_Load_Char( face, glyph_index, FT_LOAD_DEFAUT );     */
+  /*                                                                       */
+  /*        // extract glyph image                                         */
+  /*        error = FT_Get_Glyph( face->glyph, &glyph );                   */
+  /*                                                                       */
+  /*        // convert to a bitmap (default render mode + destroying old)  */
+  /*        if ( glyph->format != FT_GLYPH_FORMAT_BITMAP )                 */
+  /*        {                                                              */
+  /*          error = FT_Glyph_To_Bitmap( &glyph, FT_RENDER_MODE_NORMAL,   */
+  /*                                      0, 1 );                          */
+  /*          if ( error ) // `glyph' unchanged                            */
+  /*            ...                                                        */
+  /*        }                                                              */
+  /*                                                                       */
+  /*        // access bitmap content by typecasting                        */
+  /*        glyph_bitmap = (FT_BitmapGlyph)glyph;                          */
+  /*                                                                       */
+  /*        // do funny stuff with it, like blitting/drawing               */
+  /*        ...                                                            */
+  /*                                                                       */
+  /*        // discard glyph image (bitmap or not)                         */
+  /*        FT_Done_Glyph( glyph );                                        */
+  /*      }                                                                */
+  /*                                                                       */
+  /*                                                                       */
+  /*    Here another example, again without error handling:                */
+  /*                                                                       */
+  /*                                                                       */
+  /*      {                                                                */
+  /*        FT_Glyph  glyphs[MAX_GLYPHS]                                   */
+  /*                                                                       */
+  /*                                                                       */
+  /*        ...                                                            */
+  /*                                                                       */
+  /*        for ( idx = 0; i < MAX_GLYPHS; i++ )                           */
+  /*          error = FT_Load_Glyph( face, idx, FT_LOAD_DEFAULT ) ||       */
+  /*                  FT_Get_Glyph ( face->glyph, &glyph[idx] );           */
+  /*                                                                       */
+  /*        ...                                                            */
+  /*                                                                       */
+  /*        for ( idx = 0; i < MAX_GLYPHS; i++ )                           */
+  /*        {                                                              */
+  /*          FT_Glyph  bitmap = glyphs[idx];                              */
+  /*                                                                       */
+  /*                                                                       */
+  /*          ...                                                          */
+  /*                                                                       */
+  /*          // after this call, `bitmap' no longer points into           */
+  /*          // the `glyphs' array (and the old value isn't destroyed)    */
+  /*          FT_Glyph_To_Bitmap( &bitmap, FT_RENDER_MODE_MONO, 0, 0 );    */
+  /*                                                                       */
+  /*          ...                                                          */
+  /*                                                                       */
+  /*          FT_Done_Glyph( bitmap );                                     */
+  /*        }                                                              */
+  /*                                                                       */
+  /*        ...                                                            */
+  /*                                                                       */
+  /*        for ( idx = 0; i < MAX_GLYPHS; i++ )                           */
+  /*          FT_Done_Glyph( glyphs[idx] );                                */
+  /*      }                                                                */
+  /*                                                                       */
+  FT_EXPORT( FT_Error )
+  FT_Glyph_To_Bitmap( FT_Glyph*       the_glyph,
+                      FT_Render_Mode  render_mode,
+                      FT_Vector*      origin,
+                      FT_Bool         destroy );
+
+
+  /*************************************************************************/
+  /*                                                                       */
+  /* <Function>                                                            */
+  /*    FT_Done_Glyph                                                      */
+  /*                                                                       */
+  /* <Description>                                                         */
+  /*    Destroy a given glyph.                                             */
+  /*                                                                       */
+  /* <Input>                                                               */
+  /*    glyph :: A handle to the target glyph object.                      */
+  /*                                                                       */
+  FT_EXPORT( void )
+  FT_Done_Glyph( FT_Glyph  glyph );
+
+  /* */
+
+
+  /* other helpful functions */
+
+  /*************************************************************************/
+  /*                                                                       */
+  /* <Section>                                                             */
+  /*    computations                                                       */
+  /*                                                                       */
+  /*************************************************************************/
+
+
+  /*************************************************************************/
+  /*                                                                       */
+  /* <Function>                                                            */
+  /*    FT_Matrix_Multiply                                                 */
+  /*                                                                       */
+  /* <Description>                                                         */
+  /*    Perform the matrix operation `b = a*b'.                            */
+  /*                                                                       */
+  /* <Input>                                                               */
+  /*    a :: A pointer to matrix `a'.                                      */
+  /*                                                                       */
+  /* <InOut>                                                               */
+  /*    b :: A pointer to matrix `b'.                                      */
+  /*                                                                       */
+  /* <Note>                                                                */
+  /*    The result is undefined if either `a' or `b' is zero.              */
+  /*                                                                       */
+  FT_EXPORT( void )
+  FT_Matrix_Multiply( const FT_Matrix*  a,
+                      FT_Matrix*        b );
+
+
+  /*************************************************************************/
+  /*                                                                       */
+  /* <Function>                                                            */
+  /*    FT_Matrix_Invert                                                   */
+  /*                                                                       */
+  /* <Description>                                                         */
+  /*    Invert a 2x2 matrix.  Return an error if it can't be inverted.     */
+  /*                                                                       */
+  /* <InOut>                                                               */
+  /*    matrix :: A pointer to the target matrix.  Remains untouched in    */
+  /*              case of error.                                           */
+  /*                                                                       */
+  /* <Return>                                                              */
+  /*    FreeType error code.  0~means success.                             */
+  /*                                                                       */
+  FT_EXPORT( FT_Error )
+  FT_Matrix_Invert( FT_Matrix*  matrix );
+
+
+  /* */
+
+
+FT_END_HEADER
+
+#endif /* __FTGLYPH_H__ */
+
+
+/* END */
+
+
+/* Local Variables: */
+/* coding: utf-8    */
+/* End:             */