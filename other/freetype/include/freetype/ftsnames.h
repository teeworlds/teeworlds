<<<<<<< HEAD
/***************************************************************************/
/*                                                                         */
/*  ftsnames.h                                                             */
/*                                                                         */
/*    Simple interface to access SFNT name tables (which are used          */
/*    to hold font names, copyright info, notices, etc.) (specification).  */
/*                                                                         */
/*    This is _not_ used to retrieve glyph names!                          */
/*                                                                         */
/*  Copyright 1996-2001, 2002, 2003, 2006, 2009, 2010 by                   */
/*  David Turner, Robert Wilhelm, and Werner Lemberg.                      */
/*                                                                         */
/*  This file is part of the FreeType project, and may only be used,       */
/*  modified, and distributed under the terms of the FreeType project      */
/*  license, LICENSE.TXT.  By continuing to use, modify, or distribute     */
/*  this file you indicate that you have read the license and              */
/*  understand and accept it fully.                                        */
/*                                                                         */
/***************************************************************************/


#ifndef __FT_SFNT_NAMES_H__
#define __FT_SFNT_NAMES_H__


#include <ft2build.h>
#include FT_FREETYPE_H

#ifdef FREETYPE_H
#error "freetype.h of FreeType 1 has been loaded!"
#error "Please fix the directory search order for header files"
#error "so that freetype.h of FreeType 2 is found first."
#endif


FT_BEGIN_HEADER


  /*************************************************************************/
  /*                                                                       */
  /* <Section>                                                             */
  /*    sfnt_names                                                         */
  /*                                                                       */
  /* <Title>                                                               */
  /*    SFNT Names                                                         */
  /*                                                                       */
  /* <Abstract>                                                            */
  /*    Access the names embedded in TrueType and OpenType files.          */
  /*                                                                       */
  /* <Description>                                                         */
  /*    The TrueType and OpenType specifications allow the inclusion of    */
  /*    a special `names table' in font files.  This table contains        */
  /*    textual (and internationalized) information regarding the font,    */
  /*    like family name, copyright, version, etc.                         */
  /*                                                                       */
  /*    The definitions below are used to access them if available.        */
  /*                                                                       */
  /*    Note that this has nothing to do with glyph names!                 */
  /*                                                                       */
  /*************************************************************************/


  /*************************************************************************/
  /*                                                                       */
  /* <Struct>                                                              */
  /*    FT_SfntName                                                        */
  /*                                                                       */
  /* <Description>                                                         */
  /*    A structure used to model an SFNT `name' table entry.              */
  /*                                                                       */
  /* <Fields>                                                              */
  /*    platform_id :: The platform ID for `string'.                       */
  /*                                                                       */
  /*    encoding_id :: The encoding ID for `string'.                       */
  /*                                                                       */
  /*    language_id :: The language ID for `string'.                       */
  /*                                                                       */
  /*    name_id     :: An identifier for `string'.                         */
  /*                                                                       */
  /*    string      :: The `name' string.  Note that its format differs    */
  /*                   depending on the (platform,encoding) pair.  It can  */
  /*                   be a Pascal String, a UTF-16 one, etc.              */
  /*                                                                       */
  /*                   Generally speaking, the string is not               */
  /*                   zero-terminated.  Please refer to the TrueType      */
  /*                   specification for details.                          */
  /*                                                                       */
  /*    string_len  :: The length of `string' in bytes.                    */
  /*                                                                       */
  /* <Note>                                                                */
  /*    Possible values for `platform_id', `encoding_id', `language_id',   */
  /*    and `name_id' are given in the file `ttnameid.h'.  For details     */
  /*    please refer to the TrueType or OpenType specification.            */
  /*                                                                       */
  /*    See also @TT_PLATFORM_XXX, @TT_APPLE_ID_XXX, @TT_MAC_ID_XXX,       */
  /*    @TT_ISO_ID_XXX, and @TT_MS_ID_XXX.                                 */
  /*                                                                       */
  typedef struct  FT_SfntName_
  {
    FT_UShort  platform_id;
    FT_UShort  encoding_id;
    FT_UShort  language_id;
    FT_UShort  name_id;

    FT_Byte*   string;      /* this string is *not* null-terminated! */
    FT_UInt    string_len;  /* in bytes */

  } FT_SfntName;


  /*************************************************************************/
  /*                                                                       */
  /* <Function>                                                            */
  /*    FT_Get_Sfnt_Name_Count                                             */
  /*                                                                       */
  /* <Description>                                                         */
  /*    Retrieve the number of name strings in the SFNT `name' table.      */
  /*                                                                       */
  /* <Input>                                                               */
  /*    face :: A handle to the source face.                               */
  /*                                                                       */
  /* <Return>                                                              */
  /*    The number of strings in the `name' table.                         */
  /*                                                                       */
  FT_EXPORT( FT_UInt )
  FT_Get_Sfnt_Name_Count( FT_Face  face );


  /*************************************************************************/
  /*                                                                       */
  /* <Function>                                                            */
  /*    FT_Get_Sfnt_Name                                                   */
  /*                                                                       */
  /* <Description>                                                         */
  /*    Retrieve a string of the SFNT `name' table for a given index.      */
  /*                                                                       */
  /* <Input>                                                               */
  /*    face  :: A handle to the source face.                              */
  /*                                                                       */
  /*    idx   :: The index of the `name' string.                           */
  /*                                                                       */
  /* <Output>                                                              */
  /*    aname :: The indexed @FT_SfntName structure.                       */
  /*                                                                       */
  /* <Return>                                                              */
  /*    FreeType error code.  0~means success.                             */
  /*                                                                       */
  /* <Note>                                                                */
  /*    The `string' array returned in the `aname' structure is not        */
  /*    null-terminated.  The application should deallocate it if it is no */
  /*    longer in use.                                                     */
  /*                                                                       */
  /*    Use @FT_Get_Sfnt_Name_Count to get the total number of available   */
  /*    `name' table entries, then do a loop until you get the right       */
  /*    platform, encoding, and name ID.                                   */
  /*                                                                       */
  FT_EXPORT( FT_Error )
  FT_Get_Sfnt_Name( FT_Face       face,
                    FT_UInt       idx,
                    FT_SfntName  *aname );


  /***************************************************************************
   *
   * @constant:
   *   FT_PARAM_TAG_IGNORE_PREFERRED_FAMILY
   *
   * @description:
   *   A constant used as the tag of @FT_Parameter structures to make
   *   FT_Open_Face() ignore preferred family subfamily names in `name'
   *   table since OpenType version 1.4.  For backwards compatibility with
   *   legacy systems which has 4-face-per-family restriction.
   *
   */
#define FT_PARAM_TAG_IGNORE_PREFERRED_FAMILY  FT_MAKE_TAG( 'i', 'g', 'p', 'f' )


  /***************************************************************************
   *
   * @constant:
   *   FT_PARAM_TAG_IGNORE_PREFERRED_SUBFAMILY
   *
   * @description:
   *   A constant used as the tag of @FT_Parameter structures to make
   *   FT_Open_Face() ignore preferred subfamily names in `name' table since
   *   OpenType version 1.4.  For backwards compatibility with legacy
   *   systems which has 4-face-per-family restriction.
   *
   */
#define FT_PARAM_TAG_IGNORE_PREFERRED_SUBFAMILY  FT_MAKE_TAG( 'i', 'g', 'p', 's' )

  /* */


FT_END_HEADER

#endif /* __FT_SFNT_NAMES_H__ */


/* END */
=======
/***************************************************************************/
/*                                                                         */
/*  ftsnames.h                                                             */
/*                                                                         */
/*    Simple interface to access SFNT name tables (which are used          */
/*    to hold font names, copyright info, notices, etc.) (specification).  */
/*                                                                         */
/*    This is _not_ used to retrieve glyph names!                          */
/*                                                                         */
/*  Copyright 1996-2001, 2002, 2003, 2006, 2009, 2010 by                   */
/*  David Turner, Robert Wilhelm, and Werner Lemberg.                      */
/*                                                                         */
/*  This file is part of the FreeType project, and may only be used,       */
/*  modified, and distributed under the terms of the FreeType project      */
/*  license, LICENSE.TXT.  By continuing to use, modify, or distribute     */
/*  this file you indicate that you have read the license and              */
/*  understand and accept it fully.                                        */
/*                                                                         */
/***************************************************************************/


#ifndef __FT_SFNT_NAMES_H__
#define __FT_SFNT_NAMES_H__


#include <ft2build.h>
#include FT_FREETYPE_H

#ifdef FREETYPE_H
#error "freetype.h of FreeType 1 has been loaded!"
#error "Please fix the directory search order for header files"
#error "so that freetype.h of FreeType 2 is found first."
#endif


FT_BEGIN_HEADER


  /*************************************************************************/
  /*                                                                       */
  /* <Section>                                                             */
  /*    sfnt_names                                                         */
  /*                                                                       */
  /* <Title>                                                               */
  /*    SFNT Names                                                         */
  /*                                                                       */
  /* <Abstract>                                                            */
  /*    Access the names embedded in TrueType and OpenType files.          */
  /*                                                                       */
  /* <Description>                                                         */
  /*    The TrueType and OpenType specifications allow the inclusion of    */
  /*    a special `names table' in font files.  This table contains        */
  /*    textual (and internationalized) information regarding the font,    */
  /*    like family name, copyright, version, etc.                         */
  /*                                                                       */
  /*    The definitions below are used to access them if available.        */
  /*                                                                       */
  /*    Note that this has nothing to do with glyph names!                 */
  /*                                                                       */
  /*************************************************************************/


  /*************************************************************************/
  /*                                                                       */
  /* <Struct>                                                              */
  /*    FT_SfntName                                                        */
  /*                                                                       */
  /* <Description>                                                         */
  /*    A structure used to model an SFNT `name' table entry.              */
  /*                                                                       */
  /* <Fields>                                                              */
  /*    platform_id :: The platform ID for `string'.                       */
  /*                                                                       */
  /*    encoding_id :: The encoding ID for `string'.                       */
  /*                                                                       */
  /*    language_id :: The language ID for `string'.                       */
  /*                                                                       */
  /*    name_id     :: An identifier for `string'.                         */
  /*                                                                       */
  /*    string      :: The `name' string.  Note that its format differs    */
  /*                   depending on the (platform,encoding) pair.  It can  */
  /*                   be a Pascal String, a UTF-16 one, etc.              */
  /*                                                                       */
  /*                   Generally speaking, the string is not               */
  /*                   zero-terminated.  Please refer to the TrueType      */
  /*                   specification for details.                          */
  /*                                                                       */
  /*    string_len  :: The length of `string' in bytes.                    */
  /*                                                                       */
  /* <Note>                                                                */
  /*    Possible values for `platform_id', `encoding_id', `language_id',   */
  /*    and `name_id' are given in the file `ttnameid.h'.  For details     */
  /*    please refer to the TrueType or OpenType specification.            */
  /*                                                                       */
  /*    See also @TT_PLATFORM_XXX, @TT_APPLE_ID_XXX, @TT_MAC_ID_XXX,       */
  /*    @TT_ISO_ID_XXX, and @TT_MS_ID_XXX.                                 */
  /*                                                                       */
  typedef struct  FT_SfntName_
  {
    FT_UShort  platform_id;
    FT_UShort  encoding_id;
    FT_UShort  language_id;
    FT_UShort  name_id;

    FT_Byte*   string;      /* this string is *not* null-terminated! */
    FT_UInt    string_len;  /* in bytes */

  } FT_SfntName;


  /*************************************************************************/
  /*                                                                       */
  /* <Function>                                                            */
  /*    FT_Get_Sfnt_Name_Count                                             */
  /*                                                                       */
  /* <Description>                                                         */
  /*    Retrieve the number of name strings in the SFNT `name' table.      */
  /*                                                                       */
  /* <Input>                                                               */
  /*    face :: A handle to the source face.                               */
  /*                                                                       */
  /* <Return>                                                              */
  /*    The number of strings in the `name' table.                         */
  /*                                                                       */
  FT_EXPORT( FT_UInt )
  FT_Get_Sfnt_Name_Count( FT_Face  face );


  /*************************************************************************/
  /*                                                                       */
  /* <Function>                                                            */
  /*    FT_Get_Sfnt_Name                                                   */
  /*                                                                       */
  /* <Description>                                                         */
  /*    Retrieve a string of the SFNT `name' table for a given index.      */
  /*                                                                       */
  /* <Input>                                                               */
  /*    face  :: A handle to the source face.                              */
  /*                                                                       */
  /*    idx   :: The index of the `name' string.                           */
  /*                                                                       */
  /* <Output>                                                              */
  /*    aname :: The indexed @FT_SfntName structure.                       */
  /*                                                                       */
  /* <Return>                                                              */
  /*    FreeType error code.  0~means success.                             */
  /*                                                                       */
  /* <Note>                                                                */
  /*    The `string' array returned in the `aname' structure is not        */
  /*    null-terminated.  The application should deallocate it if it is no */
  /*    longer in use.                                                     */
  /*                                                                       */
  /*    Use @FT_Get_Sfnt_Name_Count to get the total number of available   */
  /*    `name' table entries, then do a loop until you get the right       */
  /*    platform, encoding, and name ID.                                   */
  /*                                                                       */
  FT_EXPORT( FT_Error )
  FT_Get_Sfnt_Name( FT_Face       face,
                    FT_UInt       idx,
                    FT_SfntName  *aname );


  /***************************************************************************
   *
   * @constant:
   *   FT_PARAM_TAG_IGNORE_PREFERRED_FAMILY
   *
   * @description:
   *   A constant used as the tag of @FT_Parameter structures to make
   *   FT_Open_Face() ignore preferred family subfamily names in `name'
   *   table since OpenType version 1.4.  For backwards compatibility with
   *   legacy systems which has 4-face-per-family restriction.
   *
   */
#define FT_PARAM_TAG_IGNORE_PREFERRED_FAMILY  FT_MAKE_TAG( 'i', 'g', 'p', 'f' )


  /***************************************************************************
   *
   * @constant:
   *   FT_PARAM_TAG_IGNORE_PREFERRED_SUBFAMILY
   *
   * @description:
   *   A constant used as the tag of @FT_Parameter structures to make
   *   FT_Open_Face() ignore preferred subfamily names in `name' table since
   *   OpenType version 1.4.  For backwards compatibility with legacy
   *   systems which has 4-face-per-family restriction.
   *
   */
#define FT_PARAM_TAG_IGNORE_PREFERRED_SUBFAMILY  FT_MAKE_TAG( 'i', 'g', 'p', 's' )

  /* */


FT_END_HEADER

#endif /* __FT_SFNT_NAMES_H__ */


/* END */
>>>>>>> 538d9683
<|MERGE_RESOLUTION|>--- conflicted
+++ resolved
@@ -1,403 +1,200 @@
-<<<<<<< HEAD
-/***************************************************************************/
-/*                                                                         */
-/*  ftsnames.h                                                             */
-/*                                                                         */
-/*    Simple interface to access SFNT name tables (which are used          */
-/*    to hold font names, copyright info, notices, etc.) (specification).  */
-/*                                                                         */
-/*    This is _not_ used to retrieve glyph names!                          */
-/*                                                                         */
-/*  Copyright 1996-2001, 2002, 2003, 2006, 2009, 2010 by                   */
-/*  David Turner, Robert Wilhelm, and Werner Lemberg.                      */
-/*                                                                         */
-/*  This file is part of the FreeType project, and may only be used,       */
-/*  modified, and distributed under the terms of the FreeType project      */
-/*  license, LICENSE.TXT.  By continuing to use, modify, or distribute     */
-/*  this file you indicate that you have read the license and              */
-/*  understand and accept it fully.                                        */
-/*                                                                         */
-/***************************************************************************/
-
-
-#ifndef __FT_SFNT_NAMES_H__
-#define __FT_SFNT_NAMES_H__
-
-
-#include <ft2build.h>
-#include FT_FREETYPE_H
-
-#ifdef FREETYPE_H
-#error "freetype.h of FreeType 1 has been loaded!"
-#error "Please fix the directory search order for header files"
-#error "so that freetype.h of FreeType 2 is found first."
-#endif
-
-
-FT_BEGIN_HEADER
-
-
-  /*************************************************************************/
-  /*                                                                       */
-  /* <Section>                                                             */
-  /*    sfnt_names                                                         */
-  /*                                                                       */
-  /* <Title>                                                               */
-  /*    SFNT Names                                                         */
-  /*                                                                       */
-  /* <Abstract>                                                            */
-  /*    Access the names embedded in TrueType and OpenType files.          */
-  /*                                                                       */
-  /* <Description>                                                         */
-  /*    The TrueType and OpenType specifications allow the inclusion of    */
-  /*    a special `names table' in font files.  This table contains        */
-  /*    textual (and internationalized) information regarding the font,    */
-  /*    like family name, copyright, version, etc.                         */
-  /*                                                                       */
-  /*    The definitions below are used to access them if available.        */
-  /*                                                                       */
-  /*    Note that this has nothing to do with glyph names!                 */
-  /*                                                                       */
-  /*************************************************************************/
-
-
-  /*************************************************************************/
-  /*                                                                       */
-  /* <Struct>                                                              */
-  /*    FT_SfntName                                                        */
-  /*                                                                       */
-  /* <Description>                                                         */
-  /*    A structure used to model an SFNT `name' table entry.              */
-  /*                                                                       */
-  /* <Fields>                                                              */
-  /*    platform_id :: The platform ID for `string'.                       */
-  /*                                                                       */
-  /*    encoding_id :: The encoding ID for `string'.                       */
-  /*                                                                       */
-  /*    language_id :: The language ID for `string'.                       */
-  /*                                                                       */
-  /*    name_id     :: An identifier for `string'.                         */
-  /*                                                                       */
-  /*    string      :: The `name' string.  Note that its format differs    */
-  /*                   depending on the (platform,encoding) pair.  It can  */
-  /*                   be a Pascal String, a UTF-16 one, etc.              */
-  /*                                                                       */
-  /*                   Generally speaking, the string is not               */
-  /*                   zero-terminated.  Please refer to the TrueType      */
-  /*                   specification for details.                          */
-  /*                                                                       */
-  /*    string_len  :: The length of `string' in bytes.                    */
-  /*                                                                       */
-  /* <Note>                                                                */
-  /*    Possible values for `platform_id', `encoding_id', `language_id',   */
-  /*    and `name_id' are given in the file `ttnameid.h'.  For details     */
-  /*    please refer to the TrueType or OpenType specification.            */
-  /*                                                                       */
-  /*    See also @TT_PLATFORM_XXX, @TT_APPLE_ID_XXX, @TT_MAC_ID_XXX,       */
-  /*    @TT_ISO_ID_XXX, and @TT_MS_ID_XXX.                                 */
-  /*                                                                       */
-  typedef struct  FT_SfntName_
-  {
-    FT_UShort  platform_id;
-    FT_UShort  encoding_id;
-    FT_UShort  language_id;
-    FT_UShort  name_id;
-
-    FT_Byte*   string;      /* this string is *not* null-terminated! */
-    FT_UInt    string_len;  /* in bytes */
-
-  } FT_SfntName;
-
-
-  /*************************************************************************/
-  /*                                                                       */
-  /* <Function>                                                            */
-  /*    FT_Get_Sfnt_Name_Count                                             */
-  /*                                                                       */
-  /* <Description>                                                         */
-  /*    Retrieve the number of name strings in the SFNT `name' table.      */
-  /*                                                                       */
-  /* <Input>                                                               */
-  /*    face :: A handle to the source face.                               */
-  /*                                                                       */
-  /* <Return>                                                              */
-  /*    The number of strings in the `name' table.                         */
-  /*                                                                       */
-  FT_EXPORT( FT_UInt )
-  FT_Get_Sfnt_Name_Count( FT_Face  face );
-
-
-  /*************************************************************************/
-  /*                                                                       */
-  /* <Function>                                                            */
-  /*    FT_Get_Sfnt_Name                                                   */
-  /*                                                                       */
-  /* <Description>                                                         */
-  /*    Retrieve a string of the SFNT `name' table for a given index.      */
-  /*                                                                       */
-  /* <Input>                                                               */
-  /*    face  :: A handle to the source face.                              */
-  /*                                                                       */
-  /*    idx   :: The index of the `name' string.                           */
-  /*                                                                       */
-  /* <Output>                                                              */
-  /*    aname :: The indexed @FT_SfntName structure.                       */
-  /*                                                                       */
-  /* <Return>                                                              */
-  /*    FreeType error code.  0~means success.                             */
-  /*                                                                       */
-  /* <Note>                                                                */
-  /*    The `string' array returned in the `aname' structure is not        */
-  /*    null-terminated.  The application should deallocate it if it is no */
-  /*    longer in use.                                                     */
-  /*                                                                       */
-  /*    Use @FT_Get_Sfnt_Name_Count to get the total number of available   */
-  /*    `name' table entries, then do a loop until you get the right       */
-  /*    platform, encoding, and name ID.                                   */
-  /*                                                                       */
-  FT_EXPORT( FT_Error )
-  FT_Get_Sfnt_Name( FT_Face       face,
-                    FT_UInt       idx,
-                    FT_SfntName  *aname );
-
-
-  /***************************************************************************
-   *
-   * @constant:
-   *   FT_PARAM_TAG_IGNORE_PREFERRED_FAMILY
-   *
-   * @description:
-   *   A constant used as the tag of @FT_Parameter structures to make
-   *   FT_Open_Face() ignore preferred family subfamily names in `name'
-   *   table since OpenType version 1.4.  For backwards compatibility with
-   *   legacy systems which has 4-face-per-family restriction.
-   *
-   */
-#define FT_PARAM_TAG_IGNORE_PREFERRED_FAMILY  FT_MAKE_TAG( 'i', 'g', 'p', 'f' )
-
-
-  /***************************************************************************
-   *
-   * @constant:
-   *   FT_PARAM_TAG_IGNORE_PREFERRED_SUBFAMILY
-   *
-   * @description:
-   *   A constant used as the tag of @FT_Parameter structures to make
-   *   FT_Open_Face() ignore preferred subfamily names in `name' table since
-   *   OpenType version 1.4.  For backwards compatibility with legacy
-   *   systems which has 4-face-per-family restriction.
-   *
-   */
-#define FT_PARAM_TAG_IGNORE_PREFERRED_SUBFAMILY  FT_MAKE_TAG( 'i', 'g', 'p', 's' )
-
-  /* */
-
-
-FT_END_HEADER
-
-#endif /* __FT_SFNT_NAMES_H__ */
-
-
-/* END */
-=======
-/***************************************************************************/
-/*                                                                         */
-/*  ftsnames.h                                                             */
-/*                                                                         */
-/*    Simple interface to access SFNT name tables (which are used          */
-/*    to hold font names, copyright info, notices, etc.) (specification).  */
-/*                                                                         */
-/*    This is _not_ used to retrieve glyph names!                          */
-/*                                                                         */
-/*  Copyright 1996-2001, 2002, 2003, 2006, 2009, 2010 by                   */
-/*  David Turner, Robert Wilhelm, and Werner Lemberg.                      */
-/*                                                                         */
-/*  This file is part of the FreeType project, and may only be used,       */
-/*  modified, and distributed under the terms of the FreeType project      */
-/*  license, LICENSE.TXT.  By continuing to use, modify, or distribute     */
-/*  this file you indicate that you have read the license and              */
-/*  understand and accept it fully.                                        */
-/*                                                                         */
-/***************************************************************************/
-
-
-#ifndef __FT_SFNT_NAMES_H__
-#define __FT_SFNT_NAMES_H__
-
-
-#include <ft2build.h>
-#include FT_FREETYPE_H
-
-#ifdef FREETYPE_H
-#error "freetype.h of FreeType 1 has been loaded!"
-#error "Please fix the directory search order for header files"
-#error "so that freetype.h of FreeType 2 is found first."
-#endif
-
-
-FT_BEGIN_HEADER
-
-
-  /*************************************************************************/
-  /*                                                                       */
-  /* <Section>                                                             */
-  /*    sfnt_names                                                         */
-  /*                                                                       */
-  /* <Title>                                                               */
-  /*    SFNT Names                                                         */
-  /*                                                                       */
-  /* <Abstract>                                                            */
-  /*    Access the names embedded in TrueType and OpenType files.          */
-  /*                                                                       */
-  /* <Description>                                                         */
-  /*    The TrueType and OpenType specifications allow the inclusion of    */
-  /*    a special `names table' in font files.  This table contains        */
-  /*    textual (and internationalized) information regarding the font,    */
-  /*    like family name, copyright, version, etc.                         */
-  /*                                                                       */
-  /*    The definitions below are used to access them if available.        */
-  /*                                                                       */
-  /*    Note that this has nothing to do with glyph names!                 */
-  /*                                                                       */
-  /*************************************************************************/
-
-
-  /*************************************************************************/
-  /*                                                                       */
-  /* <Struct>                                                              */
-  /*    FT_SfntName                                                        */
-  /*                                                                       */
-  /* <Description>                                                         */
-  /*    A structure used to model an SFNT `name' table entry.              */
-  /*                                                                       */
-  /* <Fields>                                                              */
-  /*    platform_id :: The platform ID for `string'.                       */
-  /*                                                                       */
-  /*    encoding_id :: The encoding ID for `string'.                       */
-  /*                                                                       */
-  /*    language_id :: The language ID for `string'.                       */
-  /*                                                                       */
-  /*    name_id     :: An identifier for `string'.                         */
-  /*                                                                       */
-  /*    string      :: The `name' string.  Note that its format differs    */
-  /*                   depending on the (platform,encoding) pair.  It can  */
-  /*                   be a Pascal String, a UTF-16 one, etc.              */
-  /*                                                                       */
-  /*                   Generally speaking, the string is not               */
-  /*                   zero-terminated.  Please refer to the TrueType      */
-  /*                   specification for details.                          */
-  /*                                                                       */
-  /*    string_len  :: The length of `string' in bytes.                    */
-  /*                                                                       */
-  /* <Note>                                                                */
-  /*    Possible values for `platform_id', `encoding_id', `language_id',   */
-  /*    and `name_id' are given in the file `ttnameid.h'.  For details     */
-  /*    please refer to the TrueType or OpenType specification.            */
-  /*                                                                       */
-  /*    See also @TT_PLATFORM_XXX, @TT_APPLE_ID_XXX, @TT_MAC_ID_XXX,       */
-  /*    @TT_ISO_ID_XXX, and @TT_MS_ID_XXX.                                 */
-  /*                                                                       */
-  typedef struct  FT_SfntName_
-  {
-    FT_UShort  platform_id;
-    FT_UShort  encoding_id;
-    FT_UShort  language_id;
-    FT_UShort  name_id;
-
-    FT_Byte*   string;      /* this string is *not* null-terminated! */
-    FT_UInt    string_len;  /* in bytes */
-
-  } FT_SfntName;
-
-
-  /*************************************************************************/
-  /*                                                                       */
-  /* <Function>                                                            */
-  /*    FT_Get_Sfnt_Name_Count                                             */
-  /*                                                                       */
-  /* <Description>                                                         */
-  /*    Retrieve the number of name strings in the SFNT `name' table.      */
-  /*                                                                       */
-  /* <Input>                                                               */
-  /*    face :: A handle to the source face.                               */
-  /*                                                                       */
-  /* <Return>                                                              */
-  /*    The number of strings in the `name' table.                         */
-  /*                                                                       */
-  FT_EXPORT( FT_UInt )
-  FT_Get_Sfnt_Name_Count( FT_Face  face );
-
-
-  /*************************************************************************/
-  /*                                                                       */
-  /* <Function>                                                            */
-  /*    FT_Get_Sfnt_Name                                                   */
-  /*                                                                       */
-  /* <Description>                                                         */
-  /*    Retrieve a string of the SFNT `name' table for a given index.      */
-  /*                                                                       */
-  /* <Input>                                                               */
-  /*    face  :: A handle to the source face.                              */
-  /*                                                                       */
-  /*    idx   :: The index of the `name' string.                           */
-  /*                                                                       */
-  /* <Output>                                                              */
-  /*    aname :: The indexed @FT_SfntName structure.                       */
-  /*                                                                       */
-  /* <Return>                                                              */
-  /*    FreeType error code.  0~means success.                             */
-  /*                                                                       */
-  /* <Note>                                                                */
-  /*    The `string' array returned in the `aname' structure is not        */
-  /*    null-terminated.  The application should deallocate it if it is no */
-  /*    longer in use.                                                     */
-  /*                                                                       */
-  /*    Use @FT_Get_Sfnt_Name_Count to get the total number of available   */
-  /*    `name' table entries, then do a loop until you get the right       */
-  /*    platform, encoding, and name ID.                                   */
-  /*                                                                       */
-  FT_EXPORT( FT_Error )
-  FT_Get_Sfnt_Name( FT_Face       face,
-                    FT_UInt       idx,
-                    FT_SfntName  *aname );
-
-
-  /***************************************************************************
-   *
-   * @constant:
-   *   FT_PARAM_TAG_IGNORE_PREFERRED_FAMILY
-   *
-   * @description:
-   *   A constant used as the tag of @FT_Parameter structures to make
-   *   FT_Open_Face() ignore preferred family subfamily names in `name'
-   *   table since OpenType version 1.4.  For backwards compatibility with
-   *   legacy systems which has 4-face-per-family restriction.
-   *
-   */
-#define FT_PARAM_TAG_IGNORE_PREFERRED_FAMILY  FT_MAKE_TAG( 'i', 'g', 'p', 'f' )
-
-
-  /***************************************************************************
-   *
-   * @constant:
-   *   FT_PARAM_TAG_IGNORE_PREFERRED_SUBFAMILY
-   *
-   * @description:
-   *   A constant used as the tag of @FT_Parameter structures to make
-   *   FT_Open_Face() ignore preferred subfamily names in `name' table since
-   *   OpenType version 1.4.  For backwards compatibility with legacy
-   *   systems which has 4-face-per-family restriction.
-   *
-   */
-#define FT_PARAM_TAG_IGNORE_PREFERRED_SUBFAMILY  FT_MAKE_TAG( 'i', 'g', 'p', 's' )
-
-  /* */
-
-
-FT_END_HEADER
-
-#endif /* __FT_SFNT_NAMES_H__ */
-
-
-/* END */
->>>>>>> 538d9683
+/***************************************************************************/
+/*                                                                         */
+/*  ftsnames.h                                                             */
+/*                                                                         */
+/*    Simple interface to access SFNT name tables (which are used          */
+/*    to hold font names, copyright info, notices, etc.) (specification).  */
+/*                                                                         */
+/*    This is _not_ used to retrieve glyph names!                          */
+/*                                                                         */
+/*  Copyright 1996-2001, 2002, 2003, 2006, 2009, 2010 by                   */
+/*  David Turner, Robert Wilhelm, and Werner Lemberg.                      */
+/*                                                                         */
+/*  This file is part of the FreeType project, and may only be used,       */
+/*  modified, and distributed under the terms of the FreeType project      */
+/*  license, LICENSE.TXT.  By continuing to use, modify, or distribute     */
+/*  this file you indicate that you have read the license and              */
+/*  understand and accept it fully.                                        */
+/*                                                                         */
+/***************************************************************************/
+
+
+#ifndef __FT_SFNT_NAMES_H__
+#define __FT_SFNT_NAMES_H__
+
+
+#include <ft2build.h>
+#include FT_FREETYPE_H
+
+#ifdef FREETYPE_H
+#error "freetype.h of FreeType 1 has been loaded!"
+#error "Please fix the directory search order for header files"
+#error "so that freetype.h of FreeType 2 is found first."
+#endif
+
+
+FT_BEGIN_HEADER
+
+
+  /*************************************************************************/
+  /*                                                                       */
+  /* <Section>                                                             */
+  /*    sfnt_names                                                         */
+  /*                                                                       */
+  /* <Title>                                                               */
+  /*    SFNT Names                                                         */
+  /*                                                                       */
+  /* <Abstract>                                                            */
+  /*    Access the names embedded in TrueType and OpenType files.          */
+  /*                                                                       */
+  /* <Description>                                                         */
+  /*    The TrueType and OpenType specifications allow the inclusion of    */
+  /*    a special `names table' in font files.  This table contains        */
+  /*    textual (and internationalized) information regarding the font,    */
+  /*    like family name, copyright, version, etc.                         */
+  /*                                                                       */
+  /*    The definitions below are used to access them if available.        */
+  /*                                                                       */
+  /*    Note that this has nothing to do with glyph names!                 */
+  /*                                                                       */
+  /*************************************************************************/
+
+
+  /*************************************************************************/
+  /*                                                                       */
+  /* <Struct>                                                              */
+  /*    FT_SfntName                                                        */
+  /*                                                                       */
+  /* <Description>                                                         */
+  /*    A structure used to model an SFNT `name' table entry.              */
+  /*                                                                       */
+  /* <Fields>                                                              */
+  /*    platform_id :: The platform ID for `string'.                       */
+  /*                                                                       */
+  /*    encoding_id :: The encoding ID for `string'.                       */
+  /*                                                                       */
+  /*    language_id :: The language ID for `string'.                       */
+  /*                                                                       */
+  /*    name_id     :: An identifier for `string'.                         */
+  /*                                                                       */
+  /*    string      :: The `name' string.  Note that its format differs    */
+  /*                   depending on the (platform,encoding) pair.  It can  */
+  /*                   be a Pascal String, a UTF-16 one, etc.              */
+  /*                                                                       */
+  /*                   Generally speaking, the string is not               */
+  /*                   zero-terminated.  Please refer to the TrueType      */
+  /*                   specification for details.                          */
+  /*                                                                       */
+  /*    string_len  :: The length of `string' in bytes.                    */
+  /*                                                                       */
+  /* <Note>                                                                */
+  /*    Possible values for `platform_id', `encoding_id', `language_id',   */
+  /*    and `name_id' are given in the file `ttnameid.h'.  For details     */
+  /*    please refer to the TrueType or OpenType specification.            */
+  /*                                                                       */
+  /*    See also @TT_PLATFORM_XXX, @TT_APPLE_ID_XXX, @TT_MAC_ID_XXX,       */
+  /*    @TT_ISO_ID_XXX, and @TT_MS_ID_XXX.                                 */
+  /*                                                                       */
+  typedef struct  FT_SfntName_
+  {
+    FT_UShort  platform_id;
+    FT_UShort  encoding_id;
+    FT_UShort  language_id;
+    FT_UShort  name_id;
+
+    FT_Byte*   string;      /* this string is *not* null-terminated! */
+    FT_UInt    string_len;  /* in bytes */
+
+  } FT_SfntName;
+
+
+  /*************************************************************************/
+  /*                                                                       */
+  /* <Function>                                                            */
+  /*    FT_Get_Sfnt_Name_Count                                             */
+  /*                                                                       */
+  /* <Description>                                                         */
+  /*    Retrieve the number of name strings in the SFNT `name' table.      */
+  /*                                                                       */
+  /* <Input>                                                               */
+  /*    face :: A handle to the source face.                               */
+  /*                                                                       */
+  /* <Return>                                                              */
+  /*    The number of strings in the `name' table.                         */
+  /*                                                                       */
+  FT_EXPORT( FT_UInt )
+  FT_Get_Sfnt_Name_Count( FT_Face  face );
+
+
+  /*************************************************************************/
+  /*                                                                       */
+  /* <Function>                                                            */
+  /*    FT_Get_Sfnt_Name                                                   */
+  /*                                                                       */
+  /* <Description>                                                         */
+  /*    Retrieve a string of the SFNT `name' table for a given index.      */
+  /*                                                                       */
+  /* <Input>                                                               */
+  /*    face  :: A handle to the source face.                              */
+  /*                                                                       */
+  /*    idx   :: The index of the `name' string.                           */
+  /*                                                                       */
+  /* <Output>                                                              */
+  /*    aname :: The indexed @FT_SfntName structure.                       */
+  /*                                                                       */
+  /* <Return>                                                              */
+  /*    FreeType error code.  0~means success.                             */
+  /*                                                                       */
+  /* <Note>                                                                */
+  /*    The `string' array returned in the `aname' structure is not        */
+  /*    null-terminated.  The application should deallocate it if it is no */
+  /*    longer in use.                                                     */
+  /*                                                                       */
+  /*    Use @FT_Get_Sfnt_Name_Count to get the total number of available   */
+  /*    `name' table entries, then do a loop until you get the right       */
+  /*    platform, encoding, and name ID.                                   */
+  /*                                                                       */
+  FT_EXPORT( FT_Error )
+  FT_Get_Sfnt_Name( FT_Face       face,
+                    FT_UInt       idx,
+                    FT_SfntName  *aname );
+
+
+  /***************************************************************************
+   *
+   * @constant:
+   *   FT_PARAM_TAG_IGNORE_PREFERRED_FAMILY
+   *
+   * @description:
+   *   A constant used as the tag of @FT_Parameter structures to make
+   *   FT_Open_Face() ignore preferred family subfamily names in `name'
+   *   table since OpenType version 1.4.  For backwards compatibility with
+   *   legacy systems which has 4-face-per-family restriction.
+   *
+   */
+#define FT_PARAM_TAG_IGNORE_PREFERRED_FAMILY  FT_MAKE_TAG( 'i', 'g', 'p', 'f' )
+
+
+  /***************************************************************************
+   *
+   * @constant:
+   *   FT_PARAM_TAG_IGNORE_PREFERRED_SUBFAMILY
+   *
+   * @description:
+   *   A constant used as the tag of @FT_Parameter structures to make
+   *   FT_Open_Face() ignore preferred subfamily names in `name' table since
+   *   OpenType version 1.4.  For backwards compatibility with legacy
+   *   systems which has 4-face-per-family restriction.
+   *
+   */
+#define FT_PARAM_TAG_IGNORE_PREFERRED_SUBFAMILY  FT_MAKE_TAG( 'i', 'g', 'p', 's' )
+
+  /* */
+
+
+FT_END_HEADER
+
+#endif /* __FT_SFNT_NAMES_H__ */
+
+
+/* END */