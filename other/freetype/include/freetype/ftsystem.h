--- conflicted
+++ resolved
@@ -1,697 +1,347 @@
-<<<<<<< HEAD
-/***************************************************************************/
-/*                                                                         */
-/*  ftsystem.h                                                             */
-/*                                                                         */
-/*    FreeType low-level system interface definition (specification).      */
-/*                                                                         */
-/*  Copyright 1996-2001, 2002, 2005, 2010 by                               */
-/*  David Turner, Robert Wilhelm, and Werner Lemberg.                      */
-/*                                                                         */
-/*  This file is part of the FreeType project, and may only be used,       */
-/*  modified, and distributed under the terms of the FreeType project      */
-/*  license, LICENSE.TXT.  By continuing to use, modify, or distribute     */
-/*  this file you indicate that you have read the license and              */
-/*  understand and accept it fully.                                        */
-/*                                                                         */
-/***************************************************************************/
-
-
-#ifndef __FTSYSTEM_H__
-#define __FTSYSTEM_H__
-
-
-#include <ft2build.h>
-
-
-FT_BEGIN_HEADER
-
-
-  /*************************************************************************/
-  /*                                                                       */
-  /* <Section>                                                             */
-  /*   system_interface                                                    */
-  /*                                                                       */
-  /* <Title>                                                               */
-  /*   System Interface                                                    */
-  /*                                                                       */
-  /* <Abstract>                                                            */
-  /*   How FreeType manages memory and i/o.                                */
-  /*                                                                       */
-  /* <Description>                                                         */
-  /*   This section contains various definitions related to memory         */
-  /*   management and i/o access.  You need to understand this             */
-  /*   information if you want to use a custom memory manager or you own   */
-  /*   i/o streams.                                                        */
-  /*                                                                       */
-  /*************************************************************************/
-
-
-  /*************************************************************************/
-  /*                                                                       */
-  /*                  M E M O R Y   M A N A G E M E N T                    */
-  /*                                                                       */
-  /*************************************************************************/
-
-
-  /*************************************************************************
-   *
-   * @type:
-   *   FT_Memory
-   *
-   * @description:
-   *   A handle to a given memory manager object, defined with an
-   *   @FT_MemoryRec structure.
-   *
-   */
-  typedef struct FT_MemoryRec_*  FT_Memory;
-
-
-  /*************************************************************************
-   *
-   * @functype:
-   *   FT_Alloc_Func
-   *
-   * @description:
-   *   A function used to allocate `size' bytes from `memory'.
-   *
-   * @input:
-   *   memory ::
-   *     A handle to the source memory manager.
-   *
-   *   size ::
-   *     The size in bytes to allocate.
-   *
-   * @return:
-   *   Address of new memory block.  0~in case of failure.
-   *
-   */
-  typedef void*
-  (*FT_Alloc_Func)( FT_Memory  memory,
-                    long       size );
-
-
-  /*************************************************************************
-   *
-   * @functype:
-   *   FT_Free_Func
-   *
-   * @description:
-   *   A function used to release a given block of memory.
-   *
-   * @input:
-   *   memory ::
-   *     A handle to the source memory manager.
-   *
-   *   block ::
-   *     The address of the target memory block.
-   *
-   */
-  typedef void
-  (*FT_Free_Func)( FT_Memory  memory,
-                   void*      block );
-
-
-  /*************************************************************************
-   *
-   * @functype:
-   *   FT_Realloc_Func
-   *
-   * @description:
-   *   A function used to re-allocate a given block of memory.
-   *
-   * @input:
-   *   memory ::
-   *     A handle to the source memory manager.
-   *
-   *   cur_size ::
-   *     The block's current size in bytes.
-   *
-   *   new_size ::
-   *     The block's requested new size.
-   *
-   *   block ::
-   *     The block's current address.
-   *
-   * @return:
-   *   New block address.  0~in case of memory shortage.
-   *
-   * @note:
-   *   In case of error, the old block must still be available.
-   *
-   */
-  typedef void*
-  (*FT_Realloc_Func)( FT_Memory  memory,
-                      long       cur_size,
-                      long       new_size,
-                      void*      block );
-
-
-  /*************************************************************************
-   *
-   * @struct:
-   *   FT_MemoryRec
-   *
-   * @description:
-   *   A structure used to describe a given memory manager to FreeType~2.
-   *
-   * @fields:
-   *   user ::
-   *     A generic typeless pointer for user data.
-   *
-   *   alloc ::
-   *     A pointer type to an allocation function.
-   *
-   *   free ::
-   *     A pointer type to an memory freeing function.
-   *
-   *   realloc ::
-   *     A pointer type to a reallocation function.
-   *
-   */
-  struct  FT_MemoryRec_
-  {
-    void*            user;
-    FT_Alloc_Func    alloc;
-    FT_Free_Func     free;
-    FT_Realloc_Func  realloc;
-  };
-
-
-  /*************************************************************************/
-  /*                                                                       */
-  /*                       I / O   M A N A G E M E N T                     */
-  /*                                                                       */
-  /*************************************************************************/
-
-
-  /*************************************************************************
-   *
-   * @type:
-   *   FT_Stream
-   *
-   * @description:
-   *   A handle to an input stream.
-   *
-   */
-  typedef struct FT_StreamRec_*  FT_Stream;
-
-
-  /*************************************************************************
-   *
-   * @struct:
-   *   FT_StreamDesc
-   *
-   * @description:
-   *   A union type used to store either a long or a pointer.  This is used
-   *   to store a file descriptor or a `FILE*' in an input stream.
-   *
-   */
-  typedef union  FT_StreamDesc_
-  {
-    long   value;
-    void*  pointer;
-
-  } FT_StreamDesc;
-
-
-  /*************************************************************************
-   *
-   * @functype:
-   *   FT_Stream_IoFunc
-   *
-   * @description:
-   *   A function used to seek and read data from a given input stream.
-   *
-   * @input:
-   *   stream ::
-   *     A handle to the source stream.
-   *
-   *   offset ::
-   *     The offset of read in stream (always from start).
-   *
-   *   buffer ::
-   *     The address of the read buffer.
-   *
-   *   count ::
-   *     The number of bytes to read from the stream.
-   *
-   * @return:
-   *   The number of bytes effectively read by the stream.
-   *
-   * @note:
-   *   This function might be called to perform a seek or skip operation
-   *   with a `count' of~0.  A non-zero return value then indicates an
-   *   error.
-   *
-   */
-  typedef unsigned long
-  (*FT_Stream_IoFunc)( FT_Stream       stream,
-                       unsigned long   offset,
-                       unsigned char*  buffer,
-                       unsigned long   count );
-
-
-  /*************************************************************************
-   *
-   * @functype:
-   *   FT_Stream_CloseFunc
-   *
-   * @description:
-   *   A function used to close a given input stream.
-   *
-   * @input:
-   *  stream ::
-   *     A handle to the target stream.
-   *
-   */
-  typedef void
-  (*FT_Stream_CloseFunc)( FT_Stream  stream );
-
-
-  /*************************************************************************
-   *
-   * @struct:
-   *   FT_StreamRec
-   *
-   * @description:
-   *   A structure used to describe an input stream.
-   *
-   * @input:
-   *   base ::
-   *     For memory-based streams, this is the address of the first stream
-   *     byte in memory.  This field should always be set to NULL for
-   *     disk-based streams.
-   *
-   *   size ::
-   *     The stream size in bytes.
-   *
-   *   pos ::
-   *     The current position within the stream.
-   *
-   *   descriptor ::
-   *     This field is a union that can hold an integer or a pointer.  It is
-   *     used by stream implementations to store file descriptors or `FILE*'
-   *     pointers.
-   *
-   *   pathname ::
-   *     This field is completely ignored by FreeType.  However, it is often
-   *     useful during debugging to use it to store the stream's filename
-   *     (where available).
-   *
-   *   read ::
-   *     The stream's input function.
-   *
-   *   close ::
-   *     The stream's close function.
-   *
-   *   memory ::
-   *     The memory manager to use to preload frames.  This is set
-   *     internally by FreeType and shouldn't be touched by stream
-   *     implementations.
-   *
-   *   cursor ::
-   *     This field is set and used internally by FreeType when parsing
-   *     frames.
-   *
-   *   limit ::
-   *     This field is set and used internally by FreeType when parsing
-   *     frames.
-   *
-   */
-  typedef struct  FT_StreamRec_
-  {
-    unsigned char*       base;
-    unsigned long        size;
-    unsigned long        pos;
-
-    FT_StreamDesc        descriptor;
-    FT_StreamDesc        pathname;
-    FT_Stream_IoFunc     read;
-    FT_Stream_CloseFunc  close;
-
-    FT_Memory            memory;
-    unsigned char*       cursor;
-    unsigned char*       limit;
-
-  } FT_StreamRec;
-
-
-  /* */
-
-
-FT_END_HEADER
-
-#endif /* __FTSYSTEM_H__ */
-
-
-/* END */
-=======
-/***************************************************************************/
-/*                                                                         */
-/*  ftsystem.h                                                             */
-/*                                                                         */
-/*    FreeType low-level system interface definition (specification).      */
-/*                                                                         */
-/*  Copyright 1996-2001, 2002, 2005, 2010 by                               */
-/*  David Turner, Robert Wilhelm, and Werner Lemberg.                      */
-/*                                                                         */
-/*  This file is part of the FreeType project, and may only be used,       */
-/*  modified, and distributed under the terms of the FreeType project      */
-/*  license, LICENSE.TXT.  By continuing to use, modify, or distribute     */
-/*  this file you indicate that you have read the license and              */
-/*  understand and accept it fully.                                        */
-/*                                                                         */
-/***************************************************************************/
-
-
-#ifndef __FTSYSTEM_H__
-#define __FTSYSTEM_H__
-
-
-#include <ft2build.h>
-
-
-FT_BEGIN_HEADER
-
-
-  /*************************************************************************/
-  /*                                                                       */
-  /* <Section>                                                             */
-  /*   system_interface                                                    */
-  /*                                                                       */
-  /* <Title>                                                               */
-  /*   System Interface                                                    */
-  /*                                                                       */
-  /* <Abstract>                                                            */
-  /*   How FreeType manages memory and i/o.                                */
-  /*                                                                       */
-  /* <Description>                                                         */
-  /*   This section contains various definitions related to memory         */
-  /*   management and i/o access.  You need to understand this             */
-  /*   information if you want to use a custom memory manager or you own   */
-  /*   i/o streams.                                                        */
-  /*                                                                       */
-  /*************************************************************************/
-
-
-  /*************************************************************************/
-  /*                                                                       */
-  /*                  M E M O R Y   M A N A G E M E N T                    */
-  /*                                                                       */
-  /*************************************************************************/
-
-
-  /*************************************************************************
-   *
-   * @type:
-   *   FT_Memory
-   *
-   * @description:
-   *   A handle to a given memory manager object, defined with an
-   *   @FT_MemoryRec structure.
-   *
-   */
-  typedef struct FT_MemoryRec_*  FT_Memory;
-
-
-  /*************************************************************************
-   *
-   * @functype:
-   *   FT_Alloc_Func
-   *
-   * @description:
-   *   A function used to allocate `size' bytes from `memory'.
-   *
-   * @input:
-   *   memory ::
-   *     A handle to the source memory manager.
-   *
-   *   size ::
-   *     The size in bytes to allocate.
-   *
-   * @return:
-   *   Address of new memory block.  0~in case of failure.
-   *
-   */
-  typedef void*
-  (*FT_Alloc_Func)( FT_Memory  memory,
-                    long       size );
-
-
-  /*************************************************************************
-   *
-   * @functype:
-   *   FT_Free_Func
-   *
-   * @description:
-   *   A function used to release a given block of memory.
-   *
-   * @input:
-   *   memory ::
-   *     A handle to the source memory manager.
-   *
-   *   block ::
-   *     The address of the target memory block.
-   *
-   */
-  typedef void
-  (*FT_Free_Func)( FT_Memory  memory,
-                   void*      block );
-
-
-  /*************************************************************************
-   *
-   * @functype:
-   *   FT_Realloc_Func
-   *
-   * @description:
-   *   A function used to re-allocate a given block of memory.
-   *
-   * @input:
-   *   memory ::
-   *     A handle to the source memory manager.
-   *
-   *   cur_size ::
-   *     The block's current size in bytes.
-   *
-   *   new_size ::
-   *     The block's requested new size.
-   *
-   *   block ::
-   *     The block's current address.
-   *
-   * @return:
-   *   New block address.  0~in case of memory shortage.
-   *
-   * @note:
-   *   In case of error, the old block must still be available.
-   *
-   */
-  typedef void*
-  (*FT_Realloc_Func)( FT_Memory  memory,
-                      long       cur_size,
-                      long       new_size,
-                      void*      block );
-
-
-  /*************************************************************************
-   *
-   * @struct:
-   *   FT_MemoryRec
-   *
-   * @description:
-   *   A structure used to describe a given memory manager to FreeType~2.
-   *
-   * @fields:
-   *   user ::
-   *     A generic typeless pointer for user data.
-   *
-   *   alloc ::
-   *     A pointer type to an allocation function.
-   *
-   *   free ::
-   *     A pointer type to an memory freeing function.
-   *
-   *   realloc ::
-   *     A pointer type to a reallocation function.
-   *
-   */
-  struct  FT_MemoryRec_
-  {
-    void*            user;
-    FT_Alloc_Func    alloc;
-    FT_Free_Func     free;
-    FT_Realloc_Func  realloc;
-  };
-
-
-  /*************************************************************************/
-  /*                                                                       */
-  /*                       I / O   M A N A G E M E N T                     */
-  /*                                                                       */
-  /*************************************************************************/
-
-
-  /*************************************************************************
-   *
-   * @type:
-   *   FT_Stream
-   *
-   * @description:
-   *   A handle to an input stream.
-   *
-   */
-  typedef struct FT_StreamRec_*  FT_Stream;
-
-
-  /*************************************************************************
-   *
-   * @struct:
-   *   FT_StreamDesc
-   *
-   * @description:
-   *   A union type used to store either a long or a pointer.  This is used
-   *   to store a file descriptor or a `FILE*' in an input stream.
-   *
-   */
-  typedef union  FT_StreamDesc_
-  {
-    long   value;
-    void*  pointer;
-
-  } FT_StreamDesc;
-
-
-  /*************************************************************************
-   *
-   * @functype:
-   *   FT_Stream_IoFunc
-   *
-   * @description:
-   *   A function used to seek and read data from a given input stream.
-   *
-   * @input:
-   *   stream ::
-   *     A handle to the source stream.
-   *
-   *   offset ::
-   *     The offset of read in stream (always from start).
-   *
-   *   buffer ::
-   *     The address of the read buffer.
-   *
-   *   count ::
-   *     The number of bytes to read from the stream.
-   *
-   * @return:
-   *   The number of bytes effectively read by the stream.
-   *
-   * @note:
-   *   This function might be called to perform a seek or skip operation
-   *   with a `count' of~0.  A non-zero return value then indicates an
-   *   error.
-   *
-   */
-  typedef unsigned long
-  (*FT_Stream_IoFunc)( FT_Stream       stream,
-                       unsigned long   offset,
-                       unsigned char*  buffer,
-                       unsigned long   count );
-
-
-  /*************************************************************************
-   *
-   * @functype:
-   *   FT_Stream_CloseFunc
-   *
-   * @description:
-   *   A function used to close a given input stream.
-   *
-   * @input:
-   *  stream ::
-   *     A handle to the target stream.
-   *
-   */
-  typedef void
-  (*FT_Stream_CloseFunc)( FT_Stream  stream );
-
-
-  /*************************************************************************
-   *
-   * @struct:
-   *   FT_StreamRec
-   *
-   * @description:
-   *   A structure used to describe an input stream.
-   *
-   * @input:
-   *   base ::
-   *     For memory-based streams, this is the address of the first stream
-   *     byte in memory.  This field should always be set to NULL for
-   *     disk-based streams.
-   *
-   *   size ::
-   *     The stream size in bytes.
-   *
-   *   pos ::
-   *     The current position within the stream.
-   *
-   *   descriptor ::
-   *     This field is a union that can hold an integer or a pointer.  It is
-   *     used by stream implementations to store file descriptors or `FILE*'
-   *     pointers.
-   *
-   *   pathname ::
-   *     This field is completely ignored by FreeType.  However, it is often
-   *     useful during debugging to use it to store the stream's filename
-   *     (where available).
-   *
-   *   read ::
-   *     The stream's input function.
-   *
-   *   close ::
-   *     The stream's close function.
-   *
-   *   memory ::
-   *     The memory manager to use to preload frames.  This is set
-   *     internally by FreeType and shouldn't be touched by stream
-   *     implementations.
-   *
-   *   cursor ::
-   *     This field is set and used internally by FreeType when parsing
-   *     frames.
-   *
-   *   limit ::
-   *     This field is set and used internally by FreeType when parsing
-   *     frames.
-   *
-   */
-  typedef struct  FT_StreamRec_
-  {
-    unsigned char*       base;
-    unsigned long        size;
-    unsigned long        pos;
-
-    FT_StreamDesc        descriptor;
-    FT_StreamDesc        pathname;
-    FT_Stream_IoFunc     read;
-    FT_Stream_CloseFunc  close;
-
-    FT_Memory            memory;
-    unsigned char*       cursor;
-    unsigned char*       limit;
-
-  } FT_StreamRec;
-
-
-  /* */
-
-
-FT_END_HEADER
-
-#endif /* __FTSYSTEM_H__ */
-
-
-/* END */
->>>>>>> 538d9683
+/***************************************************************************/
+/*                                                                         */
+/*  ftsystem.h                                                             */
+/*                                                                         */
+/*    FreeType low-level system interface definition (specification).      */
+/*                                                                         */
+/*  Copyright 1996-2001, 2002, 2005, 2010 by                               */
+/*  David Turner, Robert Wilhelm, and Werner Lemberg.                      */
+/*                                                                         */
+/*  This file is part of the FreeType project, and may only be used,       */
+/*  modified, and distributed under the terms of the FreeType project      */
+/*  license, LICENSE.TXT.  By continuing to use, modify, or distribute     */
+/*  this file you indicate that you have read the license and              */
+/*  understand and accept it fully.                                        */
+/*                                                                         */
+/***************************************************************************/
+
+
+#ifndef __FTSYSTEM_H__
+#define __FTSYSTEM_H__
+
+
+#include <ft2build.h>
+
+
+FT_BEGIN_HEADER
+
+
+  /*************************************************************************/
+  /*                                                                       */
+  /* <Section>                                                             */
+  /*   system_interface                                                    */
+  /*                                                                       */
+  /* <Title>                                                               */
+  /*   System Interface                                                    */
+  /*                                                                       */
+  /* <Abstract>                                                            */
+  /*   How FreeType manages memory and i/o.                                */
+  /*                                                                       */
+  /* <Description>                                                         */
+  /*   This section contains various definitions related to memory         */
+  /*   management and i/o access.  You need to understand this             */
+  /*   information if you want to use a custom memory manager or you own   */
+  /*   i/o streams.                                                        */
+  /*                                                                       */
+  /*************************************************************************/
+
+
+  /*************************************************************************/
+  /*                                                                       */
+  /*                  M E M O R Y   M A N A G E M E N T                    */
+  /*                                                                       */
+  /*************************************************************************/
+
+
+  /*************************************************************************
+   *
+   * @type:
+   *   FT_Memory
+   *
+   * @description:
+   *   A handle to a given memory manager object, defined with an
+   *   @FT_MemoryRec structure.
+   *
+   */
+  typedef struct FT_MemoryRec_*  FT_Memory;
+
+
+  /*************************************************************************
+   *
+   * @functype:
+   *   FT_Alloc_Func
+   *
+   * @description:
+   *   A function used to allocate `size' bytes from `memory'.
+   *
+   * @input:
+   *   memory ::
+   *     A handle to the source memory manager.
+   *
+   *   size ::
+   *     The size in bytes to allocate.
+   *
+   * @return:
+   *   Address of new memory block.  0~in case of failure.
+   *
+   */
+  typedef void*
+  (*FT_Alloc_Func)( FT_Memory  memory,
+                    long       size );
+
+
+  /*************************************************************************
+   *
+   * @functype:
+   *   FT_Free_Func
+   *
+   * @description:
+   *   A function used to release a given block of memory.
+   *
+   * @input:
+   *   memory ::
+   *     A handle to the source memory manager.
+   *
+   *   block ::
+   *     The address of the target memory block.
+   *
+   */
+  typedef void
+  (*FT_Free_Func)( FT_Memory  memory,
+                   void*      block );
+
+
+  /*************************************************************************
+   *
+   * @functype:
+   *   FT_Realloc_Func
+   *
+   * @description:
+   *   A function used to re-allocate a given block of memory.
+   *
+   * @input:
+   *   memory ::
+   *     A handle to the source memory manager.
+   *
+   *   cur_size ::
+   *     The block's current size in bytes.
+   *
+   *   new_size ::
+   *     The block's requested new size.
+   *
+   *   block ::
+   *     The block's current address.
+   *
+   * @return:
+   *   New block address.  0~in case of memory shortage.
+   *
+   * @note:
+   *   In case of error, the old block must still be available.
+   *
+   */
+  typedef void*
+  (*FT_Realloc_Func)( FT_Memory  memory,
+                      long       cur_size,
+                      long       new_size,
+                      void*      block );
+
+
+  /*************************************************************************
+   *
+   * @struct:
+   *   FT_MemoryRec
+   *
+   * @description:
+   *   A structure used to describe a given memory manager to FreeType~2.
+   *
+   * @fields:
+   *   user ::
+   *     A generic typeless pointer for user data.
+   *
+   *   alloc ::
+   *     A pointer type to an allocation function.
+   *
+   *   free ::
+   *     A pointer type to an memory freeing function.
+   *
+   *   realloc ::
+   *     A pointer type to a reallocation function.
+   *
+   */
+  struct  FT_MemoryRec_
+  {
+    void*            user;
+    FT_Alloc_Func    alloc;
+    FT_Free_Func     free;
+    FT_Realloc_Func  realloc;
+  };
+
+
+  /*************************************************************************/
+  /*                                                                       */
+  /*                       I / O   M A N A G E M E N T                     */
+  /*                                                                       */
+  /*************************************************************************/
+
+
+  /*************************************************************************
+   *
+   * @type:
+   *   FT_Stream
+   *
+   * @description:
+   *   A handle to an input stream.
+   *
+   */
+  typedef struct FT_StreamRec_*  FT_Stream;
+
+
+  /*************************************************************************
+   *
+   * @struct:
+   *   FT_StreamDesc
+   *
+   * @description:
+   *   A union type used to store either a long or a pointer.  This is used
+   *   to store a file descriptor or a `FILE*' in an input stream.
+   *
+   */
+  typedef union  FT_StreamDesc_
+  {
+    long   value;
+    void*  pointer;
+
+  } FT_StreamDesc;
+
+
+  /*************************************************************************
+   *
+   * @functype:
+   *   FT_Stream_IoFunc
+   *
+   * @description:
+   *   A function used to seek and read data from a given input stream.
+   *
+   * @input:
+   *   stream ::
+   *     A handle to the source stream.
+   *
+   *   offset ::
+   *     The offset of read in stream (always from start).
+   *
+   *   buffer ::
+   *     The address of the read buffer.
+   *
+   *   count ::
+   *     The number of bytes to read from the stream.
+   *
+   * @return:
+   *   The number of bytes effectively read by the stream.
+   *
+   * @note:
+   *   This function might be called to perform a seek or skip operation
+   *   with a `count' of~0.  A non-zero return value then indicates an
+   *   error.
+   *
+   */
+  typedef unsigned long
+  (*FT_Stream_IoFunc)( FT_Stream       stream,
+                       unsigned long   offset,
+                       unsigned char*  buffer,
+                       unsigned long   count );
+
+
+  /*************************************************************************
+   *
+   * @functype:
+   *   FT_Stream_CloseFunc
+   *
+   * @description:
+   *   A function used to close a given input stream.
+   *
+   * @input:
+   *  stream ::
+   *     A handle to the target stream.
+   *
+   */
+  typedef void
+  (*FT_Stream_CloseFunc)( FT_Stream  stream );
+
+
+  /*************************************************************************
+   *
+   * @struct:
+   *   FT_StreamRec
+   *
+   * @description:
+   *   A structure used to describe an input stream.
+   *
+   * @input:
+   *   base ::
+   *     For memory-based streams, this is the address of the first stream
+   *     byte in memory.  This field should always be set to NULL for
+   *     disk-based streams.
+   *
+   *   size ::
+   *     The stream size in bytes.
+   *
+   *   pos ::
+   *     The current position within the stream.
+   *
+   *   descriptor ::
+   *     This field is a union that can hold an integer or a pointer.  It is
+   *     used by stream implementations to store file descriptors or `FILE*'
+   *     pointers.
+   *
+   *   pathname ::
+   *     This field is completely ignored by FreeType.  However, it is often
+   *     useful during debugging to use it to store the stream's filename
+   *     (where available).
+   *
+   *   read ::
+   *     The stream's input function.
+   *
+   *   close ::
+   *     The stream's close function.
+   *
+   *   memory ::
+   *     The memory manager to use to preload frames.  This is set
+   *     internally by FreeType and shouldn't be touched by stream
+   *     implementations.
+   *
+   *   cursor ::
+   *     This field is set and used internally by FreeType when parsing
+   *     frames.
+   *
+   *   limit ::
+   *     This field is set and used internally by FreeType when parsing
+   *     frames.
+   *
+   */
+  typedef struct  FT_StreamRec_
+  {
+    unsigned char*       base;
+    unsigned long        size;
+    unsigned long        pos;
+
+    FT_StreamDesc        descriptor;
+    FT_StreamDesc        pathname;
+    FT_Stream_IoFunc     read;
+    FT_Stream_CloseFunc  close;
+
+    FT_Memory            memory;
+    unsigned char*       cursor;
+    unsigned char*       limit;
+
+  } FT_StreamRec;
+
+
+  /* */
+
+
+FT_END_HEADER
+
+#endif /* __FTSYSTEM_H__ */
+
+
+/* END */