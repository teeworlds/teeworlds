<<<<<<< HEAD
/***************************************************************************/
/*                                                                         */
/*  ftlcdfil.h                                                             */
/*                                                                         */
/*    FreeType API for color filtering of subpixel bitmap glyphs           */
/*    (specification).                                                     */
/*                                                                         */
/*  Copyright 2006, 2007, 2008, 2010 by                                    */
/*  David Turner, Robert Wilhelm, and Werner Lemberg.                      */
/*                                                                         */
/*  This file is part of the FreeType project, and may only be used,       */
/*  modified, and distributed under the terms of the FreeType project      */
/*  license, LICENSE.TXT.  By continuing to use, modify, or distribute     */
/*  this file you indicate that you have read the license and              */
/*  understand and accept it fully.                                        */
/*                                                                         */
/***************************************************************************/


#ifndef __FT_LCD_FILTER_H__
#define __FT_LCD_FILTER_H__

#include <ft2build.h>
#include FT_FREETYPE_H

#ifdef FREETYPE_H
#error "freetype.h of FreeType 1 has been loaded!"
#error "Please fix the directory search order for header files"
#error "so that freetype.h of FreeType 2 is found first."
#endif


FT_BEGIN_HEADER

  /***************************************************************************
   *
   * @section:
   *   lcd_filtering
   *
   * @title:
   *   LCD Filtering
   *
   * @abstract:
   *   Reduce color fringes of LCD-optimized bitmaps.
   *
   * @description:
   *   The @FT_Library_SetLcdFilter API can be used to specify a low-pass
   *   filter which is then applied to LCD-optimized bitmaps generated
   *   through @FT_Render_Glyph.  This is useful to reduce color fringes
   *   which would occur with unfiltered rendering.
   *
   *   Note that no filter is active by default, and that this function is
   *   *not* implemented in default builds of the library.  You need to
   *   #define FT_CONFIG_OPTION_SUBPIXEL_RENDERING in your `ftoption.h' file
   *   in order to activate it.
   */


  /****************************************************************************
   *
   * @func:
   *   FT_LcdFilter
   *
   * @description:
   *   A list of values to identify various types of LCD filters.
   *
   * @values:
   *   FT_LCD_FILTER_NONE ::
   *     Do not perform filtering.  When used with subpixel rendering, this
   *     results in sometimes severe color fringes.
   *
   *   FT_LCD_FILTER_DEFAULT ::
   *     The default filter reduces color fringes considerably, at the cost
   *     of a slight blurriness in the output.
   *
   *   FT_LCD_FILTER_LIGHT ::
   *     The light filter is a variant that produces less blurriness at the
   *     cost of slightly more color fringes than the default one.  It might
   *     be better, depending on taste, your monitor, or your personal vision.
   *
   *   FT_LCD_FILTER_LEGACY ::
   *     This filter corresponds to the original libXft color filter.  It
   *     provides high contrast output but can exhibit really bad color
   *     fringes if glyphs are not extremely well hinted to the pixel grid.
   *     In other words, it only works well if the TrueType bytecode
   *     interpreter is enabled *and* high-quality hinted fonts are used.
   *
   *     This filter is only provided for comparison purposes, and might be
   *     disabled or stay unsupported in the future.
   *
   * @since:
   *   2.3.0
   */
  typedef enum  FT_LcdFilter_
  {
    FT_LCD_FILTER_NONE    = 0,
    FT_LCD_FILTER_DEFAULT = 1,
    FT_LCD_FILTER_LIGHT   = 2,
    FT_LCD_FILTER_LEGACY  = 16,

    FT_LCD_FILTER_MAX   /* do not remove */

  } FT_LcdFilter;


  /**************************************************************************
   *
   * @func:
   *   FT_Library_SetLcdFilter
   *
   * @description:
   *   This function is used to apply color filtering to LCD decimated
   *   bitmaps, like the ones used when calling @FT_Render_Glyph with
   *   @FT_RENDER_MODE_LCD or @FT_RENDER_MODE_LCD_V.
   *
   * @input:
   *   library ::
   *     A handle to the target library instance.
   *
   *   filter ::
   *     The filter type.
   *
   *     You can use @FT_LCD_FILTER_NONE here to disable this feature, or
   *     @FT_LCD_FILTER_DEFAULT to use a default filter that should work
   *     well on most LCD screens.
   *
   * @return:
   *   FreeType error code.  0~means success.
   *
   * @note:
   *   This feature is always disabled by default.  Clients must make an
   *   explicit call to this function with a `filter' value other than
   *   @FT_LCD_FILTER_NONE in order to enable it.
   *
   *   Due to *PATENTS* covering subpixel rendering, this function doesn't
   *   do anything except returning `FT_Err_Unimplemented_Feature' if the
   *   configuration macro FT_CONFIG_OPTION_SUBPIXEL_RENDERING is not
   *   defined in your build of the library, which should correspond to all
   *   default builds of FreeType.
   *
   *   The filter affects glyph bitmaps rendered through @FT_Render_Glyph,
   *   @FT_Outline_Get_Bitmap, @FT_Load_Glyph, and @FT_Load_Char.
   *
   *   It does _not_ affect the output of @FT_Outline_Render and
   *   @FT_Outline_Get_Bitmap.
   *
   *   If this feature is activated, the dimensions of LCD glyph bitmaps are
   *   either larger or taller than the dimensions of the corresponding
   *   outline with regards to the pixel grid.  For example, for
   *   @FT_RENDER_MODE_LCD, the filter adds up to 3~pixels to the left, and
   *   up to 3~pixels to the right.
   *
   *   The bitmap offset values are adjusted correctly, so clients shouldn't
   *   need to modify their layout and glyph positioning code when enabling
   *   the filter.
   *
   * @since:
   *   2.3.0
   */
  FT_EXPORT( FT_Error )
  FT_Library_SetLcdFilter( FT_Library    library,
                           FT_LcdFilter  filter );


  /**************************************************************************
   *
   * @func:
   *   FT_Library_SetLcdFilterWeights
   *
   * @description:
   *   Use this function to override the filter weights selected by
   *   @FT_Library_SetLcdFilter.  By default, FreeType uses the quintuple
   *   (0x00, 0x55, 0x56, 0x55, 0x00) for FT_LCD_FILTER_LIGHT, and (0x10,
   *   0x40, 0x70, 0x40, 0x10) for FT_LCD_FILTER_DEFAULT and
   *   FT_LCD_FILTER_LEGACY.
   *
   * @input:
   *   library ::
   *     A handle to the target library instance.
   *
   *   weights ::
   *     A pointer to an array; the function copies the first five bytes and
   *     uses them to specify the filter weights.
   *
   * @return:
   *   FreeType error code.  0~means success.
   *
   * @note:
   *   Due to *PATENTS* covering subpixel rendering, this function doesn't
   *   do anything except returning `FT_Err_Unimplemented_Feature' if the
   *   configuration macro FT_CONFIG_OPTION_SUBPIXEL_RENDERING is not
   *   defined in your build of the library, which should correspond to all
   *   default builds of FreeType.
   *
   *   This function must be called after @FT_Library_SetLcdFilter to have
   *   any effect.
   *
   * @since:
   *   2.4.0
   */
  FT_EXPORT( FT_Error )
  FT_Library_SetLcdFilterWeights( FT_Library      library,
                                  unsigned char  *weights );

  /* */


FT_END_HEADER

#endif /* __FT_LCD_FILTER_H__ */


/* END */
=======
/***************************************************************************/
/*                                                                         */
/*  ftlcdfil.h                                                             */
/*                                                                         */
/*    FreeType API for color filtering of subpixel bitmap glyphs           */
/*    (specification).                                                     */
/*                                                                         */
/*  Copyright 2006, 2007, 2008, 2010 by                                    */
/*  David Turner, Robert Wilhelm, and Werner Lemberg.                      */
/*                                                                         */
/*  This file is part of the FreeType project, and may only be used,       */
/*  modified, and distributed under the terms of the FreeType project      */
/*  license, LICENSE.TXT.  By continuing to use, modify, or distribute     */
/*  this file you indicate that you have read the license and              */
/*  understand and accept it fully.                                        */
/*                                                                         */
/***************************************************************************/


#ifndef __FT_LCD_FILTER_H__
#define __FT_LCD_FILTER_H__

#include <ft2build.h>
#include FT_FREETYPE_H

#ifdef FREETYPE_H
#error "freetype.h of FreeType 1 has been loaded!"
#error "Please fix the directory search order for header files"
#error "so that freetype.h of FreeType 2 is found first."
#endif


FT_BEGIN_HEADER

  /***************************************************************************
   *
   * @section:
   *   lcd_filtering
   *
   * @title:
   *   LCD Filtering
   *
   * @abstract:
   *   Reduce color fringes of LCD-optimized bitmaps.
   *
   * @description:
   *   The @FT_Library_SetLcdFilter API can be used to specify a low-pass
   *   filter which is then applied to LCD-optimized bitmaps generated
   *   through @FT_Render_Glyph.  This is useful to reduce color fringes
   *   which would occur with unfiltered rendering.
   *
   *   Note that no filter is active by default, and that this function is
   *   *not* implemented in default builds of the library.  You need to
   *   #define FT_CONFIG_OPTION_SUBPIXEL_RENDERING in your `ftoption.h' file
   *   in order to activate it.
   */


  /****************************************************************************
   *
   * @func:
   *   FT_LcdFilter
   *
   * @description:
   *   A list of values to identify various types of LCD filters.
   *
   * @values:
   *   FT_LCD_FILTER_NONE ::
   *     Do not perform filtering.  When used with subpixel rendering, this
   *     results in sometimes severe color fringes.
   *
   *   FT_LCD_FILTER_DEFAULT ::
   *     The default filter reduces color fringes considerably, at the cost
   *     of a slight blurriness in the output.
   *
   *   FT_LCD_FILTER_LIGHT ::
   *     The light filter is a variant that produces less blurriness at the
   *     cost of slightly more color fringes than the default one.  It might
   *     be better, depending on taste, your monitor, or your personal vision.
   *
   *   FT_LCD_FILTER_LEGACY ::
   *     This filter corresponds to the original libXft color filter.  It
   *     provides high contrast output but can exhibit really bad color
   *     fringes if glyphs are not extremely well hinted to the pixel grid.
   *     In other words, it only works well if the TrueType bytecode
   *     interpreter is enabled *and* high-quality hinted fonts are used.
   *
   *     This filter is only provided for comparison purposes, and might be
   *     disabled or stay unsupported in the future.
   *
   * @since:
   *   2.3.0
   */
  typedef enum  FT_LcdFilter_
  {
    FT_LCD_FILTER_NONE    = 0,
    FT_LCD_FILTER_DEFAULT = 1,
    FT_LCD_FILTER_LIGHT   = 2,
    FT_LCD_FILTER_LEGACY  = 16,

    FT_LCD_FILTER_MAX   /* do not remove */

  } FT_LcdFilter;


  /**************************************************************************
   *
   * @func:
   *   FT_Library_SetLcdFilter
   *
   * @description:
   *   This function is used to apply color filtering to LCD decimated
   *   bitmaps, like the ones used when calling @FT_Render_Glyph with
   *   @FT_RENDER_MODE_LCD or @FT_RENDER_MODE_LCD_V.
   *
   * @input:
   *   library ::
   *     A handle to the target library instance.
   *
   *   filter ::
   *     The filter type.
   *
   *     You can use @FT_LCD_FILTER_NONE here to disable this feature, or
   *     @FT_LCD_FILTER_DEFAULT to use a default filter that should work
   *     well on most LCD screens.
   *
   * @return:
   *   FreeType error code.  0~means success.
   *
   * @note:
   *   This feature is always disabled by default.  Clients must make an
   *   explicit call to this function with a `filter' value other than
   *   @FT_LCD_FILTER_NONE in order to enable it.
   *
   *   Due to *PATENTS* covering subpixel rendering, this function doesn't
   *   do anything except returning `FT_Err_Unimplemented_Feature' if the
   *   configuration macro FT_CONFIG_OPTION_SUBPIXEL_RENDERING is not
   *   defined in your build of the library, which should correspond to all
   *   default builds of FreeType.
   *
   *   The filter affects glyph bitmaps rendered through @FT_Render_Glyph,
   *   @FT_Outline_Get_Bitmap, @FT_Load_Glyph, and @FT_Load_Char.
   *
   *   It does _not_ affect the output of @FT_Outline_Render and
   *   @FT_Outline_Get_Bitmap.
   *
   *   If this feature is activated, the dimensions of LCD glyph bitmaps are
   *   either larger or taller than the dimensions of the corresponding
   *   outline with regards to the pixel grid.  For example, for
   *   @FT_RENDER_MODE_LCD, the filter adds up to 3~pixels to the left, and
   *   up to 3~pixels to the right.
   *
   *   The bitmap offset values are adjusted correctly, so clients shouldn't
   *   need to modify their layout and glyph positioning code when enabling
   *   the filter.
   *
   * @since:
   *   2.3.0
   */
  FT_EXPORT( FT_Error )
  FT_Library_SetLcdFilter( FT_Library    library,
                           FT_LcdFilter  filter );


  /**************************************************************************
   *
   * @func:
   *   FT_Library_SetLcdFilterWeights
   *
   * @description:
   *   Use this function to override the filter weights selected by
   *   @FT_Library_SetLcdFilter.  By default, FreeType uses the quintuple
   *   (0x00, 0x55, 0x56, 0x55, 0x00) for FT_LCD_FILTER_LIGHT, and (0x10,
   *   0x40, 0x70, 0x40, 0x10) for FT_LCD_FILTER_DEFAULT and
   *   FT_LCD_FILTER_LEGACY.
   *
   * @input:
   *   library ::
   *     A handle to the target library instance.
   *
   *   weights ::
   *     A pointer to an array; the function copies the first five bytes and
   *     uses them to specify the filter weights.
   *
   * @return:
   *   FreeType error code.  0~means success.
   *
   * @note:
   *   Due to *PATENTS* covering subpixel rendering, this function doesn't
   *   do anything except returning `FT_Err_Unimplemented_Feature' if the
   *   configuration macro FT_CONFIG_OPTION_SUBPIXEL_RENDERING is not
   *   defined in your build of the library, which should correspond to all
   *   default builds of FreeType.
   *
   *   This function must be called after @FT_Library_SetLcdFilter to have
   *   any effect.
   *
   * @since:
   *   2.4.0
   */
  FT_EXPORT( FT_Error )
  FT_Library_SetLcdFilterWeights( FT_Library      library,
                                  unsigned char  *weights );

  /* */


FT_END_HEADER

#endif /* __FT_LCD_FILTER_H__ */


/* END */
>>>>>>> 538d9683
<|MERGE_RESOLUTION|>--- conflicted
+++ resolved
@@ -1,429 +1,213 @@
-<<<<<<< HEAD
-/***************************************************************************/
-/*                                                                         */
-/*  ftlcdfil.h                                                             */
-/*                                                                         */
-/*    FreeType API for color filtering of subpixel bitmap glyphs           */
-/*    (specification).                                                     */
-/*                                                                         */
-/*  Copyright 2006, 2007, 2008, 2010 by                                    */
-/*  David Turner, Robert Wilhelm, and Werner Lemberg.                      */
-/*                                                                         */
-/*  This file is part of the FreeType project, and may only be used,       */
-/*  modified, and distributed under the terms of the FreeType project      */
-/*  license, LICENSE.TXT.  By continuing to use, modify, or distribute     */
-/*  this file you indicate that you have read the license and              */
-/*  understand and accept it fully.                                        */
-/*                                                                         */
-/***************************************************************************/
-
-
-#ifndef __FT_LCD_FILTER_H__
-#define __FT_LCD_FILTER_H__
-
-#include <ft2build.h>
-#include FT_FREETYPE_H
-
-#ifdef FREETYPE_H
-#error "freetype.h of FreeType 1 has been loaded!"
-#error "Please fix the directory search order for header files"
-#error "so that freetype.h of FreeType 2 is found first."
-#endif
-
-
-FT_BEGIN_HEADER
-
-  /***************************************************************************
-   *
-   * @section:
-   *   lcd_filtering
-   *
-   * @title:
-   *   LCD Filtering
-   *
-   * @abstract:
-   *   Reduce color fringes of LCD-optimized bitmaps.
-   *
-   * @description:
-   *   The @FT_Library_SetLcdFilter API can be used to specify a low-pass
-   *   filter which is then applied to LCD-optimized bitmaps generated
-   *   through @FT_Render_Glyph.  This is useful to reduce color fringes
-   *   which would occur with unfiltered rendering.
-   *
-   *   Note that no filter is active by default, and that this function is
-   *   *not* implemented in default builds of the library.  You need to
-   *   #define FT_CONFIG_OPTION_SUBPIXEL_RENDERING in your `ftoption.h' file
-   *   in order to activate it.
-   */
-
-
-  /****************************************************************************
-   *
-   * @func:
-   *   FT_LcdFilter
-   *
-   * @description:
-   *   A list of values to identify various types of LCD filters.
-   *
-   * @values:
-   *   FT_LCD_FILTER_NONE ::
-   *     Do not perform filtering.  When used with subpixel rendering, this
-   *     results in sometimes severe color fringes.
-   *
-   *   FT_LCD_FILTER_DEFAULT ::
-   *     The default filter reduces color fringes considerably, at the cost
-   *     of a slight blurriness in the output.
-   *
-   *   FT_LCD_FILTER_LIGHT ::
-   *     The light filter is a variant that produces less blurriness at the
-   *     cost of slightly more color fringes than the default one.  It might
-   *     be better, depending on taste, your monitor, or your personal vision.
-   *
-   *   FT_LCD_FILTER_LEGACY ::
-   *     This filter corresponds to the original libXft color filter.  It
-   *     provides high contrast output but can exhibit really bad color
-   *     fringes if glyphs are not extremely well hinted to the pixel grid.
-   *     In other words, it only works well if the TrueType bytecode
-   *     interpreter is enabled *and* high-quality hinted fonts are used.
-   *
-   *     This filter is only provided for comparison purposes, and might be
-   *     disabled or stay unsupported in the future.
-   *
-   * @since:
-   *   2.3.0
-   */
-  typedef enum  FT_LcdFilter_
-  {
-    FT_LCD_FILTER_NONE    = 0,
-    FT_LCD_FILTER_DEFAULT = 1,
-    FT_LCD_FILTER_LIGHT   = 2,
-    FT_LCD_FILTER_LEGACY  = 16,
-
-    FT_LCD_FILTER_MAX   /* do not remove */
-
-  } FT_LcdFilter;
-
-
-  /**************************************************************************
-   *
-   * @func:
-   *   FT_Library_SetLcdFilter
-   *
-   * @description:
-   *   This function is used to apply color filtering to LCD decimated
-   *   bitmaps, like the ones used when calling @FT_Render_Glyph with
-   *   @FT_RENDER_MODE_LCD or @FT_RENDER_MODE_LCD_V.
-   *
-   * @input:
-   *   library ::
-   *     A handle to the target library instance.
-   *
-   *   filter ::
-   *     The filter type.
-   *
-   *     You can use @FT_LCD_FILTER_NONE here to disable this feature, or
-   *     @FT_LCD_FILTER_DEFAULT to use a default filter that should work
-   *     well on most LCD screens.
-   *
-   * @return:
-   *   FreeType error code.  0~means success.
-   *
-   * @note:
-   *   This feature is always disabled by default.  Clients must make an
-   *   explicit call to this function with a `filter' value other than
-   *   @FT_LCD_FILTER_NONE in order to enable it.
-   *
-   *   Due to *PATENTS* covering subpixel rendering, this function doesn't
-   *   do anything except returning `FT_Err_Unimplemented_Feature' if the
-   *   configuration macro FT_CONFIG_OPTION_SUBPIXEL_RENDERING is not
-   *   defined in your build of the library, which should correspond to all
-   *   default builds of FreeType.
-   *
-   *   The filter affects glyph bitmaps rendered through @FT_Render_Glyph,
-   *   @FT_Outline_Get_Bitmap, @FT_Load_Glyph, and @FT_Load_Char.
-   *
-   *   It does _not_ affect the output of @FT_Outline_Render and
-   *   @FT_Outline_Get_Bitmap.
-   *
-   *   If this feature is activated, the dimensions of LCD glyph bitmaps are
-   *   either larger or taller than the dimensions of the corresponding
-   *   outline with regards to the pixel grid.  For example, for
-   *   @FT_RENDER_MODE_LCD, the filter adds up to 3~pixels to the left, and
-   *   up to 3~pixels to the right.
-   *
-   *   The bitmap offset values are adjusted correctly, so clients shouldn't
-   *   need to modify their layout and glyph positioning code when enabling
-   *   the filter.
-   *
-   * @since:
-   *   2.3.0
-   */
-  FT_EXPORT( FT_Error )
-  FT_Library_SetLcdFilter( FT_Library    library,
-                           FT_LcdFilter  filter );
-
-
-  /**************************************************************************
-   *
-   * @func:
-   *   FT_Library_SetLcdFilterWeights
-   *
-   * @description:
-   *   Use this function to override the filter weights selected by
-   *   @FT_Library_SetLcdFilter.  By default, FreeType uses the quintuple
-   *   (0x00, 0x55, 0x56, 0x55, 0x00) for FT_LCD_FILTER_LIGHT, and (0x10,
-   *   0x40, 0x70, 0x40, 0x10) for FT_LCD_FILTER_DEFAULT and
-   *   FT_LCD_FILTER_LEGACY.
-   *
-   * @input:
-   *   library ::
-   *     A handle to the target library instance.
-   *
-   *   weights ::
-   *     A pointer to an array; the function copies the first five bytes and
-   *     uses them to specify the filter weights.
-   *
-   * @return:
-   *   FreeType error code.  0~means success.
-   *
-   * @note:
-   *   Due to *PATENTS* covering subpixel rendering, this function doesn't
-   *   do anything except returning `FT_Err_Unimplemented_Feature' if the
-   *   configuration macro FT_CONFIG_OPTION_SUBPIXEL_RENDERING is not
-   *   defined in your build of the library, which should correspond to all
-   *   default builds of FreeType.
-   *
-   *   This function must be called after @FT_Library_SetLcdFilter to have
-   *   any effect.
-   *
-   * @since:
-   *   2.4.0
-   */
-  FT_EXPORT( FT_Error )
-  FT_Library_SetLcdFilterWeights( FT_Library      library,
-                                  unsigned char  *weights );
-
-  /* */
-
-
-FT_END_HEADER
-
-#endif /* __FT_LCD_FILTER_H__ */
-
-
-/* END */
-=======
-/***************************************************************************/
-/*                                                                         */
-/*  ftlcdfil.h                                                             */
-/*                                                                         */
-/*    FreeType API for color filtering of subpixel bitmap glyphs           */
-/*    (specification).                                                     */
-/*                                                                         */
-/*  Copyright 2006, 2007, 2008, 2010 by                                    */
-/*  David Turner, Robert Wilhelm, and Werner Lemberg.                      */
-/*                                                                         */
-/*  This file is part of the FreeType project, and may only be used,       */
-/*  modified, and distributed under the terms of the FreeType project      */
-/*  license, LICENSE.TXT.  By continuing to use, modify, or distribute     */
-/*  this file you indicate that you have read the license and              */
-/*  understand and accept it fully.                                        */
-/*                                                                         */
-/***************************************************************************/
-
-
-#ifndef __FT_LCD_FILTER_H__
-#define __FT_LCD_FILTER_H__
-
-#include <ft2build.h>
-#include FT_FREETYPE_H
-
-#ifdef FREETYPE_H
-#error "freetype.h of FreeType 1 has been loaded!"
-#error "Please fix the directory search order for header files"
-#error "so that freetype.h of FreeType 2 is found first."
-#endif
-
-
-FT_BEGIN_HEADER
-
-  /***************************************************************************
-   *
-   * @section:
-   *   lcd_filtering
-   *
-   * @title:
-   *   LCD Filtering
-   *
-   * @abstract:
-   *   Reduce color fringes of LCD-optimized bitmaps.
-   *
-   * @description:
-   *   The @FT_Library_SetLcdFilter API can be used to specify a low-pass
-   *   filter which is then applied to LCD-optimized bitmaps generated
-   *   through @FT_Render_Glyph.  This is useful to reduce color fringes
-   *   which would occur with unfiltered rendering.
-   *
-   *   Note that no filter is active by default, and that this function is
-   *   *not* implemented in default builds of the library.  You need to
-   *   #define FT_CONFIG_OPTION_SUBPIXEL_RENDERING in your `ftoption.h' file
-   *   in order to activate it.
-   */
-
-
-  /****************************************************************************
-   *
-   * @func:
-   *   FT_LcdFilter
-   *
-   * @description:
-   *   A list of values to identify various types of LCD filters.
-   *
-   * @values:
-   *   FT_LCD_FILTER_NONE ::
-   *     Do not perform filtering.  When used with subpixel rendering, this
-   *     results in sometimes severe color fringes.
-   *
-   *   FT_LCD_FILTER_DEFAULT ::
-   *     The default filter reduces color fringes considerably, at the cost
-   *     of a slight blurriness in the output.
-   *
-   *   FT_LCD_FILTER_LIGHT ::
-   *     The light filter is a variant that produces less blurriness at the
-   *     cost of slightly more color fringes than the default one.  It might
-   *     be better, depending on taste, your monitor, or your personal vision.
-   *
-   *   FT_LCD_FILTER_LEGACY ::
-   *     This filter corresponds to the original libXft color filter.  It
-   *     provides high contrast output but can exhibit really bad color
-   *     fringes if glyphs are not extremely well hinted to the pixel grid.
-   *     In other words, it only works well if the TrueType bytecode
-   *     interpreter is enabled *and* high-quality hinted fonts are used.
-   *
-   *     This filter is only provided for comparison purposes, and might be
-   *     disabled or stay unsupported in the future.
-   *
-   * @since:
-   *   2.3.0
-   */
-  typedef enum  FT_LcdFilter_
-  {
-    FT_LCD_FILTER_NONE    = 0,
-    FT_LCD_FILTER_DEFAULT = 1,
-    FT_LCD_FILTER_LIGHT   = 2,
-    FT_LCD_FILTER_LEGACY  = 16,
-
-    FT_LCD_FILTER_MAX   /* do not remove */
-
-  } FT_LcdFilter;
-
-
-  /**************************************************************************
-   *
-   * @func:
-   *   FT_Library_SetLcdFilter
-   *
-   * @description:
-   *   This function is used to apply color filtering to LCD decimated
-   *   bitmaps, like the ones used when calling @FT_Render_Glyph with
-   *   @FT_RENDER_MODE_LCD or @FT_RENDER_MODE_LCD_V.
-   *
-   * @input:
-   *   library ::
-   *     A handle to the target library instance.
-   *
-   *   filter ::
-   *     The filter type.
-   *
-   *     You can use @FT_LCD_FILTER_NONE here to disable this feature, or
-   *     @FT_LCD_FILTER_DEFAULT to use a default filter that should work
-   *     well on most LCD screens.
-   *
-   * @return:
-   *   FreeType error code.  0~means success.
-   *
-   * @note:
-   *   This feature is always disabled by default.  Clients must make an
-   *   explicit call to this function with a `filter' value other than
-   *   @FT_LCD_FILTER_NONE in order to enable it.
-   *
-   *   Due to *PATENTS* covering subpixel rendering, this function doesn't
-   *   do anything except returning `FT_Err_Unimplemented_Feature' if the
-   *   configuration macro FT_CONFIG_OPTION_SUBPIXEL_RENDERING is not
-   *   defined in your build of the library, which should correspond to all
-   *   default builds of FreeType.
-   *
-   *   The filter affects glyph bitmaps rendered through @FT_Render_Glyph,
-   *   @FT_Outline_Get_Bitmap, @FT_Load_Glyph, and @FT_Load_Char.
-   *
-   *   It does _not_ affect the output of @FT_Outline_Render and
-   *   @FT_Outline_Get_Bitmap.
-   *
-   *   If this feature is activated, the dimensions of LCD glyph bitmaps are
-   *   either larger or taller than the dimensions of the corresponding
-   *   outline with regards to the pixel grid.  For example, for
-   *   @FT_RENDER_MODE_LCD, the filter adds up to 3~pixels to the left, and
-   *   up to 3~pixels to the right.
-   *
-   *   The bitmap offset values are adjusted correctly, so clients shouldn't
-   *   need to modify their layout and glyph positioning code when enabling
-   *   the filter.
-   *
-   * @since:
-   *   2.3.0
-   */
-  FT_EXPORT( FT_Error )
-  FT_Library_SetLcdFilter( FT_Library    library,
-                           FT_LcdFilter  filter );
-
-
-  /**************************************************************************
-   *
-   * @func:
-   *   FT_Library_SetLcdFilterWeights
-   *
-   * @description:
-   *   Use this function to override the filter weights selected by
-   *   @FT_Library_SetLcdFilter.  By default, FreeType uses the quintuple
-   *   (0x00, 0x55, 0x56, 0x55, 0x00) for FT_LCD_FILTER_LIGHT, and (0x10,
-   *   0x40, 0x70, 0x40, 0x10) for FT_LCD_FILTER_DEFAULT and
-   *   FT_LCD_FILTER_LEGACY.
-   *
-   * @input:
-   *   library ::
-   *     A handle to the target library instance.
-   *
-   *   weights ::
-   *     A pointer to an array; the function copies the first five bytes and
-   *     uses them to specify the filter weights.
-   *
-   * @return:
-   *   FreeType error code.  0~means success.
-   *
-   * @note:
-   *   Due to *PATENTS* covering subpixel rendering, this function doesn't
-   *   do anything except returning `FT_Err_Unimplemented_Feature' if the
-   *   configuration macro FT_CONFIG_OPTION_SUBPIXEL_RENDERING is not
-   *   defined in your build of the library, which should correspond to all
-   *   default builds of FreeType.
-   *
-   *   This function must be called after @FT_Library_SetLcdFilter to have
-   *   any effect.
-   *
-   * @since:
-   *   2.4.0
-   */
-  FT_EXPORT( FT_Error )
-  FT_Library_SetLcdFilterWeights( FT_Library      library,
-                                  unsigned char  *weights );
-
-  /* */
-
-
-FT_END_HEADER
-
-#endif /* __FT_LCD_FILTER_H__ */
-
-
-/* END */
->>>>>>> 538d9683
+/***************************************************************************/
+/*                                                                         */
+/*  ftlcdfil.h                                                             */
+/*                                                                         */
+/*    FreeType API for color filtering of subpixel bitmap glyphs           */
+/*    (specification).                                                     */
+/*                                                                         */
+/*  Copyright 2006, 2007, 2008, 2010 by                                    */
+/*  David Turner, Robert Wilhelm, and Werner Lemberg.                      */
+/*                                                                         */
+/*  This file is part of the FreeType project, and may only be used,       */
+/*  modified, and distributed under the terms of the FreeType project      */
+/*  license, LICENSE.TXT.  By continuing to use, modify, or distribute     */
+/*  this file you indicate that you have read the license and              */
+/*  understand and accept it fully.                                        */
+/*                                                                         */
+/***************************************************************************/
+
+
+#ifndef __FT_LCD_FILTER_H__
+#define __FT_LCD_FILTER_H__
+
+#include <ft2build.h>
+#include FT_FREETYPE_H
+
+#ifdef FREETYPE_H
+#error "freetype.h of FreeType 1 has been loaded!"
+#error "Please fix the directory search order for header files"
+#error "so that freetype.h of FreeType 2 is found first."
+#endif
+
+
+FT_BEGIN_HEADER
+
+  /***************************************************************************
+   *
+   * @section:
+   *   lcd_filtering
+   *
+   * @title:
+   *   LCD Filtering
+   *
+   * @abstract:
+   *   Reduce color fringes of LCD-optimized bitmaps.
+   *
+   * @description:
+   *   The @FT_Library_SetLcdFilter API can be used to specify a low-pass
+   *   filter which is then applied to LCD-optimized bitmaps generated
+   *   through @FT_Render_Glyph.  This is useful to reduce color fringes
+   *   which would occur with unfiltered rendering.
+   *
+   *   Note that no filter is active by default, and that this function is
+   *   *not* implemented in default builds of the library.  You need to
+   *   #define FT_CONFIG_OPTION_SUBPIXEL_RENDERING in your `ftoption.h' file
+   *   in order to activate it.
+   */
+
+
+  /****************************************************************************
+   *
+   * @func:
+   *   FT_LcdFilter
+   *
+   * @description:
+   *   A list of values to identify various types of LCD filters.
+   *
+   * @values:
+   *   FT_LCD_FILTER_NONE ::
+   *     Do not perform filtering.  When used with subpixel rendering, this
+   *     results in sometimes severe color fringes.
+   *
+   *   FT_LCD_FILTER_DEFAULT ::
+   *     The default filter reduces color fringes considerably, at the cost
+   *     of a slight blurriness in the output.
+   *
+   *   FT_LCD_FILTER_LIGHT ::
+   *     The light filter is a variant that produces less blurriness at the
+   *     cost of slightly more color fringes than the default one.  It might
+   *     be better, depending on taste, your monitor, or your personal vision.
+   *
+   *   FT_LCD_FILTER_LEGACY ::
+   *     This filter corresponds to the original libXft color filter.  It
+   *     provides high contrast output but can exhibit really bad color
+   *     fringes if glyphs are not extremely well hinted to the pixel grid.
+   *     In other words, it only works well if the TrueType bytecode
+   *     interpreter is enabled *and* high-quality hinted fonts are used.
+   *
+   *     This filter is only provided for comparison purposes, and might be
+   *     disabled or stay unsupported in the future.
+   *
+   * @since:
+   *   2.3.0
+   */
+  typedef enum  FT_LcdFilter_
+  {
+    FT_LCD_FILTER_NONE    = 0,
+    FT_LCD_FILTER_DEFAULT = 1,
+    FT_LCD_FILTER_LIGHT   = 2,
+    FT_LCD_FILTER_LEGACY  = 16,
+
+    FT_LCD_FILTER_MAX   /* do not remove */
+
+  } FT_LcdFilter;
+
+
+  /**************************************************************************
+   *
+   * @func:
+   *   FT_Library_SetLcdFilter
+   *
+   * @description:
+   *   This function is used to apply color filtering to LCD decimated
+   *   bitmaps, like the ones used when calling @FT_Render_Glyph with
+   *   @FT_RENDER_MODE_LCD or @FT_RENDER_MODE_LCD_V.
+   *
+   * @input:
+   *   library ::
+   *     A handle to the target library instance.
+   *
+   *   filter ::
+   *     The filter type.
+   *
+   *     You can use @FT_LCD_FILTER_NONE here to disable this feature, or
+   *     @FT_LCD_FILTER_DEFAULT to use a default filter that should work
+   *     well on most LCD screens.
+   *
+   * @return:
+   *   FreeType error code.  0~means success.
+   *
+   * @note:
+   *   This feature is always disabled by default.  Clients must make an
+   *   explicit call to this function with a `filter' value other than
+   *   @FT_LCD_FILTER_NONE in order to enable it.
+   *
+   *   Due to *PATENTS* covering subpixel rendering, this function doesn't
+   *   do anything except returning `FT_Err_Unimplemented_Feature' if the
+   *   configuration macro FT_CONFIG_OPTION_SUBPIXEL_RENDERING is not
+   *   defined in your build of the library, which should correspond to all
+   *   default builds of FreeType.
+   *
+   *   The filter affects glyph bitmaps rendered through @FT_Render_Glyph,
+   *   @FT_Outline_Get_Bitmap, @FT_Load_Glyph, and @FT_Load_Char.
+   *
+   *   It does _not_ affect the output of @FT_Outline_Render and
+   *   @FT_Outline_Get_Bitmap.
+   *
+   *   If this feature is activated, the dimensions of LCD glyph bitmaps are
+   *   either larger or taller than the dimensions of the corresponding
+   *   outline with regards to the pixel grid.  For example, for
+   *   @FT_RENDER_MODE_LCD, the filter adds up to 3~pixels to the left, and
+   *   up to 3~pixels to the right.
+   *
+   *   The bitmap offset values are adjusted correctly, so clients shouldn't
+   *   need to modify their layout and glyph positioning code when enabling
+   *   the filter.
+   *
+   * @since:
+   *   2.3.0
+   */
+  FT_EXPORT( FT_Error )
+  FT_Library_SetLcdFilter( FT_Library    library,
+                           FT_LcdFilter  filter );
+
+
+  /**************************************************************************
+   *
+   * @func:
+   *   FT_Library_SetLcdFilterWeights
+   *
+   * @description:
+   *   Use this function to override the filter weights selected by
+   *   @FT_Library_SetLcdFilter.  By default, FreeType uses the quintuple
+   *   (0x00, 0x55, 0x56, 0x55, 0x00) for FT_LCD_FILTER_LIGHT, and (0x10,
+   *   0x40, 0x70, 0x40, 0x10) for FT_LCD_FILTER_DEFAULT and
+   *   FT_LCD_FILTER_LEGACY.
+   *
+   * @input:
+   *   library ::
+   *     A handle to the target library instance.
+   *
+   *   weights ::
+   *     A pointer to an array; the function copies the first five bytes and
+   *     uses them to specify the filter weights.
+   *
+   * @return:
+   *   FreeType error code.  0~means success.
+   *
+   * @note:
+   *   Due to *PATENTS* covering subpixel rendering, this function doesn't
+   *   do anything except returning `FT_Err_Unimplemented_Feature' if the
+   *   configuration macro FT_CONFIG_OPTION_SUBPIXEL_RENDERING is not
+   *   defined in your build of the library, which should correspond to all
+   *   default builds of FreeType.
+   *
+   *   This function must be called after @FT_Library_SetLcdFilter to have
+   *   any effect.
+   *
+   * @since:
+   *   2.4.0
+   */
+  FT_EXPORT( FT_Error )
+  FT_Library_SetLcdFilterWeights( FT_Library      library,
+                                  unsigned char  *weights );
+
+  /* */
+
+
+FT_END_HEADER
+
+#endif /* __FT_LCD_FILTER_H__ */
+
+
+/* END */