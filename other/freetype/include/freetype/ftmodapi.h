--- conflicted
+++ resolved
@@ -1,899 +1,448 @@
-<<<<<<< HEAD
-/***************************************************************************/
-/*                                                                         */
-/*  ftmodapi.h                                                             */
-/*                                                                         */
-/*    FreeType modules public interface (specification).                   */
-/*                                                                         */
-/*  Copyright 1996-2001, 2002, 2003, 2006, 2008, 2009, 2010 by             */
-/*  David Turner, Robert Wilhelm, and Werner Lemberg.                      */
-/*                                                                         */
-/*  This file is part of the FreeType project, and may only be used,       */
-/*  modified, and distributed under the terms of the FreeType project      */
-/*  license, LICENSE.TXT.  By continuing to use, modify, or distribute     */
-/*  this file you indicate that you have read the license and              */
-/*  understand and accept it fully.                                        */
-/*                                                                         */
-/***************************************************************************/
-
-
-#ifndef __FTMODAPI_H__
-#define __FTMODAPI_H__
-
-
-#include <ft2build.h>
-#include FT_FREETYPE_H
-
-#ifdef FREETYPE_H
-#error "freetype.h of FreeType 1 has been loaded!"
-#error "Please fix the directory search order for header files"
-#error "so that freetype.h of FreeType 2 is found first."
-#endif
-
-
-FT_BEGIN_HEADER
-
-
-  /*************************************************************************/
-  /*                                                                       */
-  /* <Section>                                                             */
-  /*    module_management                                                  */
-  /*                                                                       */
-  /* <Title>                                                               */
-  /*    Module Management                                                  */
-  /*                                                                       */
-  /* <Abstract>                                                            */
-  /*    How to add, upgrade, and remove modules from FreeType.             */
-  /*                                                                       */
-  /* <Description>                                                         */
-  /*    The definitions below are used to manage modules within FreeType.  */
-  /*    Modules can be added, upgraded, and removed at runtime.            */
-  /*                                                                       */
-  /*************************************************************************/
-
-
-  /* module bit flags */
-#define FT_MODULE_FONT_DRIVER         1  /* this module is a font driver  */
-#define FT_MODULE_RENDERER            2  /* this module is a renderer     */
-#define FT_MODULE_HINTER              4  /* this module is a glyph hinter */
-#define FT_MODULE_STYLER              8  /* this module is a styler       */
-
-#define FT_MODULE_DRIVER_SCALABLE     0x100   /* the driver supports      */
-                                              /* scalable fonts           */
-#define FT_MODULE_DRIVER_NO_OUTLINES  0x200   /* the driver does not      */
-                                              /* support vector outlines  */
-#define FT_MODULE_DRIVER_HAS_HINTER   0x400   /* the driver provides its  */
-                                              /* own hinter               */
-
-
-  /* deprecated values */
-#define ft_module_font_driver         FT_MODULE_FONT_DRIVER
-#define ft_module_renderer            FT_MODULE_RENDERER
-#define ft_module_hinter              FT_MODULE_HINTER
-#define ft_module_styler              FT_MODULE_STYLER
-
-#define ft_module_driver_scalable     FT_MODULE_DRIVER_SCALABLE
-#define ft_module_driver_no_outlines  FT_MODULE_DRIVER_NO_OUTLINES
-#define ft_module_driver_has_hinter   FT_MODULE_DRIVER_HAS_HINTER
-
-
-  typedef FT_Pointer  FT_Module_Interface;
-
-
-  /*************************************************************************/
-  /*                                                                       */
-  /* <FuncType>                                                            */
-  /*    FT_Module_Constructor                                              */
-  /*                                                                       */
-  /* <Description>                                                         */
-  /*    A function used to initialize (not create) a new module object.    */
-  /*                                                                       */
-  /* <Input>                                                               */
-  /*    module :: The module to initialize.                                */
-  /*                                                                       */
-  typedef FT_Error
-  (*FT_Module_Constructor)( FT_Module  module );
-
-
-  /*************************************************************************/
-  /*                                                                       */
-  /* <FuncType>                                                            */
-  /*    FT_Module_Destructor                                               */
-  /*                                                                       */
-  /* <Description>                                                         */
-  /*    A function used to finalize (not destroy) a given module object.   */
-  /*                                                                       */
-  /* <Input>                                                               */
-  /*    module :: The module to finalize.                                  */
-  /*                                                                       */
-  typedef void
-  (*FT_Module_Destructor)( FT_Module  module );
-
-
-  /*************************************************************************/
-  /*                                                                       */
-  /* <FuncType>                                                            */
-  /*    FT_Module_Requester                                                */
-  /*                                                                       */
-  /* <Description>                                                         */
-  /*    A function used to query a given module for a specific interface.  */
-  /*                                                                       */
-  /* <Input>                                                               */
-  /*    module :: The module to finalize.                                  */
-  /*                                                                       */
-  /*    name ::   The name of the interface in the module.                 */
-  /*                                                                       */
-  typedef FT_Module_Interface
-  (*FT_Module_Requester)( FT_Module    module,
-                          const char*  name );
-
-
-  /*************************************************************************/
-  /*                                                                       */
-  /* <Struct>                                                              */
-  /*    FT_Module_Class                                                    */
-  /*                                                                       */
-  /* <Description>                                                         */
-  /*    The module class descriptor.                                       */
-  /*                                                                       */
-  /* <Fields>                                                              */
-  /*    module_flags    :: Bit flags describing the module.                */
-  /*                                                                       */
-  /*    module_size     :: The size of one module object/instance in       */
-  /*                       bytes.                                          */
-  /*                                                                       */
-  /*    module_name     :: The name of the module.                         */
-  /*                                                                       */
-  /*    module_version  :: The version, as a 16.16 fixed number            */
-  /*                       (major.minor).                                  */
-  /*                                                                       */
-  /*    module_requires :: The version of FreeType this module requires,   */
-  /*                       as a 16.16 fixed number (major.minor).  Starts  */
-  /*                       at version 2.0, i.e., 0x20000.                  */
-  /*                                                                       */
-  /*    module_init     :: The initializing function.                      */
-  /*                                                                       */
-  /*    module_done     :: The finalizing function.                        */
-  /*                                                                       */
-  /*    get_interface   :: The interface requesting function.              */
-  /*                                                                       */
-  typedef struct  FT_Module_Class_
-  {
-    FT_ULong               module_flags;
-    FT_Long                module_size;
-    const FT_String*       module_name;
-    FT_Fixed               module_version;
-    FT_Fixed               module_requires;
-
-    const void*            module_interface;
-
-    FT_Module_Constructor  module_init;
-    FT_Module_Destructor   module_done;
-    FT_Module_Requester    get_interface;
-
-  } FT_Module_Class;
-
-
-  /*************************************************************************/
-  /*                                                                       */
-  /* <Function>                                                            */
-  /*    FT_Add_Module                                                      */
-  /*                                                                       */
-  /* <Description>                                                         */
-  /*    Add a new module to a given library instance.                      */
-  /*                                                                       */
-  /* <InOut>                                                               */
-  /*    library :: A handle to the library object.                         */
-  /*                                                                       */
-  /* <Input>                                                               */
-  /*    clazz   :: A pointer to class descriptor for the module.           */
-  /*                                                                       */
-  /* <Return>                                                              */
-  /*    FreeType error code.  0~means success.                             */
-  /*                                                                       */
-  /* <Note>                                                                */
-  /*    An error will be returned if a module already exists by that name, */
-  /*    or if the module requires a version of FreeType that is too great. */
-  /*                                                                       */
-  FT_EXPORT( FT_Error )
-  FT_Add_Module( FT_Library              library,
-                 const FT_Module_Class*  clazz );
-
-
-  /*************************************************************************/
-  /*                                                                       */
-  /* <Function>                                                            */
-  /*    FT_Get_Module                                                      */
-  /*                                                                       */
-  /* <Description>                                                         */
-  /*    Find a module by its name.                                         */
-  /*                                                                       */
-  /* <Input>                                                               */
-  /*    library     :: A handle to the library object.                     */
-  /*                                                                       */
-  /*    module_name :: The module's name (as an ASCII string).             */
-  /*                                                                       */
-  /* <Return>                                                              */
-  /*    A module handle.  0~if none was found.                             */
-  /*                                                                       */
-  /* <Note>                                                                */
-  /*    FreeType's internal modules aren't documented very well, and you   */
-  /*    should look up the source code for details.                        */
-  /*                                                                       */
-  FT_EXPORT( FT_Module )
-  FT_Get_Module( FT_Library   library,
-                 const char*  module_name );
-
-
-  /*************************************************************************/
-  /*                                                                       */
-  /* <Function>                                                            */
-  /*    FT_Remove_Module                                                   */
-  /*                                                                       */
-  /* <Description>                                                         */
-  /*    Remove a given module from a library instance.                     */
-  /*                                                                       */
-  /* <InOut>                                                               */
-  /*    library :: A handle to a library object.                           */
-  /*                                                                       */
-  /* <Input>                                                               */
-  /*    module  :: A handle to a module object.                            */
-  /*                                                                       */
-  /* <Return>                                                              */
-  /*    FreeType error code.  0~means success.                             */
-  /*                                                                       */
-  /* <Note>                                                                */
-  /*    The module object is destroyed by the function in case of success. */
-  /*                                                                       */
-  FT_EXPORT( FT_Error )
-  FT_Remove_Module( FT_Library  library,
-                    FT_Module   module );
-
-
-  /*************************************************************************/
-  /*                                                                       */
-  /* <Function>                                                            */
-  /*    FT_New_Library                                                     */
-  /*                                                                       */
-  /* <Description>                                                         */
-  /*    This function is used to create a new FreeType library instance    */
-  /*    from a given memory object.  It is thus possible to use libraries  */
-  /*    with distinct memory allocators within the same program.           */
-  /*                                                                       */
-  /*    Normally, you would call this function (followed by a call to      */
-  /*    @FT_Add_Default_Modules or a series of calls to @FT_Add_Module)    */
-  /*    instead of @FT_Init_FreeType to initialize the FreeType library.   */
-  /*                                                                       */
-  /*    Don't use @FT_Done_FreeType but @FT_Done_Library to destroy a      */
-  /*    library instance.                                                  */
-  /*                                                                       */
-  /* <Input>                                                               */
-  /*    memory   :: A handle to the original memory object.                */
-  /*                                                                       */
-  /* <Output>                                                              */
-  /*    alibrary :: A pointer to handle of a new library object.           */
-  /*                                                                       */
-  /* <Return>                                                              */
-  /*    FreeType error code.  0~means success.                             */
-  /*                                                                       */
-  FT_EXPORT( FT_Error )
-  FT_New_Library( FT_Memory    memory,
-                  FT_Library  *alibrary );
-
-
-  /*************************************************************************/
-  /*                                                                       */
-  /* <Function>                                                            */
-  /*    FT_Done_Library                                                    */
-  /*                                                                       */
-  /* <Description>                                                         */
-  /*    Discard a given library object.  This closes all drivers and       */
-  /*    discards all resource objects.                                     */
-  /*                                                                       */
-  /* <Input>                                                               */
-  /*    library :: A handle to the target library.                         */
-  /*                                                                       */
-  /* <Return>                                                              */
-  /*    FreeType error code.  0~means success.                             */
-  /*                                                                       */
-  FT_EXPORT( FT_Error )
-  FT_Done_Library( FT_Library  library );
-
-/* */
-
-  typedef void
-  (*FT_DebugHook_Func)( void*  arg );
-
-
-  /*************************************************************************/
-  /*                                                                       */
-  /* <Function>                                                            */
-  /*    FT_Set_Debug_Hook                                                  */
-  /*                                                                       */
-  /* <Description>                                                         */
-  /*    Set a debug hook function for debugging the interpreter of a font  */
-  /*    format.                                                            */
-  /*                                                                       */
-  /* <InOut>                                                               */
-  /*    library    :: A handle to the library object.                      */
-  /*                                                                       */
-  /* <Input>                                                               */
-  /*    hook_index :: The index of the debug hook.  You should use the     */
-  /*                  values defined in `ftobjs.h', e.g.,                  */
-  /*                  `FT_DEBUG_HOOK_TRUETYPE'.                            */
-  /*                                                                       */
-  /*    debug_hook :: The function used to debug the interpreter.          */
-  /*                                                                       */
-  /* <Note>                                                                */
-  /*    Currently, four debug hook slots are available, but only two (for  */
-  /*    the TrueType and the Type~1 interpreter) are defined.              */
-  /*                                                                       */
-  /*    Since the internal headers of FreeType are no longer installed,    */
-  /*    the symbol `FT_DEBUG_HOOK_TRUETYPE' isn't available publicly.      */
-  /*    This is a bug and will be fixed in a forthcoming release.          */
-  /*                                                                       */
-  FT_EXPORT( void )
-  FT_Set_Debug_Hook( FT_Library         library,
-                     FT_UInt            hook_index,
-                     FT_DebugHook_Func  debug_hook );
-
-
-  /*************************************************************************/
-  /*                                                                       */
-  /* <Function>                                                            */
-  /*    FT_Add_Default_Modules                                             */
-  /*                                                                       */
-  /* <Description>                                                         */
-  /*    Add the set of default drivers to a given library object.          */
-  /*    This is only useful when you create a library object with          */
-  /*    @FT_New_Library (usually to plug a custom memory manager).         */
-  /*                                                                       */
-  /* <InOut>                                                               */
-  /*    library :: A handle to a new library object.                       */
-  /*                                                                       */
-  FT_EXPORT( void )
-  FT_Add_Default_Modules( FT_Library  library );
-
-
-
-  /**************************************************************************
-   *
-   * @section:
-   *   truetype_engine
-   *
-   * @title:
-   *   The TrueType Engine
-   *
-   * @abstract:
-   *   TrueType bytecode support.
-   *
-   * @description:
-   *   This section contains a function used to query the level of TrueType
-   *   bytecode support compiled in this version of the library.
-   *
-   */
-
-
-  /**************************************************************************
-   *
-   *  @enum:
-   *     FT_TrueTypeEngineType
-   *
-   *  @description:
-   *     A list of values describing which kind of TrueType bytecode
-   *     engine is implemented in a given FT_Library instance.  It is used
-   *     by the @FT_Get_TrueType_Engine_Type function.
-   *
-   *  @values:
-   *     FT_TRUETYPE_ENGINE_TYPE_NONE ::
-   *       The library doesn't implement any kind of bytecode interpreter.
-   *
-   *     FT_TRUETYPE_ENGINE_TYPE_UNPATENTED ::
-   *       The library implements a bytecode interpreter that doesn't
-   *       support the patented operations of the TrueType virtual machine.
-   *
-   *       Its main use is to load certain Asian fonts which position and
-   *       scale glyph components with bytecode instructions.  It produces
-   *       bad output for most other fonts.
-   *
-   *    FT_TRUETYPE_ENGINE_TYPE_PATENTED ::
-   *       The library implements a bytecode interpreter that covers
-   *       the full instruction set of the TrueType virtual machine (this
-   *       was governed by patents until May 2010, hence the name).
-   *
-   *  @since:
-   *       2.2
-   *
-   */
-  typedef enum  FT_TrueTypeEngineType_
-  {
-    FT_TRUETYPE_ENGINE_TYPE_NONE = 0,
-    FT_TRUETYPE_ENGINE_TYPE_UNPATENTED,
-    FT_TRUETYPE_ENGINE_TYPE_PATENTED
-
-  } FT_TrueTypeEngineType;
-
-
-  /**************************************************************************
-   *
-   *  @func:
-   *     FT_Get_TrueType_Engine_Type
-   *
-   *  @description:
-   *     Return an @FT_TrueTypeEngineType value to indicate which level of
-   *     the TrueType virtual machine a given library instance supports.
-   *
-   *  @input:
-   *     library ::
-   *       A library instance.
-   *
-   *  @return:
-   *     A value indicating which level is supported.
-   *
-   *  @since:
-   *     2.2
-   *
-   */
-  FT_EXPORT( FT_TrueTypeEngineType )
-  FT_Get_TrueType_Engine_Type( FT_Library  library );
-
-
-  /* */
-
-
-FT_END_HEADER
-
-#endif /* __FTMODAPI_H__ */
-
-
-/* END */
-=======
-/***************************************************************************/
-/*                                                                         */
-/*  ftmodapi.h                                                             */
-/*                                                                         */
-/*    FreeType modules public interface (specification).                   */
-/*                                                                         */
-/*  Copyright 1996-2001, 2002, 2003, 2006, 2008, 2009, 2010 by             */
-/*  David Turner, Robert Wilhelm, and Werner Lemberg.                      */
-/*                                                                         */
-/*  This file is part of the FreeType project, and may only be used,       */
-/*  modified, and distributed under the terms of the FreeType project      */
-/*  license, LICENSE.TXT.  By continuing to use, modify, or distribute     */
-/*  this file you indicate that you have read the license and              */
-/*  understand and accept it fully.                                        */
-/*                                                                         */
-/***************************************************************************/
-
-
-#ifndef __FTMODAPI_H__
-#define __FTMODAPI_H__
-
-
-#include <ft2build.h>
-#include FT_FREETYPE_H
-
-#ifdef FREETYPE_H
-#error "freetype.h of FreeType 1 has been loaded!"
-#error "Please fix the directory search order for header files"
-#error "so that freetype.h of FreeType 2 is found first."
-#endif
-
-
-FT_BEGIN_HEADER
-
-
-  /*************************************************************************/
-  /*                                                                       */
-  /* <Section>                                                             */
-  /*    module_management                                                  */
-  /*                                                                       */
-  /* <Title>                                                               */
-  /*    Module Management                                                  */
-  /*                                                                       */
-  /* <Abstract>                                                            */
-  /*    How to add, upgrade, and remove modules from FreeType.             */
-  /*                                                                       */
-  /* <Description>                                                         */
-  /*    The definitions below are used to manage modules within FreeType.  */
-  /*    Modules can be added, upgraded, and removed at runtime.            */
-  /*                                                                       */
-  /*************************************************************************/
-
-
-  /* module bit flags */
-#define FT_MODULE_FONT_DRIVER         1  /* this module is a font driver  */
-#define FT_MODULE_RENDERER            2  /* this module is a renderer     */
-#define FT_MODULE_HINTER              4  /* this module is a glyph hinter */
-#define FT_MODULE_STYLER              8  /* this module is a styler       */
-
-#define FT_MODULE_DRIVER_SCALABLE     0x100   /* the driver supports      */
-                                              /* scalable fonts           */
-#define FT_MODULE_DRIVER_NO_OUTLINES  0x200   /* the driver does not      */
-                                              /* support vector outlines  */
-#define FT_MODULE_DRIVER_HAS_HINTER   0x400   /* the driver provides its  */
-                                              /* own hinter               */
-
-
-  /* deprecated values */
-#define ft_module_font_driver         FT_MODULE_FONT_DRIVER
-#define ft_module_renderer            FT_MODULE_RENDERER
-#define ft_module_hinter              FT_MODULE_HINTER
-#define ft_module_styler              FT_MODULE_STYLER
-
-#define ft_module_driver_scalable     FT_MODULE_DRIVER_SCALABLE
-#define ft_module_driver_no_outlines  FT_MODULE_DRIVER_NO_OUTLINES
-#define ft_module_driver_has_hinter   FT_MODULE_DRIVER_HAS_HINTER
-
-
-  typedef FT_Pointer  FT_Module_Interface;
-
-
-  /*************************************************************************/
-  /*                                                                       */
-  /* <FuncType>                                                            */
-  /*    FT_Module_Constructor                                              */
-  /*                                                                       */
-  /* <Description>                                                         */
-  /*    A function used to initialize (not create) a new module object.    */
-  /*                                                                       */
-  /* <Input>                                                               */
-  /*    module :: The module to initialize.                                */
-  /*                                                                       */
-  typedef FT_Error
-  (*FT_Module_Constructor)( FT_Module  module );
-
-
-  /*************************************************************************/
-  /*                                                                       */
-  /* <FuncType>                                                            */
-  /*    FT_Module_Destructor                                               */
-  /*                                                                       */
-  /* <Description>                                                         */
-  /*    A function used to finalize (not destroy) a given module object.   */
-  /*                                                                       */
-  /* <Input>                                                               */
-  /*    module :: The module to finalize.                                  */
-  /*                                                                       */
-  typedef void
-  (*FT_Module_Destructor)( FT_Module  module );
-
-
-  /*************************************************************************/
-  /*                                                                       */
-  /* <FuncType>                                                            */
-  /*    FT_Module_Requester                                                */
-  /*                                                                       */
-  /* <Description>                                                         */
-  /*    A function used to query a given module for a specific interface.  */
-  /*                                                                       */
-  /* <Input>                                                               */
-  /*    module :: The module to finalize.                                  */
-  /*                                                                       */
-  /*    name ::   The name of the interface in the module.                 */
-  /*                                                                       */
-  typedef FT_Module_Interface
-  (*FT_Module_Requester)( FT_Module    module,
-                          const char*  name );
-
-
-  /*************************************************************************/
-  /*                                                                       */
-  /* <Struct>                                                              */
-  /*    FT_Module_Class                                                    */
-  /*                                                                       */
-  /* <Description>                                                         */
-  /*    The module class descriptor.                                       */
-  /*                                                                       */
-  /* <Fields>                                                              */
-  /*    module_flags    :: Bit flags describing the module.                */
-  /*                                                                       */
-  /*    module_size     :: The size of one module object/instance in       */
-  /*                       bytes.                                          */
-  /*                                                                       */
-  /*    module_name     :: The name of the module.                         */
-  /*                                                                       */
-  /*    module_version  :: The version, as a 16.16 fixed number            */
-  /*                       (major.minor).                                  */
-  /*                                                                       */
-  /*    module_requires :: The version of FreeType this module requires,   */
-  /*                       as a 16.16 fixed number (major.minor).  Starts  */
-  /*                       at version 2.0, i.e., 0x20000.                  */
-  /*                                                                       */
-  /*    module_init     :: The initializing function.                      */
-  /*                                                                       */
-  /*    module_done     :: The finalizing function.                        */
-  /*                                                                       */
-  /*    get_interface   :: The interface requesting function.              */
-  /*                                                                       */
-  typedef struct  FT_Module_Class_
-  {
-    FT_ULong               module_flags;
-    FT_Long                module_size;
-    const FT_String*       module_name;
-    FT_Fixed               module_version;
-    FT_Fixed               module_requires;
-
-    const void*            module_interface;
-
-    FT_Module_Constructor  module_init;
-    FT_Module_Destructor   module_done;
-    FT_Module_Requester    get_interface;
-
-  } FT_Module_Class;
-
-
-  /*************************************************************************/
-  /*                                                                       */
-  /* <Function>                                                            */
-  /*    FT_Add_Module                                                      */
-  /*                                                                       */
-  /* <Description>                                                         */
-  /*    Add a new module to a given library instance.                      */
-  /*                                                                       */
-  /* <InOut>                                                               */
-  /*    library :: A handle to the library object.                         */
-  /*                                                                       */
-  /* <Input>                                                               */
-  /*    clazz   :: A pointer to class descriptor for the module.           */
-  /*                                                                       */
-  /* <Return>                                                              */
-  /*    FreeType error code.  0~means success.                             */
-  /*                                                                       */
-  /* <Note>                                                                */
-  /*    An error will be returned if a module already exists by that name, */
-  /*    or if the module requires a version of FreeType that is too great. */
-  /*                                                                       */
-  FT_EXPORT( FT_Error )
-  FT_Add_Module( FT_Library              library,
-                 const FT_Module_Class*  clazz );
-
-
-  /*************************************************************************/
-  /*                                                                       */
-  /* <Function>                                                            */
-  /*    FT_Get_Module                                                      */
-  /*                                                                       */
-  /* <Description>                                                         */
-  /*    Find a module by its name.                                         */
-  /*                                                                       */
-  /* <Input>                                                               */
-  /*    library     :: A handle to the library object.                     */
-  /*                                                                       */
-  /*    module_name :: The module's name (as an ASCII string).             */
-  /*                                                                       */
-  /* <Return>                                                              */
-  /*    A module handle.  0~if none was found.                             */
-  /*                                                                       */
-  /* <Note>                                                                */
-  /*    FreeType's internal modules aren't documented very well, and you   */
-  /*    should look up the source code for details.                        */
-  /*                                                                       */
-  FT_EXPORT( FT_Module )
-  FT_Get_Module( FT_Library   library,
-                 const char*  module_name );
-
-
-  /*************************************************************************/
-  /*                                                                       */
-  /* <Function>                                                            */
-  /*    FT_Remove_Module                                                   */
-  /*                                                                       */
-  /* <Description>                                                         */
-  /*    Remove a given module from a library instance.                     */
-  /*                                                                       */
-  /* <InOut>                                                               */
-  /*    library :: A handle to a library object.                           */
-  /*                                                                       */
-  /* <Input>                                                               */
-  /*    module  :: A handle to a module object.                            */
-  /*                                                                       */
-  /* <Return>                                                              */
-  /*    FreeType error code.  0~means success.                             */
-  /*                                                                       */
-  /* <Note>                                                                */
-  /*    The module object is destroyed by the function in case of success. */
-  /*                                                                       */
-  FT_EXPORT( FT_Error )
-  FT_Remove_Module( FT_Library  library,
-                    FT_Module   module );
-
-
-  /*************************************************************************/
-  /*                                                                       */
-  /* <Function>                                                            */
-  /*    FT_New_Library                                                     */
-  /*                                                                       */
-  /* <Description>                                                         */
-  /*    This function is used to create a new FreeType library instance    */
-  /*    from a given memory object.  It is thus possible to use libraries  */
-  /*    with distinct memory allocators within the same program.           */
-  /*                                                                       */
-  /*    Normally, you would call this function (followed by a call to      */
-  /*    @FT_Add_Default_Modules or a series of calls to @FT_Add_Module)    */
-  /*    instead of @FT_Init_FreeType to initialize the FreeType library.   */
-  /*                                                                       */
-  /*    Don't use @FT_Done_FreeType but @FT_Done_Library to destroy a      */
-  /*    library instance.                                                  */
-  /*                                                                       */
-  /* <Input>                                                               */
-  /*    memory   :: A handle to the original memory object.                */
-  /*                                                                       */
-  /* <Output>                                                              */
-  /*    alibrary :: A pointer to handle of a new library object.           */
-  /*                                                                       */
-  /* <Return>                                                              */
-  /*    FreeType error code.  0~means success.                             */
-  /*                                                                       */
-  FT_EXPORT( FT_Error )
-  FT_New_Library( FT_Memory    memory,
-                  FT_Library  *alibrary );
-
-
-  /*************************************************************************/
-  /*                                                                       */
-  /* <Function>                                                            */
-  /*    FT_Done_Library                                                    */
-  /*                                                                       */
-  /* <Description>                                                         */
-  /*    Discard a given library object.  This closes all drivers and       */
-  /*    discards all resource objects.                                     */
-  /*                                                                       */
-  /* <Input>                                                               */
-  /*    library :: A handle to the target library.                         */
-  /*                                                                       */
-  /* <Return>                                                              */
-  /*    FreeType error code.  0~means success.                             */
-  /*                                                                       */
-  FT_EXPORT( FT_Error )
-  FT_Done_Library( FT_Library  library );
-
-/* */
-
-  typedef void
-  (*FT_DebugHook_Func)( void*  arg );
-
-
-  /*************************************************************************/
-  /*                                                                       */
-  /* <Function>                                                            */
-  /*    FT_Set_Debug_Hook                                                  */
-  /*                                                                       */
-  /* <Description>                                                         */
-  /*    Set a debug hook function for debugging the interpreter of a font  */
-  /*    format.                                                            */
-  /*                                                                       */
-  /* <InOut>                                                               */
-  /*    library    :: A handle to the library object.                      */
-  /*                                                                       */
-  /* <Input>                                                               */
-  /*    hook_index :: The index of the debug hook.  You should use the     */
-  /*                  values defined in `ftobjs.h', e.g.,                  */
-  /*                  `FT_DEBUG_HOOK_TRUETYPE'.                            */
-  /*                                                                       */
-  /*    debug_hook :: The function used to debug the interpreter.          */
-  /*                                                                       */
-  /* <Note>                                                                */
-  /*    Currently, four debug hook slots are available, but only two (for  */
-  /*    the TrueType and the Type~1 interpreter) are defined.              */
-  /*                                                                       */
-  /*    Since the internal headers of FreeType are no longer installed,    */
-  /*    the symbol `FT_DEBUG_HOOK_TRUETYPE' isn't available publicly.      */
-  /*    This is a bug and will be fixed in a forthcoming release.          */
-  /*                                                                       */
-  FT_EXPORT( void )
-  FT_Set_Debug_Hook( FT_Library         library,
-                     FT_UInt            hook_index,
-                     FT_DebugHook_Func  debug_hook );
-
-
-  /*************************************************************************/
-  /*                                                                       */
-  /* <Function>                                                            */
-  /*    FT_Add_Default_Modules                                             */
-  /*                                                                       */
-  /* <Description>                                                         */
-  /*    Add the set of default drivers to a given library object.          */
-  /*    This is only useful when you create a library object with          */
-  /*    @FT_New_Library (usually to plug a custom memory manager).         */
-  /*                                                                       */
-  /* <InOut>                                                               */
-  /*    library :: A handle to a new library object.                       */
-  /*                                                                       */
-  FT_EXPORT( void )
-  FT_Add_Default_Modules( FT_Library  library );
-
-
-
-  /**************************************************************************
-   *
-   * @section:
-   *   truetype_engine
-   *
-   * @title:
-   *   The TrueType Engine
-   *
-   * @abstract:
-   *   TrueType bytecode support.
-   *
-   * @description:
-   *   This section contains a function used to query the level of TrueType
-   *   bytecode support compiled in this version of the library.
-   *
-   */
-
-
-  /**************************************************************************
-   *
-   *  @enum:
-   *     FT_TrueTypeEngineType
-   *
-   *  @description:
-   *     A list of values describing which kind of TrueType bytecode
-   *     engine is implemented in a given FT_Library instance.  It is used
-   *     by the @FT_Get_TrueType_Engine_Type function.
-   *
-   *  @values:
-   *     FT_TRUETYPE_ENGINE_TYPE_NONE ::
-   *       The library doesn't implement any kind of bytecode interpreter.
-   *
-   *     FT_TRUETYPE_ENGINE_TYPE_UNPATENTED ::
-   *       The library implements a bytecode interpreter that doesn't
-   *       support the patented operations of the TrueType virtual machine.
-   *
-   *       Its main use is to load certain Asian fonts which position and
-   *       scale glyph components with bytecode instructions.  It produces
-   *       bad output for most other fonts.
-   *
-   *    FT_TRUETYPE_ENGINE_TYPE_PATENTED ::
-   *       The library implements a bytecode interpreter that covers
-   *       the full instruction set of the TrueType virtual machine (this
-   *       was governed by patents until May 2010, hence the name).
-   *
-   *  @since:
-   *       2.2
-   *
-   */
-  typedef enum  FT_TrueTypeEngineType_
-  {
-    FT_TRUETYPE_ENGINE_TYPE_NONE = 0,
-    FT_TRUETYPE_ENGINE_TYPE_UNPATENTED,
-    FT_TRUETYPE_ENGINE_TYPE_PATENTED
-
-  } FT_TrueTypeEngineType;
-
-
-  /**************************************************************************
-   *
-   *  @func:
-   *     FT_Get_TrueType_Engine_Type
-   *
-   *  @description:
-   *     Return an @FT_TrueTypeEngineType value to indicate which level of
-   *     the TrueType virtual machine a given library instance supports.
-   *
-   *  @input:
-   *     library ::
-   *       A library instance.
-   *
-   *  @return:
-   *     A value indicating which level is supported.
-   *
-   *  @since:
-   *     2.2
-   *
-   */
-  FT_EXPORT( FT_TrueTypeEngineType )
-  FT_Get_TrueType_Engine_Type( FT_Library  library );
-
-
-  /* */
-
-
-FT_END_HEADER
-
-#endif /* __FTMODAPI_H__ */
-
-
-/* END */
->>>>>>> 538d9683
+/***************************************************************************/
+/*                                                                         */
+/*  ftmodapi.h                                                             */
+/*                                                                         */
+/*    FreeType modules public interface (specification).                   */
+/*                                                                         */
+/*  Copyright 1996-2001, 2002, 2003, 2006, 2008, 2009, 2010 by             */
+/*  David Turner, Robert Wilhelm, and Werner Lemberg.                      */
+/*                                                                         */
+/*  This file is part of the FreeType project, and may only be used,       */
+/*  modified, and distributed under the terms of the FreeType project      */
+/*  license, LICENSE.TXT.  By continuing to use, modify, or distribute     */
+/*  this file you indicate that you have read the license and              */
+/*  understand and accept it fully.                                        */
+/*                                                                         */
+/***************************************************************************/
+
+
+#ifndef __FTMODAPI_H__
+#define __FTMODAPI_H__
+
+
+#include <ft2build.h>
+#include FT_FREETYPE_H
+
+#ifdef FREETYPE_H
+#error "freetype.h of FreeType 1 has been loaded!"
+#error "Please fix the directory search order for header files"
+#error "so that freetype.h of FreeType 2 is found first."
+#endif
+
+
+FT_BEGIN_HEADER
+
+
+  /*************************************************************************/
+  /*                                                                       */
+  /* <Section>                                                             */
+  /*    module_management                                                  */
+  /*                                                                       */
+  /* <Title>                                                               */
+  /*    Module Management                                                  */
+  /*                                                                       */
+  /* <Abstract>                                                            */
+  /*    How to add, upgrade, and remove modules from FreeType.             */
+  /*                                                                       */
+  /* <Description>                                                         */
+  /*    The definitions below are used to manage modules within FreeType.  */
+  /*    Modules can be added, upgraded, and removed at runtime.            */
+  /*                                                                       */
+  /*************************************************************************/
+
+
+  /* module bit flags */
+#define FT_MODULE_FONT_DRIVER         1  /* this module is a font driver  */
+#define FT_MODULE_RENDERER            2  /* this module is a renderer     */
+#define FT_MODULE_HINTER              4  /* this module is a glyph hinter */
+#define FT_MODULE_STYLER              8  /* this module is a styler       */
+
+#define FT_MODULE_DRIVER_SCALABLE     0x100   /* the driver supports      */
+                                              /* scalable fonts           */
+#define FT_MODULE_DRIVER_NO_OUTLINES  0x200   /* the driver does not      */
+                                              /* support vector outlines  */
+#define FT_MODULE_DRIVER_HAS_HINTER   0x400   /* the driver provides its  */
+                                              /* own hinter               */
+
+
+  /* deprecated values */
+#define ft_module_font_driver         FT_MODULE_FONT_DRIVER
+#define ft_module_renderer            FT_MODULE_RENDERER
+#define ft_module_hinter              FT_MODULE_HINTER
+#define ft_module_styler              FT_MODULE_STYLER
+
+#define ft_module_driver_scalable     FT_MODULE_DRIVER_SCALABLE
+#define ft_module_driver_no_outlines  FT_MODULE_DRIVER_NO_OUTLINES
+#define ft_module_driver_has_hinter   FT_MODULE_DRIVER_HAS_HINTER
+
+
+  typedef FT_Pointer  FT_Module_Interface;
+
+
+  /*************************************************************************/
+  /*                                                                       */
+  /* <FuncType>                                                            */
+  /*    FT_Module_Constructor                                              */
+  /*                                                                       */
+  /* <Description>                                                         */
+  /*    A function used to initialize (not create) a new module object.    */
+  /*                                                                       */
+  /* <Input>                                                               */
+  /*    module :: The module to initialize.                                */
+  /*                                                                       */
+  typedef FT_Error
+  (*FT_Module_Constructor)( FT_Module  module );
+
+
+  /*************************************************************************/
+  /*                                                                       */
+  /* <FuncType>                                                            */
+  /*    FT_Module_Destructor                                               */
+  /*                                                                       */
+  /* <Description>                                                         */
+  /*    A function used to finalize (not destroy) a given module object.   */
+  /*                                                                       */
+  /* <Input>                                                               */
+  /*    module :: The module to finalize.                                  */
+  /*                                                                       */
+  typedef void
+  (*FT_Module_Destructor)( FT_Module  module );
+
+
+  /*************************************************************************/
+  /*                                                                       */
+  /* <FuncType>                                                            */
+  /*    FT_Module_Requester                                                */
+  /*                                                                       */
+  /* <Description>                                                         */
+  /*    A function used to query a given module for a specific interface.  */
+  /*                                                                       */
+  /* <Input>                                                               */
+  /*    module :: The module to finalize.                                  */
+  /*                                                                       */
+  /*    name ::   The name of the interface in the module.                 */
+  /*                                                                       */
+  typedef FT_Module_Interface
+  (*FT_Module_Requester)( FT_Module    module,
+                          const char*  name );
+
+
+  /*************************************************************************/
+  /*                                                                       */
+  /* <Struct>                                                              */
+  /*    FT_Module_Class                                                    */
+  /*                                                                       */
+  /* <Description>                                                         */
+  /*    The module class descriptor.                                       */
+  /*                                                                       */
+  /* <Fields>                                                              */
+  /*    module_flags    :: Bit flags describing the module.                */
+  /*                                                                       */
+  /*    module_size     :: The size of one module object/instance in       */
+  /*                       bytes.                                          */
+  /*                                                                       */
+  /*    module_name     :: The name of the module.                         */
+  /*                                                                       */
+  /*    module_version  :: The version, as a 16.16 fixed number            */
+  /*                       (major.minor).                                  */
+  /*                                                                       */
+  /*    module_requires :: The version of FreeType this module requires,   */
+  /*                       as a 16.16 fixed number (major.minor).  Starts  */
+  /*                       at version 2.0, i.e., 0x20000.                  */
+  /*                                                                       */
+  /*    module_init     :: The initializing function.                      */
+  /*                                                                       */
+  /*    module_done     :: The finalizing function.                        */
+  /*                                                                       */
+  /*    get_interface   :: The interface requesting function.              */
+  /*                                                                       */
+  typedef struct  FT_Module_Class_
+  {
+    FT_ULong               module_flags;
+    FT_Long                module_size;
+    const FT_String*       module_name;
+    FT_Fixed               module_version;
+    FT_Fixed               module_requires;
+
+    const void*            module_interface;
+
+    FT_Module_Constructor  module_init;
+    FT_Module_Destructor   module_done;
+    FT_Module_Requester    get_interface;
+
+  } FT_Module_Class;
+
+
+  /*************************************************************************/
+  /*                                                                       */
+  /* <Function>                                                            */
+  /*    FT_Add_Module                                                      */
+  /*                                                                       */
+  /* <Description>                                                         */
+  /*    Add a new module to a given library instance.                      */
+  /*                                                                       */
+  /* <InOut>                                                               */
+  /*    library :: A handle to the library object.                         */
+  /*                                                                       */
+  /* <Input>                                                               */
+  /*    clazz   :: A pointer to class descriptor for the module.           */
+  /*                                                                       */
+  /* <Return>                                                              */
+  /*    FreeType error code.  0~means success.                             */
+  /*                                                                       */
+  /* <Note>                                                                */
+  /*    An error will be returned if a module already exists by that name, */
+  /*    or if the module requires a version of FreeType that is too great. */
+  /*                                                                       */
+  FT_EXPORT( FT_Error )
+  FT_Add_Module( FT_Library              library,
+                 const FT_Module_Class*  clazz );
+
+
+  /*************************************************************************/
+  /*                                                                       */
+  /* <Function>                                                            */
+  /*    FT_Get_Module                                                      */
+  /*                                                                       */
+  /* <Description>                                                         */
+  /*    Find a module by its name.                                         */
+  /*                                                                       */
+  /* <Input>                                                               */
+  /*    library     :: A handle to the library object.                     */
+  /*                                                                       */
+  /*    module_name :: The module's name (as an ASCII string).             */
+  /*                                                                       */
+  /* <Return>                                                              */
+  /*    A module handle.  0~if none was found.                             */
+  /*                                                                       */
+  /* <Note>                                                                */
+  /*    FreeType's internal modules aren't documented very well, and you   */
+  /*    should look up the source code for details.                        */
+  /*                                                                       */
+  FT_EXPORT( FT_Module )
+  FT_Get_Module( FT_Library   library,
+                 const char*  module_name );
+
+
+  /*************************************************************************/
+  /*                                                                       */
+  /* <Function>                                                            */
+  /*    FT_Remove_Module                                                   */
+  /*                                                                       */
+  /* <Description>                                                         */
+  /*    Remove a given module from a library instance.                     */
+  /*                                                                       */
+  /* <InOut>                                                               */
+  /*    library :: A handle to a library object.                           */
+  /*                                                                       */
+  /* <Input>                                                               */
+  /*    module  :: A handle to a module object.                            */
+  /*                                                                       */
+  /* <Return>                                                              */
+  /*    FreeType error code.  0~means success.                             */
+  /*                                                                       */
+  /* <Note>                                                                */
+  /*    The module object is destroyed by the function in case of success. */
+  /*                                                                       */
+  FT_EXPORT( FT_Error )
+  FT_Remove_Module( FT_Library  library,
+                    FT_Module   module );
+
+
+  /*************************************************************************/
+  /*                                                                       */
+  /* <Function>                                                            */
+  /*    FT_New_Library                                                     */
+  /*                                                                       */
+  /* <Description>                                                         */
+  /*    This function is used to create a new FreeType library instance    */
+  /*    from a given memory object.  It is thus possible to use libraries  */
+  /*    with distinct memory allocators within the same program.           */
+  /*                                                                       */
+  /*    Normally, you would call this function (followed by a call to      */
+  /*    @FT_Add_Default_Modules or a series of calls to @FT_Add_Module)    */
+  /*    instead of @FT_Init_FreeType to initialize the FreeType library.   */
+  /*                                                                       */
+  /*    Don't use @FT_Done_FreeType but @FT_Done_Library to destroy a      */
+  /*    library instance.                                                  */
+  /*                                                                       */
+  /* <Input>                                                               */
+  /*    memory   :: A handle to the original memory object.                */
+  /*                                                                       */
+  /* <Output>                                                              */
+  /*    alibrary :: A pointer to handle of a new library object.           */
+  /*                                                                       */
+  /* <Return>                                                              */
+  /*    FreeType error code.  0~means success.                             */
+  /*                                                                       */
+  FT_EXPORT( FT_Error )
+  FT_New_Library( FT_Memory    memory,
+                  FT_Library  *alibrary );
+
+
+  /*************************************************************************/
+  /*                                                                       */
+  /* <Function>                                                            */
+  /*    FT_Done_Library                                                    */
+  /*                                                                       */
+  /* <Description>                                                         */
+  /*    Discard a given library object.  This closes all drivers and       */
+  /*    discards all resource objects.                                     */
+  /*                                                                       */
+  /* <Input>                                                               */
+  /*    library :: A handle to the target library.                         */
+  /*                                                                       */
+  /* <Return>                                                              */
+  /*    FreeType error code.  0~means success.                             */
+  /*                                                                       */
+  FT_EXPORT( FT_Error )
+  FT_Done_Library( FT_Library  library );
+
+/* */
+
+  typedef void
+  (*FT_DebugHook_Func)( void*  arg );
+
+
+  /*************************************************************************/
+  /*                                                                       */
+  /* <Function>                                                            */
+  /*    FT_Set_Debug_Hook                                                  */
+  /*                                                                       */
+  /* <Description>                                                         */
+  /*    Set a debug hook function for debugging the interpreter of a font  */
+  /*    format.                                                            */
+  /*                                                                       */
+  /* <InOut>                                                               */
+  /*    library    :: A handle to the library object.                      */
+  /*                                                                       */
+  /* <Input>                                                               */
+  /*    hook_index :: The index of the debug hook.  You should use the     */
+  /*                  values defined in `ftobjs.h', e.g.,                  */
+  /*                  `FT_DEBUG_HOOK_TRUETYPE'.                            */
+  /*                                                                       */
+  /*    debug_hook :: The function used to debug the interpreter.          */
+  /*                                                                       */
+  /* <Note>                                                                */
+  /*    Currently, four debug hook slots are available, but only two (for  */
+  /*    the TrueType and the Type~1 interpreter) are defined.              */
+  /*                                                                       */
+  /*    Since the internal headers of FreeType are no longer installed,    */
+  /*    the symbol `FT_DEBUG_HOOK_TRUETYPE' isn't available publicly.      */
+  /*    This is a bug and will be fixed in a forthcoming release.          */
+  /*                                                                       */
+  FT_EXPORT( void )
+  FT_Set_Debug_Hook( FT_Library         library,
+                     FT_UInt            hook_index,
+                     FT_DebugHook_Func  debug_hook );
+
+
+  /*************************************************************************/
+  /*                                                                       */
+  /* <Function>                                                            */
+  /*    FT_Add_Default_Modules                                             */
+  /*                                                                       */
+  /* <Description>                                                         */
+  /*    Add the set of default drivers to a given library object.          */
+  /*    This is only useful when you create a library object with          */
+  /*    @FT_New_Library (usually to plug a custom memory manager).         */
+  /*                                                                       */
+  /* <InOut>                                                               */
+  /*    library :: A handle to a new library object.                       */
+  /*                                                                       */
+  FT_EXPORT( void )
+  FT_Add_Default_Modules( FT_Library  library );
+
+
+
+  /**************************************************************************
+   *
+   * @section:
+   *   truetype_engine
+   *
+   * @title:
+   *   The TrueType Engine
+   *
+   * @abstract:
+   *   TrueType bytecode support.
+   *
+   * @description:
+   *   This section contains a function used to query the level of TrueType
+   *   bytecode support compiled in this version of the library.
+   *
+   */
+
+
+  /**************************************************************************
+   *
+   *  @enum:
+   *     FT_TrueTypeEngineType
+   *
+   *  @description:
+   *     A list of values describing which kind of TrueType bytecode
+   *     engine is implemented in a given FT_Library instance.  It is used
+   *     by the @FT_Get_TrueType_Engine_Type function.
+   *
+   *  @values:
+   *     FT_TRUETYPE_ENGINE_TYPE_NONE ::
+   *       The library doesn't implement any kind of bytecode interpreter.
+   *
+   *     FT_TRUETYPE_ENGINE_TYPE_UNPATENTED ::
+   *       The library implements a bytecode interpreter that doesn't
+   *       support the patented operations of the TrueType virtual machine.
+   *
+   *       Its main use is to load certain Asian fonts which position and
+   *       scale glyph components with bytecode instructions.  It produces
+   *       bad output for most other fonts.
+   *
+   *    FT_TRUETYPE_ENGINE_TYPE_PATENTED ::
+   *       The library implements a bytecode interpreter that covers
+   *       the full instruction set of the TrueType virtual machine (this
+   *       was governed by patents until May 2010, hence the name).
+   *
+   *  @since:
+   *       2.2
+   *
+   */
+  typedef enum  FT_TrueTypeEngineType_
+  {
+    FT_TRUETYPE_ENGINE_TYPE_NONE = 0,
+    FT_TRUETYPE_ENGINE_TYPE_UNPATENTED,
+    FT_TRUETYPE_ENGINE_TYPE_PATENTED
+
+  } FT_TrueTypeEngineType;
+
+
+  /**************************************************************************
+   *
+   *  @func:
+   *     FT_Get_TrueType_Engine_Type
+   *
+   *  @description:
+   *     Return an @FT_TrueTypeEngineType value to indicate which level of
+   *     the TrueType virtual machine a given library instance supports.
+   *
+   *  @input:
+   *     library ::
+   *       A library instance.
+   *
+   *  @return:
+   *     A value indicating which level is supported.
+   *
+   *  @since:
+   *     2.2
+   *
+   */
+  FT_EXPORT( FT_TrueTypeEngineType )
+  FT_Get_TrueType_Engine_Type( FT_Library  library );
+
+
+  /* */
+
+
+FT_END_HEADER
+
+#endif /* __FTMODAPI_H__ */
+
+
+/* END */