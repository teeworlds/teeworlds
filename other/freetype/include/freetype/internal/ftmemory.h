<<<<<<< HEAD
/***************************************************************************/
/*                                                                         */
/*  ftmemory.h                                                             */
/*                                                                         */
/*    The FreeType memory management macros (specification).               */
/*                                                                         */
/*  Copyright 1996-2001, 2002, 2004, 2005, 2006, 2007, 2010 by             */
/*  David Turner, Robert Wilhelm, and Werner Lemberg                       */
/*                                                                         */
/*  This file is part of the FreeType project, and may only be used,       */
/*  modified, and distributed under the terms of the FreeType project      */
/*  license, LICENSE.TXT.  By continuing to use, modify, or distribute     */
/*  this file you indicate that you have read the license and              */
/*  understand and accept it fully.                                        */
/*                                                                         */
/***************************************************************************/


#ifndef __FTMEMORY_H__
#define __FTMEMORY_H__


#include <ft2build.h>
#include FT_CONFIG_CONFIG_H
#include FT_TYPES_H


FT_BEGIN_HEADER


  /*************************************************************************/
  /*                                                                       */
  /* <Macro>                                                               */
  /*    FT_SET_ERROR                                                       */
  /*                                                                       */
  /* <Description>                                                         */
  /*    This macro is used to set an implicit `error' variable to a given  */
  /*    expression's value (usually a function call), and convert it to a  */
  /*    boolean which is set whenever the value is != 0.                   */
  /*                                                                       */
#undef  FT_SET_ERROR
#define FT_SET_ERROR( expression ) \
          ( ( error = (expression) ) != 0 )



  /*************************************************************************/
  /*************************************************************************/
  /*************************************************************************/
  /****                                                                 ****/
  /****                                                                 ****/
  /****                           M E M O R Y                           ****/
  /****                                                                 ****/
  /****                                                                 ****/
  /*************************************************************************/
  /*************************************************************************/
  /*************************************************************************/


  /*
   *  C++ refuses to handle statements like p = (void*)anything, with `p' a
   *  typed pointer.  Since we don't have a `typeof' operator in standard
   *  C++, we have to use a template to emulate it.
   */

#ifdef __cplusplus

  extern "C++"
  template <typename T> inline T*
  cplusplus_typeof(        T*,
                    void  *v )
  {
    return static_cast <T*> ( v );
  }

#define FT_ASSIGNP( p, val )  (p) = cplusplus_typeof( (p), (val) )

#else

#define FT_ASSIGNP( p, val )  (p) = (val)

#endif



#ifdef FT_DEBUG_MEMORY

  FT_BASE( const char* )  _ft_debug_file;
  FT_BASE( long )         _ft_debug_lineno;

#define FT_DEBUG_INNER( exp )  ( _ft_debug_file   = __FILE__, \
                                 _ft_debug_lineno = __LINE__, \
                                 (exp) )

#define FT_ASSIGNP_INNER( p, exp )  ( _ft_debug_file   = __FILE__, \
                                      _ft_debug_lineno = __LINE__, \
                                      FT_ASSIGNP( p, exp ) )

#else /* !FT_DEBUG_MEMORY */

#define FT_DEBUG_INNER( exp )       (exp)
#define FT_ASSIGNP_INNER( p, exp )  FT_ASSIGNP( p, exp )

#endif /* !FT_DEBUG_MEMORY */


  /*
   *  The allocation functions return a pointer, and the error code
   *  is written to through the `p_error' parameter.  See below for
   *  for documentation.
   */

  FT_BASE( FT_Pointer )
  ft_mem_alloc( FT_Memory  memory,
                FT_Long    size,
                FT_Error  *p_error );

  FT_BASE( FT_Pointer )
  ft_mem_qalloc( FT_Memory  memory,
                 FT_Long    size,
                 FT_Error  *p_error );

  FT_BASE( FT_Pointer )
  ft_mem_realloc( FT_Memory  memory,
                  FT_Long    item_size,
                  FT_Long    cur_count,
                  FT_Long    new_count,
                  void*      block,
                  FT_Error  *p_error );

  FT_BASE( FT_Pointer )
  ft_mem_qrealloc( FT_Memory  memory,
                   FT_Long    item_size,
                   FT_Long    cur_count,
                   FT_Long    new_count,
                   void*      block,
                   FT_Error  *p_error );

  FT_BASE( void )
  ft_mem_free( FT_Memory    memory,
               const void*  P );


#define FT_MEM_ALLOC( ptr, size )                                         \
          FT_ASSIGNP_INNER( ptr, ft_mem_alloc( memory, (size), &error ) )

#define FT_MEM_FREE( ptr )                \
          FT_BEGIN_STMNT                  \
            ft_mem_free( memory, (ptr) ); \
            (ptr) = NULL;                 \
          FT_END_STMNT

#define FT_MEM_NEW( ptr )                        \
          FT_MEM_ALLOC( ptr, sizeof ( *(ptr) ) )

#define FT_MEM_REALLOC( ptr, cursz, newsz )                        \
          FT_ASSIGNP_INNER( ptr, ft_mem_realloc( memory, 1,        \
                                                 (cursz), (newsz), \
                                                 (ptr), &error ) )

#define FT_MEM_QALLOC( ptr, size )                                         \
          FT_ASSIGNP_INNER( ptr, ft_mem_qalloc( memory, (size), &error ) )

#define FT_MEM_QNEW( ptr )                        \
          FT_MEM_QALLOC( ptr, sizeof ( *(ptr) ) )

#define FT_MEM_QREALLOC( ptr, cursz, newsz )                         \
          FT_ASSIGNP_INNER( ptr, ft_mem_qrealloc( memory, 1,        \
                                                  (cursz), (newsz), \
                                                  (ptr), &error ) )

#define FT_MEM_QRENEW_ARRAY( ptr, cursz, newsz )                             \
          FT_ASSIGNP_INNER( ptr, ft_mem_qrealloc( memory, sizeof ( *(ptr) ), \
                                                  (cursz), (newsz),          \
                                                  (ptr), &error ) )

#define FT_MEM_ALLOC_MULT( ptr, count, item_size )                    \
          FT_ASSIGNP_INNER( ptr, ft_mem_realloc( memory, (item_size), \
                                                 0, (count),          \
                                                 NULL, &error ) )

#define FT_MEM_REALLOC_MULT( ptr, oldcnt, newcnt, itmsz )            \
          FT_ASSIGNP_INNER( ptr, ft_mem_realloc( memory, (itmsz),    \
                                                 (oldcnt), (newcnt), \
                                                 (ptr), &error ) )

#define FT_MEM_QALLOC_MULT( ptr, count, item_size )                    \
          FT_ASSIGNP_INNER( ptr, ft_mem_qrealloc( memory, (item_size), \
                                                  0, (count),          \
                                                  NULL, &error ) )

#define FT_MEM_QREALLOC_MULT( ptr, oldcnt, newcnt, itmsz)             \
          FT_ASSIGNP_INNER( ptr, ft_mem_qrealloc( memory, (itmsz),    \
                                                  (oldcnt), (newcnt), \
                                                  (ptr), &error ) )


#define FT_MEM_SET_ERROR( cond )  ( (cond), error != 0 )


#define FT_MEM_SET( dest, byte, count )     ft_memset( dest, byte, count )

#define FT_MEM_COPY( dest, source, count )  ft_memcpy( dest, source, count )

#define FT_MEM_MOVE( dest, source, count )  ft_memmove( dest, source, count )


#define FT_MEM_ZERO( dest, count )  FT_MEM_SET( dest, 0, count )

#define FT_ZERO( p )                FT_MEM_ZERO( p, sizeof ( *(p) ) )


#define FT_ARRAY_ZERO( dest, count )                        \
          FT_MEM_ZERO( dest, (count) * sizeof ( *(dest) ) )

#define FT_ARRAY_COPY( dest, source, count )                        \
          FT_MEM_COPY( dest, source, (count) * sizeof ( *(dest) ) )

#define FT_ARRAY_MOVE( dest, source, count )                        \
          FT_MEM_MOVE( dest, source, (count) * sizeof ( *(dest) ) )


  /*
   *  Return the maximum number of addressable elements in an array.
   *  We limit ourselves to INT_MAX, rather than UINT_MAX, to avoid
   *  any problems.
   */
#define FT_ARRAY_MAX( ptr )           ( FT_INT_MAX / sizeof ( *(ptr) ) )

#define FT_ARRAY_CHECK( ptr, count )  ( (count) <= FT_ARRAY_MAX( ptr ) )


  /*************************************************************************/
  /*                                                                       */
  /* The following functions macros expect that their pointer argument is  */
  /* _typed_ in order to automatically compute array element sizes.        */
  /*                                                                       */

#define FT_MEM_NEW_ARRAY( ptr, count )                                      \
          FT_ASSIGNP_INNER( ptr, ft_mem_realloc( memory, sizeof ( *(ptr) ), \
                                                 0, (count),                \
                                                 NULL, &error ) )

#define FT_MEM_RENEW_ARRAY( ptr, cursz, newsz )                             \
          FT_ASSIGNP_INNER( ptr, ft_mem_realloc( memory, sizeof ( *(ptr) ), \
                                                 (cursz), (newsz),          \
                                                 (ptr), &error ) )

#define FT_MEM_QNEW_ARRAY( ptr, count )                                      \
          FT_ASSIGNP_INNER( ptr, ft_mem_qrealloc( memory, sizeof ( *(ptr) ), \
                                                  0, (count),                \
                                                  NULL, &error ) )

#define FT_MEM_QRENEW_ARRAY( ptr, cursz, newsz )                             \
          FT_ASSIGNP_INNER( ptr, ft_mem_qrealloc( memory, sizeof ( *(ptr) ), \
                                                  (cursz), (newsz),          \
                                                  (ptr), &error ) )


#define FT_ALLOC( ptr, size )                           \
          FT_MEM_SET_ERROR( FT_MEM_ALLOC( ptr, size ) )

#define FT_REALLOC( ptr, cursz, newsz )                           \
          FT_MEM_SET_ERROR( FT_MEM_REALLOC( ptr, cursz, newsz ) )

#define FT_ALLOC_MULT( ptr, count, item_size )                           \
          FT_MEM_SET_ERROR( FT_MEM_ALLOC_MULT( ptr, count, item_size ) )

#define FT_REALLOC_MULT( ptr, oldcnt, newcnt, itmsz )              \
          FT_MEM_SET_ERROR( FT_MEM_REALLOC_MULT( ptr, oldcnt,      \
                                                 newcnt, itmsz ) )

#define FT_QALLOC( ptr, size )                           \
          FT_MEM_SET_ERROR( FT_MEM_QALLOC( ptr, size ) )

#define FT_QREALLOC( ptr, cursz, newsz )                           \
          FT_MEM_SET_ERROR( FT_MEM_QREALLOC( ptr, cursz, newsz ) )

#define FT_QALLOC_MULT( ptr, count, item_size )                           \
          FT_MEM_SET_ERROR( FT_MEM_QALLOC_MULT( ptr, count, item_size ) )

#define FT_QREALLOC_MULT( ptr, oldcnt, newcnt, itmsz )              \
          FT_MEM_SET_ERROR( FT_MEM_QREALLOC_MULT( ptr, oldcnt,      \
                                                  newcnt, itmsz ) )

#define FT_FREE( ptr )  FT_MEM_FREE( ptr )

#define FT_NEW( ptr )  FT_MEM_SET_ERROR( FT_MEM_NEW( ptr ) )

#define FT_NEW_ARRAY( ptr, count )                           \
          FT_MEM_SET_ERROR( FT_MEM_NEW_ARRAY( ptr, count ) )

#define FT_RENEW_ARRAY( ptr, curcnt, newcnt )                           \
          FT_MEM_SET_ERROR( FT_MEM_RENEW_ARRAY( ptr, curcnt, newcnt ) )

#define FT_QNEW( ptr )                           \
          FT_MEM_SET_ERROR( FT_MEM_QNEW( ptr ) )

#define FT_QNEW_ARRAY( ptr, count )                          \
          FT_MEM_SET_ERROR( FT_MEM_NEW_ARRAY( ptr, count ) )

#define FT_QRENEW_ARRAY( ptr, curcnt, newcnt )                          \
          FT_MEM_SET_ERROR( FT_MEM_RENEW_ARRAY( ptr, curcnt, newcnt ) )


#ifdef FT_CONFIG_OPTION_OLD_INTERNALS

  FT_BASE( FT_Error )
  FT_Alloc( FT_Memory  memory,
            FT_Long    size,
            void*     *P );

  FT_BASE( FT_Error )
  FT_QAlloc( FT_Memory  memory,
             FT_Long    size,
             void*     *p );

  FT_BASE( FT_Error )
  FT_Realloc( FT_Memory  memory,
              FT_Long    current,
              FT_Long    size,
              void*     *P );

  FT_BASE( FT_Error )
  FT_QRealloc( FT_Memory  memory,
               FT_Long    current,
               FT_Long    size,
               void*     *p );

  FT_BASE( void )
  FT_Free( FT_Memory  memory,
           void*     *P );

#endif /* FT_CONFIG_OPTION_OLD_INTERNALS */


  FT_BASE( FT_Pointer )
  ft_mem_strdup( FT_Memory    memory,
                 const char*  str,
                 FT_Error    *p_error );

  FT_BASE( FT_Pointer )
  ft_mem_dup( FT_Memory    memory,
              const void*  address,
              FT_ULong     size,
              FT_Error    *p_error );

#define FT_MEM_STRDUP( dst, str )                                            \
          (dst) = (char*)ft_mem_strdup( memory, (const char*)(str), &error )

#define FT_STRDUP( dst, str )                           \
          FT_MEM_SET_ERROR( FT_MEM_STRDUP( dst, str ) )

#define FT_MEM_DUP( dst, address, size )                                    \
          (dst) = ft_mem_dup( memory, (address), (FT_ULong)(size), &error )

#define FT_DUP( dst, address, size )                           \
          FT_MEM_SET_ERROR( FT_MEM_DUP( dst, address, size ) )


  /* Return >= 1 if a truncation occurs.            */
  /* Return 0 if the source string fits the buffer. */
  /* This is *not* the same as strlcpy().           */
  FT_BASE( FT_Int )
  ft_mem_strcpyn( char*        dst,
                  const char*  src,
                  FT_ULong     size );

#define FT_STRCPYN( dst, src, size )                                         \
          ft_mem_strcpyn( (char*)dst, (const char*)(src), (FT_ULong)(size) )

 /* */


FT_END_HEADER

#endif /* __FTMEMORY_H__ */


/* END */
=======
/***************************************************************************/
/*                                                                         */
/*  ftmemory.h                                                             */
/*                                                                         */
/*    The FreeType memory management macros (specification).               */
/*                                                                         */
/*  Copyright 1996-2001, 2002, 2004, 2005, 2006, 2007, 2010 by             */
/*  David Turner, Robert Wilhelm, and Werner Lemberg                       */
/*                                                                         */
/*  This file is part of the FreeType project, and may only be used,       */
/*  modified, and distributed under the terms of the FreeType project      */
/*  license, LICENSE.TXT.  By continuing to use, modify, or distribute     */
/*  this file you indicate that you have read the license and              */
/*  understand and accept it fully.                                        */
/*                                                                         */
/***************************************************************************/


#ifndef __FTMEMORY_H__
#define __FTMEMORY_H__


#include <ft2build.h>
#include FT_CONFIG_CONFIG_H
#include FT_TYPES_H


FT_BEGIN_HEADER


  /*************************************************************************/
  /*                                                                       */
  /* <Macro>                                                               */
  /*    FT_SET_ERROR                                                       */
  /*                                                                       */
  /* <Description>                                                         */
  /*    This macro is used to set an implicit `error' variable to a given  */
  /*    expression's value (usually a function call), and convert it to a  */
  /*    boolean which is set whenever the value is != 0.                   */
  /*                                                                       */
#undef  FT_SET_ERROR
#define FT_SET_ERROR( expression ) \
          ( ( error = (expression) ) != 0 )



  /*************************************************************************/
  /*************************************************************************/
  /*************************************************************************/
  /****                                                                 ****/
  /****                                                                 ****/
  /****                           M E M O R Y                           ****/
  /****                                                                 ****/
  /****                                                                 ****/
  /*************************************************************************/
  /*************************************************************************/
  /*************************************************************************/


  /*
   *  C++ refuses to handle statements like p = (void*)anything, with `p' a
   *  typed pointer.  Since we don't have a `typeof' operator in standard
   *  C++, we have to use a template to emulate it.
   */

#ifdef __cplusplus

  extern "C++"
  template <typename T> inline T*
  cplusplus_typeof(        T*,
                    void  *v )
  {
    return static_cast <T*> ( v );
  }

#define FT_ASSIGNP( p, val )  (p) = cplusplus_typeof( (p), (val) )

#else

#define FT_ASSIGNP( p, val )  (p) = (val)

#endif



#ifdef FT_DEBUG_MEMORY

  FT_BASE( const char* )  _ft_debug_file;
  FT_BASE( long )         _ft_debug_lineno;

#define FT_DEBUG_INNER( exp )  ( _ft_debug_file   = __FILE__, \
                                 _ft_debug_lineno = __LINE__, \
                                 (exp) )

#define FT_ASSIGNP_INNER( p, exp )  ( _ft_debug_file   = __FILE__, \
                                      _ft_debug_lineno = __LINE__, \
                                      FT_ASSIGNP( p, exp ) )

#else /* !FT_DEBUG_MEMORY */

#define FT_DEBUG_INNER( exp )       (exp)
#define FT_ASSIGNP_INNER( p, exp )  FT_ASSIGNP( p, exp )

#endif /* !FT_DEBUG_MEMORY */


  /*
   *  The allocation functions return a pointer, and the error code
   *  is written to through the `p_error' parameter.  See below for
   *  for documentation.
   */

  FT_BASE( FT_Pointer )
  ft_mem_alloc( FT_Memory  memory,
                FT_Long    size,
                FT_Error  *p_error );

  FT_BASE( FT_Pointer )
  ft_mem_qalloc( FT_Memory  memory,
                 FT_Long    size,
                 FT_Error  *p_error );

  FT_BASE( FT_Pointer )
  ft_mem_realloc( FT_Memory  memory,
                  FT_Long    item_size,
                  FT_Long    cur_count,
                  FT_Long    new_count,
                  void*      block,
                  FT_Error  *p_error );

  FT_BASE( FT_Pointer )
  ft_mem_qrealloc( FT_Memory  memory,
                   FT_Long    item_size,
                   FT_Long    cur_count,
                   FT_Long    new_count,
                   void*      block,
                   FT_Error  *p_error );

  FT_BASE( void )
  ft_mem_free( FT_Memory    memory,
               const void*  P );


#define FT_MEM_ALLOC( ptr, size )                                         \
          FT_ASSIGNP_INNER( ptr, ft_mem_alloc( memory, (size), &error ) )

#define FT_MEM_FREE( ptr )                \
          FT_BEGIN_STMNT                  \
            ft_mem_free( memory, (ptr) ); \
            (ptr) = NULL;                 \
          FT_END_STMNT

#define FT_MEM_NEW( ptr )                        \
          FT_MEM_ALLOC( ptr, sizeof ( *(ptr) ) )

#define FT_MEM_REALLOC( ptr, cursz, newsz )                        \
          FT_ASSIGNP_INNER( ptr, ft_mem_realloc( memory, 1,        \
                                                 (cursz), (newsz), \
                                                 (ptr), &error ) )

#define FT_MEM_QALLOC( ptr, size )                                         \
          FT_ASSIGNP_INNER( ptr, ft_mem_qalloc( memory, (size), &error ) )

#define FT_MEM_QNEW( ptr )                        \
          FT_MEM_QALLOC( ptr, sizeof ( *(ptr) ) )

#define FT_MEM_QREALLOC( ptr, cursz, newsz )                         \
          FT_ASSIGNP_INNER( ptr, ft_mem_qrealloc( memory, 1,        \
                                                  (cursz), (newsz), \
                                                  (ptr), &error ) )

#define FT_MEM_QRENEW_ARRAY( ptr, cursz, newsz )                             \
          FT_ASSIGNP_INNER( ptr, ft_mem_qrealloc( memory, sizeof ( *(ptr) ), \
                                                  (cursz), (newsz),          \
                                                  (ptr), &error ) )

#define FT_MEM_ALLOC_MULT( ptr, count, item_size )                    \
          FT_ASSIGNP_INNER( ptr, ft_mem_realloc( memory, (item_size), \
                                                 0, (count),          \
                                                 NULL, &error ) )

#define FT_MEM_REALLOC_MULT( ptr, oldcnt, newcnt, itmsz )            \
          FT_ASSIGNP_INNER( ptr, ft_mem_realloc( memory, (itmsz),    \
                                                 (oldcnt), (newcnt), \
                                                 (ptr), &error ) )

#define FT_MEM_QALLOC_MULT( ptr, count, item_size )                    \
          FT_ASSIGNP_INNER( ptr, ft_mem_qrealloc( memory, (item_size), \
                                                  0, (count),          \
                                                  NULL, &error ) )

#define FT_MEM_QREALLOC_MULT( ptr, oldcnt, newcnt, itmsz)             \
          FT_ASSIGNP_INNER( ptr, ft_mem_qrealloc( memory, (itmsz),    \
                                                  (oldcnt), (newcnt), \
                                                  (ptr), &error ) )


#define FT_MEM_SET_ERROR( cond )  ( (cond), error != 0 )


#define FT_MEM_SET( dest, byte, count )     ft_memset( dest, byte, count )

#define FT_MEM_COPY( dest, source, count )  ft_memcpy( dest, source, count )

#define FT_MEM_MOVE( dest, source, count )  ft_memmove( dest, source, count )


#define FT_MEM_ZERO( dest, count )  FT_MEM_SET( dest, 0, count )

#define FT_ZERO( p )                FT_MEM_ZERO( p, sizeof ( *(p) ) )


#define FT_ARRAY_ZERO( dest, count )                        \
          FT_MEM_ZERO( dest, (count) * sizeof ( *(dest) ) )

#define FT_ARRAY_COPY( dest, source, count )                        \
          FT_MEM_COPY( dest, source, (count) * sizeof ( *(dest) ) )

#define FT_ARRAY_MOVE( dest, source, count )                        \
          FT_MEM_MOVE( dest, source, (count) * sizeof ( *(dest) ) )


  /*
   *  Return the maximum number of addressable elements in an array.
   *  We limit ourselves to INT_MAX, rather than UINT_MAX, to avoid
   *  any problems.
   */
#define FT_ARRAY_MAX( ptr )           ( FT_INT_MAX / sizeof ( *(ptr) ) )

#define FT_ARRAY_CHECK( ptr, count )  ( (count) <= FT_ARRAY_MAX( ptr ) )


  /*************************************************************************/
  /*                                                                       */
  /* The following functions macros expect that their pointer argument is  */
  /* _typed_ in order to automatically compute array element sizes.        */
  /*                                                                       */

#define FT_MEM_NEW_ARRAY( ptr, count )                                      \
          FT_ASSIGNP_INNER( ptr, ft_mem_realloc( memory, sizeof ( *(ptr) ), \
                                                 0, (count),                \
                                                 NULL, &error ) )

#define FT_MEM_RENEW_ARRAY( ptr, cursz, newsz )                             \
          FT_ASSIGNP_INNER( ptr, ft_mem_realloc( memory, sizeof ( *(ptr) ), \
                                                 (cursz), (newsz),          \
                                                 (ptr), &error ) )

#define FT_MEM_QNEW_ARRAY( ptr, count )                                      \
          FT_ASSIGNP_INNER( ptr, ft_mem_qrealloc( memory, sizeof ( *(ptr) ), \
                                                  0, (count),                \
                                                  NULL, &error ) )

#define FT_MEM_QRENEW_ARRAY( ptr, cursz, newsz )                             \
          FT_ASSIGNP_INNER( ptr, ft_mem_qrealloc( memory, sizeof ( *(ptr) ), \
                                                  (cursz), (newsz),          \
                                                  (ptr), &error ) )


#define FT_ALLOC( ptr, size )                           \
          FT_MEM_SET_ERROR( FT_MEM_ALLOC( ptr, size ) )

#define FT_REALLOC( ptr, cursz, newsz )                           \
          FT_MEM_SET_ERROR( FT_MEM_REALLOC( ptr, cursz, newsz ) )

#define FT_ALLOC_MULT( ptr, count, item_size )                           \
          FT_MEM_SET_ERROR( FT_MEM_ALLOC_MULT( ptr, count, item_size ) )

#define FT_REALLOC_MULT( ptr, oldcnt, newcnt, itmsz )              \
          FT_MEM_SET_ERROR( FT_MEM_REALLOC_MULT( ptr, oldcnt,      \
                                                 newcnt, itmsz ) )

#define FT_QALLOC( ptr, size )                           \
          FT_MEM_SET_ERROR( FT_MEM_QALLOC( ptr, size ) )

#define FT_QREALLOC( ptr, cursz, newsz )                           \
          FT_MEM_SET_ERROR( FT_MEM_QREALLOC( ptr, cursz, newsz ) )

#define FT_QALLOC_MULT( ptr, count, item_size )                           \
          FT_MEM_SET_ERROR( FT_MEM_QALLOC_MULT( ptr, count, item_size ) )

#define FT_QREALLOC_MULT( ptr, oldcnt, newcnt, itmsz )              \
          FT_MEM_SET_ERROR( FT_MEM_QREALLOC_MULT( ptr, oldcnt,      \
                                                  newcnt, itmsz ) )

#define FT_FREE( ptr )  FT_MEM_FREE( ptr )

#define FT_NEW( ptr )  FT_MEM_SET_ERROR( FT_MEM_NEW( ptr ) )

#define FT_NEW_ARRAY( ptr, count )                           \
          FT_MEM_SET_ERROR( FT_MEM_NEW_ARRAY( ptr, count ) )

#define FT_RENEW_ARRAY( ptr, curcnt, newcnt )                           \
          FT_MEM_SET_ERROR( FT_MEM_RENEW_ARRAY( ptr, curcnt, newcnt ) )

#define FT_QNEW( ptr )                           \
          FT_MEM_SET_ERROR( FT_MEM_QNEW( ptr ) )

#define FT_QNEW_ARRAY( ptr, count )                          \
          FT_MEM_SET_ERROR( FT_MEM_NEW_ARRAY( ptr, count ) )

#define FT_QRENEW_ARRAY( ptr, curcnt, newcnt )                          \
          FT_MEM_SET_ERROR( FT_MEM_RENEW_ARRAY( ptr, curcnt, newcnt ) )


#ifdef FT_CONFIG_OPTION_OLD_INTERNALS

  FT_BASE( FT_Error )
  FT_Alloc( FT_Memory  memory,
            FT_Long    size,
            void*     *P );

  FT_BASE( FT_Error )
  FT_QAlloc( FT_Memory  memory,
             FT_Long    size,
             void*     *p );

  FT_BASE( FT_Error )
  FT_Realloc( FT_Memory  memory,
              FT_Long    current,
              FT_Long    size,
              void*     *P );

  FT_BASE( FT_Error )
  FT_QRealloc( FT_Memory  memory,
               FT_Long    current,
               FT_Long    size,
               void*     *p );

  FT_BASE( void )
  FT_Free( FT_Memory  memory,
           void*     *P );

#endif /* FT_CONFIG_OPTION_OLD_INTERNALS */


  FT_BASE( FT_Pointer )
  ft_mem_strdup( FT_Memory    memory,
                 const char*  str,
                 FT_Error    *p_error );

  FT_BASE( FT_Pointer )
  ft_mem_dup( FT_Memory    memory,
              const void*  address,
              FT_ULong     size,
              FT_Error    *p_error );

#define FT_MEM_STRDUP( dst, str )                                            \
          (dst) = (char*)ft_mem_strdup( memory, (const char*)(str), &error )

#define FT_STRDUP( dst, str )                           \
          FT_MEM_SET_ERROR( FT_MEM_STRDUP( dst, str ) )

#define FT_MEM_DUP( dst, address, size )                                    \
          (dst) = ft_mem_dup( memory, (address), (FT_ULong)(size), &error )

#define FT_DUP( dst, address, size )                           \
          FT_MEM_SET_ERROR( FT_MEM_DUP( dst, address, size ) )


  /* Return >= 1 if a truncation occurs.            */
  /* Return 0 if the source string fits the buffer. */
  /* This is *not* the same as strlcpy().           */
  FT_BASE( FT_Int )
  ft_mem_strcpyn( char*        dst,
                  const char*  src,
                  FT_ULong     size );

#define FT_STRCPYN( dst, src, size )                                         \
          ft_mem_strcpyn( (char*)dst, (const char*)(src), (FT_ULong)(size) )

 /* */


FT_END_HEADER

#endif /* __FTMEMORY_H__ */


/* END */
>>>>>>> 538d9683
<|MERGE_RESOLUTION|>--- conflicted
+++ resolved
@@ -1,763 +1,380 @@
-<<<<<<< HEAD
-/***************************************************************************/
-/*                                                                         */
-/*  ftmemory.h                                                             */
-/*                                                                         */
-/*    The FreeType memory management macros (specification).               */
-/*                                                                         */
-/*  Copyright 1996-2001, 2002, 2004, 2005, 2006, 2007, 2010 by             */
-/*  David Turner, Robert Wilhelm, and Werner Lemberg                       */
-/*                                                                         */
-/*  This file is part of the FreeType project, and may only be used,       */
-/*  modified, and distributed under the terms of the FreeType project      */
-/*  license, LICENSE.TXT.  By continuing to use, modify, or distribute     */
-/*  this file you indicate that you have read the license and              */
-/*  understand and accept it fully.                                        */
-/*                                                                         */
-/***************************************************************************/
-
-
-#ifndef __FTMEMORY_H__
-#define __FTMEMORY_H__
-
-
-#include <ft2build.h>
-#include FT_CONFIG_CONFIG_H
-#include FT_TYPES_H
-
-
-FT_BEGIN_HEADER
-
-
-  /*************************************************************************/
-  /*                                                                       */
-  /* <Macro>                                                               */
-  /*    FT_SET_ERROR                                                       */
-  /*                                                                       */
-  /* <Description>                                                         */
-  /*    This macro is used to set an implicit `error' variable to a given  */
-  /*    expression's value (usually a function call), and convert it to a  */
-  /*    boolean which is set whenever the value is != 0.                   */
-  /*                                                                       */
-#undef  FT_SET_ERROR
-#define FT_SET_ERROR( expression ) \
-          ( ( error = (expression) ) != 0 )
-
-
-
-  /*************************************************************************/
-  /*************************************************************************/
-  /*************************************************************************/
-  /****                                                                 ****/
-  /****                                                                 ****/
-  /****                           M E M O R Y                           ****/
-  /****                                                                 ****/
-  /****                                                                 ****/
-  /*************************************************************************/
-  /*************************************************************************/
-  /*************************************************************************/
-
-
-  /*
-   *  C++ refuses to handle statements like p = (void*)anything, with `p' a
-   *  typed pointer.  Since we don't have a `typeof' operator in standard
-   *  C++, we have to use a template to emulate it.
-   */
-
-#ifdef __cplusplus
-
-  extern "C++"
-  template <typename T> inline T*
-  cplusplus_typeof(        T*,
-                    void  *v )
-  {
-    return static_cast <T*> ( v );
-  }
-
-#define FT_ASSIGNP( p, val )  (p) = cplusplus_typeof( (p), (val) )
-
-#else
-
-#define FT_ASSIGNP( p, val )  (p) = (val)
-
-#endif
-
-
-
-#ifdef FT_DEBUG_MEMORY
-
-  FT_BASE( const char* )  _ft_debug_file;
-  FT_BASE( long )         _ft_debug_lineno;
-
-#define FT_DEBUG_INNER( exp )  ( _ft_debug_file   = __FILE__, \
-                                 _ft_debug_lineno = __LINE__, \
-                                 (exp) )
-
-#define FT_ASSIGNP_INNER( p, exp )  ( _ft_debug_file   = __FILE__, \
-                                      _ft_debug_lineno = __LINE__, \
-                                      FT_ASSIGNP( p, exp ) )
-
-#else /* !FT_DEBUG_MEMORY */
-
-#define FT_DEBUG_INNER( exp )       (exp)
-#define FT_ASSIGNP_INNER( p, exp )  FT_ASSIGNP( p, exp )
-
-#endif /* !FT_DEBUG_MEMORY */
-
-
-  /*
-   *  The allocation functions return a pointer, and the error code
-   *  is written to through the `p_error' parameter.  See below for
-   *  for documentation.
-   */
-
-  FT_BASE( FT_Pointer )
-  ft_mem_alloc( FT_Memory  memory,
-                FT_Long    size,
-                FT_Error  *p_error );
-
-  FT_BASE( FT_Pointer )
-  ft_mem_qalloc( FT_Memory  memory,
-                 FT_Long    size,
-                 FT_Error  *p_error );
-
-  FT_BASE( FT_Pointer )
-  ft_mem_realloc( FT_Memory  memory,
-                  FT_Long    item_size,
-                  FT_Long    cur_count,
-                  FT_Long    new_count,
-                  void*      block,
-                  FT_Error  *p_error );
-
-  FT_BASE( FT_Pointer )
-  ft_mem_qrealloc( FT_Memory  memory,
-                   FT_Long    item_size,
-                   FT_Long    cur_count,
-                   FT_Long    new_count,
-                   void*      block,
-                   FT_Error  *p_error );
-
-  FT_BASE( void )
-  ft_mem_free( FT_Memory    memory,
-               const void*  P );
-
-
-#define FT_MEM_ALLOC( ptr, size )                                         \
-          FT_ASSIGNP_INNER( ptr, ft_mem_alloc( memory, (size), &error ) )
-
-#define FT_MEM_FREE( ptr )                \
-          FT_BEGIN_STMNT                  \
-            ft_mem_free( memory, (ptr) ); \
-            (ptr) = NULL;                 \
-          FT_END_STMNT
-
-#define FT_MEM_NEW( ptr )                        \
-          FT_MEM_ALLOC( ptr, sizeof ( *(ptr) ) )
-
-#define FT_MEM_REALLOC( ptr, cursz, newsz )                        \
-          FT_ASSIGNP_INNER( ptr, ft_mem_realloc( memory, 1,        \
-                                                 (cursz), (newsz), \
-                                                 (ptr), &error ) )
-
-#define FT_MEM_QALLOC( ptr, size )                                         \
-          FT_ASSIGNP_INNER( ptr, ft_mem_qalloc( memory, (size), &error ) )
-
-#define FT_MEM_QNEW( ptr )                        \
-          FT_MEM_QALLOC( ptr, sizeof ( *(ptr) ) )
-
-#define FT_MEM_QREALLOC( ptr, cursz, newsz )                         \
-          FT_ASSIGNP_INNER( ptr, ft_mem_qrealloc( memory, 1,        \
-                                                  (cursz), (newsz), \
-                                                  (ptr), &error ) )
-
-#define FT_MEM_QRENEW_ARRAY( ptr, cursz, newsz )                             \
-          FT_ASSIGNP_INNER( ptr, ft_mem_qrealloc( memory, sizeof ( *(ptr) ), \
-                                                  (cursz), (newsz),          \
-                                                  (ptr), &error ) )
-
-#define FT_MEM_ALLOC_MULT( ptr, count, item_size )                    \
-          FT_ASSIGNP_INNER( ptr, ft_mem_realloc( memory, (item_size), \
-                                                 0, (count),          \
-                                                 NULL, &error ) )
-
-#define FT_MEM_REALLOC_MULT( ptr, oldcnt, newcnt, itmsz )            \
-          FT_ASSIGNP_INNER( ptr, ft_mem_realloc( memory, (itmsz),    \
-                                                 (oldcnt), (newcnt), \
-                                                 (ptr), &error ) )
-
-#define FT_MEM_QALLOC_MULT( ptr, count, item_size )                    \
-          FT_ASSIGNP_INNER( ptr, ft_mem_qrealloc( memory, (item_size), \
-                                                  0, (count),          \
-                                                  NULL, &error ) )
-
-#define FT_MEM_QREALLOC_MULT( ptr, oldcnt, newcnt, itmsz)             \
-          FT_ASSIGNP_INNER( ptr, ft_mem_qrealloc( memory, (itmsz),    \
-                                                  (oldcnt), (newcnt), \
-                                                  (ptr), &error ) )
-
-
-#define FT_MEM_SET_ERROR( cond )  ( (cond), error != 0 )
-
-
-#define FT_MEM_SET( dest, byte, count )     ft_memset( dest, byte, count )
-
-#define FT_MEM_COPY( dest, source, count )  ft_memcpy( dest, source, count )
-
-#define FT_MEM_MOVE( dest, source, count )  ft_memmove( dest, source, count )
-
-
-#define FT_MEM_ZERO( dest, count )  FT_MEM_SET( dest, 0, count )
-
-#define FT_ZERO( p )                FT_MEM_ZERO( p, sizeof ( *(p) ) )
-
-
-#define FT_ARRAY_ZERO( dest, count )                        \
-          FT_MEM_ZERO( dest, (count) * sizeof ( *(dest) ) )
-
-#define FT_ARRAY_COPY( dest, source, count )                        \
-          FT_MEM_COPY( dest, source, (count) * sizeof ( *(dest) ) )
-
-#define FT_ARRAY_MOVE( dest, source, count )                        \
-          FT_MEM_MOVE( dest, source, (count) * sizeof ( *(dest) ) )
-
-
-  /*
-   *  Return the maximum number of addressable elements in an array.
-   *  We limit ourselves to INT_MAX, rather than UINT_MAX, to avoid
-   *  any problems.
-   */
-#define FT_ARRAY_MAX( ptr )           ( FT_INT_MAX / sizeof ( *(ptr) ) )
-
-#define FT_ARRAY_CHECK( ptr, count )  ( (count) <= FT_ARRAY_MAX( ptr ) )
-
-
-  /*************************************************************************/
-  /*                                                                       */
-  /* The following functions macros expect that their pointer argument is  */
-  /* _typed_ in order to automatically compute array element sizes.        */
-  /*                                                                       */
-
-#define FT_MEM_NEW_ARRAY( ptr, count )                                      \
-          FT_ASSIGNP_INNER( ptr, ft_mem_realloc( memory, sizeof ( *(ptr) ), \
-                                                 0, (count),                \
-                                                 NULL, &error ) )
-
-#define FT_MEM_RENEW_ARRAY( ptr, cursz, newsz )                             \
-          FT_ASSIGNP_INNER( ptr, ft_mem_realloc( memory, sizeof ( *(ptr) ), \
-                                                 (cursz), (newsz),          \
-                                                 (ptr), &error ) )
-
-#define FT_MEM_QNEW_ARRAY( ptr, count )                                      \
-          FT_ASSIGNP_INNER( ptr, ft_mem_qrealloc( memory, sizeof ( *(ptr) ), \
-                                                  0, (count),                \
-                                                  NULL, &error ) )
-
-#define FT_MEM_QRENEW_ARRAY( ptr, cursz, newsz )                             \
-          FT_ASSIGNP_INNER( ptr, ft_mem_qrealloc( memory, sizeof ( *(ptr) ), \
-                                                  (cursz), (newsz),          \
-                                                  (ptr), &error ) )
-
-
-#define FT_ALLOC( ptr, size )                           \
-          FT_MEM_SET_ERROR( FT_MEM_ALLOC( ptr, size ) )
-
-#define FT_REALLOC( ptr, cursz, newsz )                           \
-          FT_MEM_SET_ERROR( FT_MEM_REALLOC( ptr, cursz, newsz ) )
-
-#define FT_ALLOC_MULT( ptr, count, item_size )                           \
-          FT_MEM_SET_ERROR( FT_MEM_ALLOC_MULT( ptr, count, item_size ) )
-
-#define FT_REALLOC_MULT( ptr, oldcnt, newcnt, itmsz )              \
-          FT_MEM_SET_ERROR( FT_MEM_REALLOC_MULT( ptr, oldcnt,      \
-                                                 newcnt, itmsz ) )
-
-#define FT_QALLOC( ptr, size )                           \
-          FT_MEM_SET_ERROR( FT_MEM_QALLOC( ptr, size ) )
-
-#define FT_QREALLOC( ptr, cursz, newsz )                           \
-          FT_MEM_SET_ERROR( FT_MEM_QREALLOC( ptr, cursz, newsz ) )
-
-#define FT_QALLOC_MULT( ptr, count, item_size )                           \
-          FT_MEM_SET_ERROR( FT_MEM_QALLOC_MULT( ptr, count, item_size ) )
-
-#define FT_QREALLOC_MULT( ptr, oldcnt, newcnt, itmsz )              \
-          FT_MEM_SET_ERROR( FT_MEM_QREALLOC_MULT( ptr, oldcnt,      \
-                                                  newcnt, itmsz ) )
-
-#define FT_FREE( ptr )  FT_MEM_FREE( ptr )
-
-#define FT_NEW( ptr )  FT_MEM_SET_ERROR( FT_MEM_NEW( ptr ) )
-
-#define FT_NEW_ARRAY( ptr, count )                           \
-          FT_MEM_SET_ERROR( FT_MEM_NEW_ARRAY( ptr, count ) )
-
-#define FT_RENEW_ARRAY( ptr, curcnt, newcnt )                           \
-          FT_MEM_SET_ERROR( FT_MEM_RENEW_ARRAY( ptr, curcnt, newcnt ) )
-
-#define FT_QNEW( ptr )                           \
-          FT_MEM_SET_ERROR( FT_MEM_QNEW( ptr ) )
-
-#define FT_QNEW_ARRAY( ptr, count )                          \
-          FT_MEM_SET_ERROR( FT_MEM_NEW_ARRAY( ptr, count ) )
-
-#define FT_QRENEW_ARRAY( ptr, curcnt, newcnt )                          \
-          FT_MEM_SET_ERROR( FT_MEM_RENEW_ARRAY( ptr, curcnt, newcnt ) )
-
-
-#ifdef FT_CONFIG_OPTION_OLD_INTERNALS
-
-  FT_BASE( FT_Error )
-  FT_Alloc( FT_Memory  memory,
-            FT_Long    size,
-            void*     *P );
-
-  FT_BASE( FT_Error )
-  FT_QAlloc( FT_Memory  memory,
-             FT_Long    size,
-             void*     *p );
-
-  FT_BASE( FT_Error )
-  FT_Realloc( FT_Memory  memory,
-              FT_Long    current,
-              FT_Long    size,
-              void*     *P );
-
-  FT_BASE( FT_Error )
-  FT_QRealloc( FT_Memory  memory,
-               FT_Long    current,
-               FT_Long    size,
-               void*     *p );
-
-  FT_BASE( void )
-  FT_Free( FT_Memory  memory,
-           void*     *P );
-
-#endif /* FT_CONFIG_OPTION_OLD_INTERNALS */
-
-
-  FT_BASE( FT_Pointer )
-  ft_mem_strdup( FT_Memory    memory,
-                 const char*  str,
-                 FT_Error    *p_error );
-
-  FT_BASE( FT_Pointer )
-  ft_mem_dup( FT_Memory    memory,
-              const void*  address,
-              FT_ULong     size,
-              FT_Error    *p_error );
-
-#define FT_MEM_STRDUP( dst, str )                                            \
-          (dst) = (char*)ft_mem_strdup( memory, (const char*)(str), &error )
-
-#define FT_STRDUP( dst, str )                           \
-          FT_MEM_SET_ERROR( FT_MEM_STRDUP( dst, str ) )
-
-#define FT_MEM_DUP( dst, address, size )                                    \
-          (dst) = ft_mem_dup( memory, (address), (FT_ULong)(size), &error )
-
-#define FT_DUP( dst, address, size )                           \
-          FT_MEM_SET_ERROR( FT_MEM_DUP( dst, address, size ) )
-
-
-  /* Return >= 1 if a truncation occurs.            */
-  /* Return 0 if the source string fits the buffer. */
-  /* This is *not* the same as strlcpy().           */
-  FT_BASE( FT_Int )
-  ft_mem_strcpyn( char*        dst,
-                  const char*  src,
-                  FT_ULong     size );
-
-#define FT_STRCPYN( dst, src, size )                                         \
-          ft_mem_strcpyn( (char*)dst, (const char*)(src), (FT_ULong)(size) )
-
- /* */
-
-
-FT_END_HEADER
-
-#endif /* __FTMEMORY_H__ */
-
-
-/* END */
-=======
-/***************************************************************************/
-/*                                                                         */
-/*  ftmemory.h                                                             */
-/*                                                                         */
-/*    The FreeType memory management macros (specification).               */
-/*                                                                         */
-/*  Copyright 1996-2001, 2002, 2004, 2005, 2006, 2007, 2010 by             */
-/*  David Turner, Robert Wilhelm, and Werner Lemberg                       */
-/*                                                                         */
-/*  This file is part of the FreeType project, and may only be used,       */
-/*  modified, and distributed under the terms of the FreeType project      */
-/*  license, LICENSE.TXT.  By continuing to use, modify, or distribute     */
-/*  this file you indicate that you have read the license and              */
-/*  understand and accept it fully.                                        */
-/*                                                                         */
-/***************************************************************************/
-
-
-#ifndef __FTMEMORY_H__
-#define __FTMEMORY_H__
-
-
-#include <ft2build.h>
-#include FT_CONFIG_CONFIG_H
-#include FT_TYPES_H
-
-
-FT_BEGIN_HEADER
-
-
-  /*************************************************************************/
-  /*                                                                       */
-  /* <Macro>                                                               */
-  /*    FT_SET_ERROR                                                       */
-  /*                                                                       */
-  /* <Description>                                                         */
-  /*    This macro is used to set an implicit `error' variable to a given  */
-  /*    expression's value (usually a function call), and convert it to a  */
-  /*    boolean which is set whenever the value is != 0.                   */
-  /*                                                                       */
-#undef  FT_SET_ERROR
-#define FT_SET_ERROR( expression ) \
-          ( ( error = (expression) ) != 0 )
-
-
-
-  /*************************************************************************/
-  /*************************************************************************/
-  /*************************************************************************/
-  /****                                                                 ****/
-  /****                                                                 ****/
-  /****                           M E M O R Y                           ****/
-  /****                                                                 ****/
-  /****                                                                 ****/
-  /*************************************************************************/
-  /*************************************************************************/
-  /*************************************************************************/
-
-
-  /*
-   *  C++ refuses to handle statements like p = (void*)anything, with `p' a
-   *  typed pointer.  Since we don't have a `typeof' operator in standard
-   *  C++, we have to use a template to emulate it.
-   */
-
-#ifdef __cplusplus
-
-  extern "C++"
-  template <typename T> inline T*
-  cplusplus_typeof(        T*,
-                    void  *v )
-  {
-    return static_cast <T*> ( v );
-  }
-
-#define FT_ASSIGNP( p, val )  (p) = cplusplus_typeof( (p), (val) )
-
-#else
-
-#define FT_ASSIGNP( p, val )  (p) = (val)
-
-#endif
-
-
-
-#ifdef FT_DEBUG_MEMORY
-
-  FT_BASE( const char* )  _ft_debug_file;
-  FT_BASE( long )         _ft_debug_lineno;
-
-#define FT_DEBUG_INNER( exp )  ( _ft_debug_file   = __FILE__, \
-                                 _ft_debug_lineno = __LINE__, \
-                                 (exp) )
-
-#define FT_ASSIGNP_INNER( p, exp )  ( _ft_debug_file   = __FILE__, \
-                                      _ft_debug_lineno = __LINE__, \
-                                      FT_ASSIGNP( p, exp ) )
-
-#else /* !FT_DEBUG_MEMORY */
-
-#define FT_DEBUG_INNER( exp )       (exp)
-#define FT_ASSIGNP_INNER( p, exp )  FT_ASSIGNP( p, exp )
-
-#endif /* !FT_DEBUG_MEMORY */
-
-
-  /*
-   *  The allocation functions return a pointer, and the error code
-   *  is written to through the `p_error' parameter.  See below for
-   *  for documentation.
-   */
-
-  FT_BASE( FT_Pointer )
-  ft_mem_alloc( FT_Memory  memory,
-                FT_Long    size,
-                FT_Error  *p_error );
-
-  FT_BASE( FT_Pointer )
-  ft_mem_qalloc( FT_Memory  memory,
-                 FT_Long    size,
-                 FT_Error  *p_error );
-
-  FT_BASE( FT_Pointer )
-  ft_mem_realloc( FT_Memory  memory,
-                  FT_Long    item_size,
-                  FT_Long    cur_count,
-                  FT_Long    new_count,
-                  void*      block,
-                  FT_Error  *p_error );
-
-  FT_BASE( FT_Pointer )
-  ft_mem_qrealloc( FT_Memory  memory,
-                   FT_Long    item_size,
-                   FT_Long    cur_count,
-                   FT_Long    new_count,
-                   void*      block,
-                   FT_Error  *p_error );
-
-  FT_BASE( void )
-  ft_mem_free( FT_Memory    memory,
-               const void*  P );
-
-
-#define FT_MEM_ALLOC( ptr, size )                                         \
-          FT_ASSIGNP_INNER( ptr, ft_mem_alloc( memory, (size), &error ) )
-
-#define FT_MEM_FREE( ptr )                \
-          FT_BEGIN_STMNT                  \
-            ft_mem_free( memory, (ptr) ); \
-            (ptr) = NULL;                 \
-          FT_END_STMNT
-
-#define FT_MEM_NEW( ptr )                        \
-          FT_MEM_ALLOC( ptr, sizeof ( *(ptr) ) )
-
-#define FT_MEM_REALLOC( ptr, cursz, newsz )                        \
-          FT_ASSIGNP_INNER( ptr, ft_mem_realloc( memory, 1,        \
-                                                 (cursz), (newsz), \
-                                                 (ptr), &error ) )
-
-#define FT_MEM_QALLOC( ptr, size )                                         \
-          FT_ASSIGNP_INNER( ptr, ft_mem_qalloc( memory, (size), &error ) )
-
-#define FT_MEM_QNEW( ptr )                        \
-          FT_MEM_QALLOC( ptr, sizeof ( *(ptr) ) )
-
-#define FT_MEM_QREALLOC( ptr, cursz, newsz )                         \
-          FT_ASSIGNP_INNER( ptr, ft_mem_qrealloc( memory, 1,        \
-                                                  (cursz), (newsz), \
-                                                  (ptr), &error ) )
-
-#define FT_MEM_QRENEW_ARRAY( ptr, cursz, newsz )                             \
-          FT_ASSIGNP_INNER( ptr, ft_mem_qrealloc( memory, sizeof ( *(ptr) ), \
-                                                  (cursz), (newsz),          \
-                                                  (ptr), &error ) )
-
-#define FT_MEM_ALLOC_MULT( ptr, count, item_size )                    \
-          FT_ASSIGNP_INNER( ptr, ft_mem_realloc( memory, (item_size), \
-                                                 0, (count),          \
-                                                 NULL, &error ) )
-
-#define FT_MEM_REALLOC_MULT( ptr, oldcnt, newcnt, itmsz )            \
-          FT_ASSIGNP_INNER( ptr, ft_mem_realloc( memory, (itmsz),    \
-                                                 (oldcnt), (newcnt), \
-                                                 (ptr), &error ) )
-
-#define FT_MEM_QALLOC_MULT( ptr, count, item_size )                    \
-          FT_ASSIGNP_INNER( ptr, ft_mem_qrealloc( memory, (item_size), \
-                                                  0, (count),          \
-                                                  NULL, &error ) )
-
-#define FT_MEM_QREALLOC_MULT( ptr, oldcnt, newcnt, itmsz)             \
-          FT_ASSIGNP_INNER( ptr, ft_mem_qrealloc( memory, (itmsz),    \
-                                                  (oldcnt), (newcnt), \
-                                                  (ptr), &error ) )
-
-
-#define FT_MEM_SET_ERROR( cond )  ( (cond), error != 0 )
-
-
-#define FT_MEM_SET( dest, byte, count )     ft_memset( dest, byte, count )
-
-#define FT_MEM_COPY( dest, source, count )  ft_memcpy( dest, source, count )
-
-#define FT_MEM_MOVE( dest, source, count )  ft_memmove( dest, source, count )
-
-
-#define FT_MEM_ZERO( dest, count )  FT_MEM_SET( dest, 0, count )
-
-#define FT_ZERO( p )                FT_MEM_ZERO( p, sizeof ( *(p) ) )
-
-
-#define FT_ARRAY_ZERO( dest, count )                        \
-          FT_MEM_ZERO( dest, (count) * sizeof ( *(dest) ) )
-
-#define FT_ARRAY_COPY( dest, source, count )                        \
-          FT_MEM_COPY( dest, source, (count) * sizeof ( *(dest) ) )
-
-#define FT_ARRAY_MOVE( dest, source, count )                        \
-          FT_MEM_MOVE( dest, source, (count) * sizeof ( *(dest) ) )
-
-
-  /*
-   *  Return the maximum number of addressable elements in an array.
-   *  We limit ourselves to INT_MAX, rather than UINT_MAX, to avoid
-   *  any problems.
-   */
-#define FT_ARRAY_MAX( ptr )           ( FT_INT_MAX / sizeof ( *(ptr) ) )
-
-#define FT_ARRAY_CHECK( ptr, count )  ( (count) <= FT_ARRAY_MAX( ptr ) )
-
-
-  /*************************************************************************/
-  /*                                                                       */
-  /* The following functions macros expect that their pointer argument is  */
-  /* _typed_ in order to automatically compute array element sizes.        */
-  /*                                                                       */
-
-#define FT_MEM_NEW_ARRAY( ptr, count )                                      \
-          FT_ASSIGNP_INNER( ptr, ft_mem_realloc( memory, sizeof ( *(ptr) ), \
-                                                 0, (count),                \
-                                                 NULL, &error ) )
-
-#define FT_MEM_RENEW_ARRAY( ptr, cursz, newsz )                             \
-          FT_ASSIGNP_INNER( ptr, ft_mem_realloc( memory, sizeof ( *(ptr) ), \
-                                                 (cursz), (newsz),          \
-                                                 (ptr), &error ) )
-
-#define FT_MEM_QNEW_ARRAY( ptr, count )                                      \
-          FT_ASSIGNP_INNER( ptr, ft_mem_qrealloc( memory, sizeof ( *(ptr) ), \
-                                                  0, (count),                \
-                                                  NULL, &error ) )
-
-#define FT_MEM_QRENEW_ARRAY( ptr, cursz, newsz )                             \
-          FT_ASSIGNP_INNER( ptr, ft_mem_qrealloc( memory, sizeof ( *(ptr) ), \
-                                                  (cursz), (newsz),          \
-                                                  (ptr), &error ) )
-
-
-#define FT_ALLOC( ptr, size )                           \
-          FT_MEM_SET_ERROR( FT_MEM_ALLOC( ptr, size ) )
-
-#define FT_REALLOC( ptr, cursz, newsz )                           \
-          FT_MEM_SET_ERROR( FT_MEM_REALLOC( ptr, cursz, newsz ) )
-
-#define FT_ALLOC_MULT( ptr, count, item_size )                           \
-          FT_MEM_SET_ERROR( FT_MEM_ALLOC_MULT( ptr, count, item_size ) )
-
-#define FT_REALLOC_MULT( ptr, oldcnt, newcnt, itmsz )              \
-          FT_MEM_SET_ERROR( FT_MEM_REALLOC_MULT( ptr, oldcnt,      \
-                                                 newcnt, itmsz ) )
-
-#define FT_QALLOC( ptr, size )                           \
-          FT_MEM_SET_ERROR( FT_MEM_QALLOC( ptr, size ) )
-
-#define FT_QREALLOC( ptr, cursz, newsz )                           \
-          FT_MEM_SET_ERROR( FT_MEM_QREALLOC( ptr, cursz, newsz ) )
-
-#define FT_QALLOC_MULT( ptr, count, item_size )                           \
-          FT_MEM_SET_ERROR( FT_MEM_QALLOC_MULT( ptr, count, item_size ) )
-
-#define FT_QREALLOC_MULT( ptr, oldcnt, newcnt, itmsz )              \
-          FT_MEM_SET_ERROR( FT_MEM_QREALLOC_MULT( ptr, oldcnt,      \
-                                                  newcnt, itmsz ) )
-
-#define FT_FREE( ptr )  FT_MEM_FREE( ptr )
-
-#define FT_NEW( ptr )  FT_MEM_SET_ERROR( FT_MEM_NEW( ptr ) )
-
-#define FT_NEW_ARRAY( ptr, count )                           \
-          FT_MEM_SET_ERROR( FT_MEM_NEW_ARRAY( ptr, count ) )
-
-#define FT_RENEW_ARRAY( ptr, curcnt, newcnt )                           \
-          FT_MEM_SET_ERROR( FT_MEM_RENEW_ARRAY( ptr, curcnt, newcnt ) )
-
-#define FT_QNEW( ptr )                           \
-          FT_MEM_SET_ERROR( FT_MEM_QNEW( ptr ) )
-
-#define FT_QNEW_ARRAY( ptr, count )                          \
-          FT_MEM_SET_ERROR( FT_MEM_NEW_ARRAY( ptr, count ) )
-
-#define FT_QRENEW_ARRAY( ptr, curcnt, newcnt )                          \
-          FT_MEM_SET_ERROR( FT_MEM_RENEW_ARRAY( ptr, curcnt, newcnt ) )
-
-
-#ifdef FT_CONFIG_OPTION_OLD_INTERNALS
-
-  FT_BASE( FT_Error )
-  FT_Alloc( FT_Memory  memory,
-            FT_Long    size,
-            void*     *P );
-
-  FT_BASE( FT_Error )
-  FT_QAlloc( FT_Memory  memory,
-             FT_Long    size,
-             void*     *p );
-
-  FT_BASE( FT_Error )
-  FT_Realloc( FT_Memory  memory,
-              FT_Long    current,
-              FT_Long    size,
-              void*     *P );
-
-  FT_BASE( FT_Error )
-  FT_QRealloc( FT_Memory  memory,
-               FT_Long    current,
-               FT_Long    size,
-               void*     *p );
-
-  FT_BASE( void )
-  FT_Free( FT_Memory  memory,
-           void*     *P );
-
-#endif /* FT_CONFIG_OPTION_OLD_INTERNALS */
-
-
-  FT_BASE( FT_Pointer )
-  ft_mem_strdup( FT_Memory    memory,
-                 const char*  str,
-                 FT_Error    *p_error );
-
-  FT_BASE( FT_Pointer )
-  ft_mem_dup( FT_Memory    memory,
-              const void*  address,
-              FT_ULong     size,
-              FT_Error    *p_error );
-
-#define FT_MEM_STRDUP( dst, str )                                            \
-          (dst) = (char*)ft_mem_strdup( memory, (const char*)(str), &error )
-
-#define FT_STRDUP( dst, str )                           \
-          FT_MEM_SET_ERROR( FT_MEM_STRDUP( dst, str ) )
-
-#define FT_MEM_DUP( dst, address, size )                                    \
-          (dst) = ft_mem_dup( memory, (address), (FT_ULong)(size), &error )
-
-#define FT_DUP( dst, address, size )                           \
-          FT_MEM_SET_ERROR( FT_MEM_DUP( dst, address, size ) )
-
-
-  /* Return >= 1 if a truncation occurs.            */
-  /* Return 0 if the source string fits the buffer. */
-  /* This is *not* the same as strlcpy().           */
-  FT_BASE( FT_Int )
-  ft_mem_strcpyn( char*        dst,
-                  const char*  src,
-                  FT_ULong     size );
-
-#define FT_STRCPYN( dst, src, size )                                         \
-          ft_mem_strcpyn( (char*)dst, (const char*)(src), (FT_ULong)(size) )
-
- /* */
-
-
-FT_END_HEADER
-
-#endif /* __FTMEMORY_H__ */
-
-
-/* END */
->>>>>>> 538d9683
+/***************************************************************************/
+/*                                                                         */
+/*  ftmemory.h                                                             */
+/*                                                                         */
+/*    The FreeType memory management macros (specification).               */
+/*                                                                         */
+/*  Copyright 1996-2001, 2002, 2004, 2005, 2006, 2007, 2010 by             */
+/*  David Turner, Robert Wilhelm, and Werner Lemberg                       */
+/*                                                                         */
+/*  This file is part of the FreeType project, and may only be used,       */
+/*  modified, and distributed under the terms of the FreeType project      */
+/*  license, LICENSE.TXT.  By continuing to use, modify, or distribute     */
+/*  this file you indicate that you have read the license and              */
+/*  understand and accept it fully.                                        */
+/*                                                                         */
+/***************************************************************************/
+
+
+#ifndef __FTMEMORY_H__
+#define __FTMEMORY_H__
+
+
+#include <ft2build.h>
+#include FT_CONFIG_CONFIG_H
+#include FT_TYPES_H
+
+
+FT_BEGIN_HEADER
+
+
+  /*************************************************************************/
+  /*                                                                       */
+  /* <Macro>                                                               */
+  /*    FT_SET_ERROR                                                       */
+  /*                                                                       */
+  /* <Description>                                                         */
+  /*    This macro is used to set an implicit `error' variable to a given  */
+  /*    expression's value (usually a function call), and convert it to a  */
+  /*    boolean which is set whenever the value is != 0.                   */
+  /*                                                                       */
+#undef  FT_SET_ERROR
+#define FT_SET_ERROR( expression ) \
+          ( ( error = (expression) ) != 0 )
+
+
+
+  /*************************************************************************/
+  /*************************************************************************/
+  /*************************************************************************/
+  /****                                                                 ****/
+  /****                                                                 ****/
+  /****                           M E M O R Y                           ****/
+  /****                                                                 ****/
+  /****                                                                 ****/
+  /*************************************************************************/
+  /*************************************************************************/
+  /*************************************************************************/
+
+
+  /*
+   *  C++ refuses to handle statements like p = (void*)anything, with `p' a
+   *  typed pointer.  Since we don't have a `typeof' operator in standard
+   *  C++, we have to use a template to emulate it.
+   */
+
+#ifdef __cplusplus
+
+  extern "C++"
+  template <typename T> inline T*
+  cplusplus_typeof(        T*,
+                    void  *v )
+  {
+    return static_cast <T*> ( v );
+  }
+
+#define FT_ASSIGNP( p, val )  (p) = cplusplus_typeof( (p), (val) )
+
+#else
+
+#define FT_ASSIGNP( p, val )  (p) = (val)
+
+#endif
+
+
+
+#ifdef FT_DEBUG_MEMORY
+
+  FT_BASE( const char* )  _ft_debug_file;
+  FT_BASE( long )         _ft_debug_lineno;
+
+#define FT_DEBUG_INNER( exp )  ( _ft_debug_file   = __FILE__, \
+                                 _ft_debug_lineno = __LINE__, \
+                                 (exp) )
+
+#define FT_ASSIGNP_INNER( p, exp )  ( _ft_debug_file   = __FILE__, \
+                                      _ft_debug_lineno = __LINE__, \
+                                      FT_ASSIGNP( p, exp ) )
+
+#else /* !FT_DEBUG_MEMORY */
+
+#define FT_DEBUG_INNER( exp )       (exp)
+#define FT_ASSIGNP_INNER( p, exp )  FT_ASSIGNP( p, exp )
+
+#endif /* !FT_DEBUG_MEMORY */
+
+
+  /*
+   *  The allocation functions return a pointer, and the error code
+   *  is written to through the `p_error' parameter.  See below for
+   *  for documentation.
+   */
+
+  FT_BASE( FT_Pointer )
+  ft_mem_alloc( FT_Memory  memory,
+                FT_Long    size,
+                FT_Error  *p_error );
+
+  FT_BASE( FT_Pointer )
+  ft_mem_qalloc( FT_Memory  memory,
+                 FT_Long    size,
+                 FT_Error  *p_error );
+
+  FT_BASE( FT_Pointer )
+  ft_mem_realloc( FT_Memory  memory,
+                  FT_Long    item_size,
+                  FT_Long    cur_count,
+                  FT_Long    new_count,
+                  void*      block,
+                  FT_Error  *p_error );
+
+  FT_BASE( FT_Pointer )
+  ft_mem_qrealloc( FT_Memory  memory,
+                   FT_Long    item_size,
+                   FT_Long    cur_count,
+                   FT_Long    new_count,
+                   void*      block,
+                   FT_Error  *p_error );
+
+  FT_BASE( void )
+  ft_mem_free( FT_Memory    memory,
+               const void*  P );
+
+
+#define FT_MEM_ALLOC( ptr, size )                                         \
+          FT_ASSIGNP_INNER( ptr, ft_mem_alloc( memory, (size), &error ) )
+
+#define FT_MEM_FREE( ptr )                \
+          FT_BEGIN_STMNT                  \
+            ft_mem_free( memory, (ptr) ); \
+            (ptr) = NULL;                 \
+          FT_END_STMNT
+
+#define FT_MEM_NEW( ptr )                        \
+          FT_MEM_ALLOC( ptr, sizeof ( *(ptr) ) )
+
+#define FT_MEM_REALLOC( ptr, cursz, newsz )                        \
+          FT_ASSIGNP_INNER( ptr, ft_mem_realloc( memory, 1,        \
+                                                 (cursz), (newsz), \
+                                                 (ptr), &error ) )
+
+#define FT_MEM_QALLOC( ptr, size )                                         \
+          FT_ASSIGNP_INNER( ptr, ft_mem_qalloc( memory, (size), &error ) )
+
+#define FT_MEM_QNEW( ptr )                        \
+          FT_MEM_QALLOC( ptr, sizeof ( *(ptr) ) )
+
+#define FT_MEM_QREALLOC( ptr, cursz, newsz )                         \
+          FT_ASSIGNP_INNER( ptr, ft_mem_qrealloc( memory, 1,        \
+                                                  (cursz), (newsz), \
+                                                  (ptr), &error ) )
+
+#define FT_MEM_QRENEW_ARRAY( ptr, cursz, newsz )                             \
+          FT_ASSIGNP_INNER( ptr, ft_mem_qrealloc( memory, sizeof ( *(ptr) ), \
+                                                  (cursz), (newsz),          \
+                                                  (ptr), &error ) )
+
+#define FT_MEM_ALLOC_MULT( ptr, count, item_size )                    \
+          FT_ASSIGNP_INNER( ptr, ft_mem_realloc( memory, (item_size), \
+                                                 0, (count),          \
+                                                 NULL, &error ) )
+
+#define FT_MEM_REALLOC_MULT( ptr, oldcnt, newcnt, itmsz )            \
+          FT_ASSIGNP_INNER( ptr, ft_mem_realloc( memory, (itmsz),    \
+                                                 (oldcnt), (newcnt), \
+                                                 (ptr), &error ) )
+
+#define FT_MEM_QALLOC_MULT( ptr, count, item_size )                    \
+          FT_ASSIGNP_INNER( ptr, ft_mem_qrealloc( memory, (item_size), \
+                                                  0, (count),          \
+                                                  NULL, &error ) )
+
+#define FT_MEM_QREALLOC_MULT( ptr, oldcnt, newcnt, itmsz)             \
+          FT_ASSIGNP_INNER( ptr, ft_mem_qrealloc( memory, (itmsz),    \
+                                                  (oldcnt), (newcnt), \
+                                                  (ptr), &error ) )
+
+
+#define FT_MEM_SET_ERROR( cond )  ( (cond), error != 0 )
+
+
+#define FT_MEM_SET( dest, byte, count )     ft_memset( dest, byte, count )
+
+#define FT_MEM_COPY( dest, source, count )  ft_memcpy( dest, source, count )
+
+#define FT_MEM_MOVE( dest, source, count )  ft_memmove( dest, source, count )
+
+
+#define FT_MEM_ZERO( dest, count )  FT_MEM_SET( dest, 0, count )
+
+#define FT_ZERO( p )                FT_MEM_ZERO( p, sizeof ( *(p) ) )
+
+
+#define FT_ARRAY_ZERO( dest, count )                        \
+          FT_MEM_ZERO( dest, (count) * sizeof ( *(dest) ) )
+
+#define FT_ARRAY_COPY( dest, source, count )                        \
+          FT_MEM_COPY( dest, source, (count) * sizeof ( *(dest) ) )
+
+#define FT_ARRAY_MOVE( dest, source, count )                        \
+          FT_MEM_MOVE( dest, source, (count) * sizeof ( *(dest) ) )
+
+
+  /*
+   *  Return the maximum number of addressable elements in an array.
+   *  We limit ourselves to INT_MAX, rather than UINT_MAX, to avoid
+   *  any problems.
+   */
+#define FT_ARRAY_MAX( ptr )           ( FT_INT_MAX / sizeof ( *(ptr) ) )
+
+#define FT_ARRAY_CHECK( ptr, count )  ( (count) <= FT_ARRAY_MAX( ptr ) )
+
+
+  /*************************************************************************/
+  /*                                                                       */
+  /* The following functions macros expect that their pointer argument is  */
+  /* _typed_ in order to automatically compute array element sizes.        */
+  /*                                                                       */
+
+#define FT_MEM_NEW_ARRAY( ptr, count )                                      \
+          FT_ASSIGNP_INNER( ptr, ft_mem_realloc( memory, sizeof ( *(ptr) ), \
+                                                 0, (count),                \
+                                                 NULL, &error ) )
+
+#define FT_MEM_RENEW_ARRAY( ptr, cursz, newsz )                             \
+          FT_ASSIGNP_INNER( ptr, ft_mem_realloc( memory, sizeof ( *(ptr) ), \
+                                                 (cursz), (newsz),          \
+                                                 (ptr), &error ) )
+
+#define FT_MEM_QNEW_ARRAY( ptr, count )                                      \
+          FT_ASSIGNP_INNER( ptr, ft_mem_qrealloc( memory, sizeof ( *(ptr) ), \
+                                                  0, (count),                \
+                                                  NULL, &error ) )
+
+#define FT_MEM_QRENEW_ARRAY( ptr, cursz, newsz )                             \
+          FT_ASSIGNP_INNER( ptr, ft_mem_qrealloc( memory, sizeof ( *(ptr) ), \
+                                                  (cursz), (newsz),          \
+                                                  (ptr), &error ) )
+
+
+#define FT_ALLOC( ptr, size )                           \
+          FT_MEM_SET_ERROR( FT_MEM_ALLOC( ptr, size ) )
+
+#define FT_REALLOC( ptr, cursz, newsz )                           \
+          FT_MEM_SET_ERROR( FT_MEM_REALLOC( ptr, cursz, newsz ) )
+
+#define FT_ALLOC_MULT( ptr, count, item_size )                           \
+          FT_MEM_SET_ERROR( FT_MEM_ALLOC_MULT( ptr, count, item_size ) )
+
+#define FT_REALLOC_MULT( ptr, oldcnt, newcnt, itmsz )              \
+          FT_MEM_SET_ERROR( FT_MEM_REALLOC_MULT( ptr, oldcnt,      \
+                                                 newcnt, itmsz ) )
+
+#define FT_QALLOC( ptr, size )                           \
+          FT_MEM_SET_ERROR( FT_MEM_QALLOC( ptr, size ) )
+
+#define FT_QREALLOC( ptr, cursz, newsz )                           \
+          FT_MEM_SET_ERROR( FT_MEM_QREALLOC( ptr, cursz, newsz ) )
+
+#define FT_QALLOC_MULT( ptr, count, item_size )                           \
+          FT_MEM_SET_ERROR( FT_MEM_QALLOC_MULT( ptr, count, item_size ) )
+
+#define FT_QREALLOC_MULT( ptr, oldcnt, newcnt, itmsz )              \
+          FT_MEM_SET_ERROR( FT_MEM_QREALLOC_MULT( ptr, oldcnt,      \
+                                                  newcnt, itmsz ) )
+
+#define FT_FREE( ptr )  FT_MEM_FREE( ptr )
+
+#define FT_NEW( ptr )  FT_MEM_SET_ERROR( FT_MEM_NEW( ptr ) )
+
+#define FT_NEW_ARRAY( ptr, count )                           \
+          FT_MEM_SET_ERROR( FT_MEM_NEW_ARRAY( ptr, count ) )
+
+#define FT_RENEW_ARRAY( ptr, curcnt, newcnt )                           \
+          FT_MEM_SET_ERROR( FT_MEM_RENEW_ARRAY( ptr, curcnt, newcnt ) )
+
+#define FT_QNEW( ptr )                           \
+          FT_MEM_SET_ERROR( FT_MEM_QNEW( ptr ) )
+
+#define FT_QNEW_ARRAY( ptr, count )                          \
+          FT_MEM_SET_ERROR( FT_MEM_NEW_ARRAY( ptr, count ) )
+
+#define FT_QRENEW_ARRAY( ptr, curcnt, newcnt )                          \
+          FT_MEM_SET_ERROR( FT_MEM_RENEW_ARRAY( ptr, curcnt, newcnt ) )
+
+
+#ifdef FT_CONFIG_OPTION_OLD_INTERNALS
+
+  FT_BASE( FT_Error )
+  FT_Alloc( FT_Memory  memory,
+            FT_Long    size,
+            void*     *P );
+
+  FT_BASE( FT_Error )
+  FT_QAlloc( FT_Memory  memory,
+             FT_Long    size,
+             void*     *p );
+
+  FT_BASE( FT_Error )
+  FT_Realloc( FT_Memory  memory,
+              FT_Long    current,
+              FT_Long    size,
+              void*     *P );
+
+  FT_BASE( FT_Error )
+  FT_QRealloc( FT_Memory  memory,
+               FT_Long    current,
+               FT_Long    size,
+               void*     *p );
+
+  FT_BASE( void )
+  FT_Free( FT_Memory  memory,
+           void*     *P );
+
+#endif /* FT_CONFIG_OPTION_OLD_INTERNALS */
+
+
+  FT_BASE( FT_Pointer )
+  ft_mem_strdup( FT_Memory    memory,
+                 const char*  str,
+                 FT_Error    *p_error );
+
+  FT_BASE( FT_Pointer )
+  ft_mem_dup( FT_Memory    memory,
+              const void*  address,
+              FT_ULong     size,
+              FT_Error    *p_error );
+
+#define FT_MEM_STRDUP( dst, str )                                            \
+          (dst) = (char*)ft_mem_strdup( memory, (const char*)(str), &error )
+
+#define FT_STRDUP( dst, str )                           \
+          FT_MEM_SET_ERROR( FT_MEM_STRDUP( dst, str ) )
+
+#define FT_MEM_DUP( dst, address, size )                                    \
+          (dst) = ft_mem_dup( memory, (address), (FT_ULong)(size), &error )
+
+#define FT_DUP( dst, address, size )                           \
+          FT_MEM_SET_ERROR( FT_MEM_DUP( dst, address, size ) )
+
+
+  /* Return >= 1 if a truncation occurs.            */
+  /* Return 0 if the source string fits the buffer. */
+  /* This is *not* the same as strlcpy().           */
+  FT_BASE( FT_Int )
+  ft_mem_strcpyn( char*        dst,
+                  const char*  src,
+                  FT_ULong     size );
+
+#define FT_STRCPYN( dst, src, size )                                         \
+          ft_mem_strcpyn( (char*)dst, (const char*)(src), (FT_ULong)(size) )
+
+ /* */
+
+
+FT_END_HEADER
+
+#endif /* __FTMEMORY_H__ */
+
+
+/* END */