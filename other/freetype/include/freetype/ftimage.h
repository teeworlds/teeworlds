<<<<<<< HEAD
/***************************************************************************/
/*                                                                         */
/*  ftimage.h                                                              */
/*                                                                         */
/*    FreeType glyph image formats and default raster interface            */
/*    (specification).                                                     */
/*                                                                         */
/*  Copyright 1996-2001, 2002, 2003, 2004, 2005, 2006, 2007, 2008, 2009,   */
/*            2010 by                                                      */
/*  David Turner, Robert Wilhelm, and Werner Lemberg.                      */
/*                                                                         */
/*  This file is part of the FreeType project, and may only be used,       */
/*  modified, and distributed under the terms of the FreeType project      */
/*  license, LICENSE.TXT.  By continuing to use, modify, or distribute     */
/*  this file you indicate that you have read the license and              */
/*  understand and accept it fully.                                        */
/*                                                                         */
/***************************************************************************/

  /*************************************************************************/
  /*                                                                       */
  /* Note: A `raster' is simply a scan-line converter, used to render      */
  /*       FT_Outlines into FT_Bitmaps.                                    */
  /*                                                                       */
  /*************************************************************************/


#ifndef __FTIMAGE_H__
#define __FTIMAGE_H__


  /* _STANDALONE_ is from ftgrays.c */
#ifndef _STANDALONE_
#include <ft2build.h>
#endif


FT_BEGIN_HEADER


  /*************************************************************************/
  /*                                                                       */
  /* <Section>                                                             */
  /*    basic_types                                                        */
  /*                                                                       */
  /*************************************************************************/


  /*************************************************************************/
  /*                                                                       */
  /* <Type>                                                                */
  /*    FT_Pos                                                             */
  /*                                                                       */
  /* <Description>                                                         */
  /*    The type FT_Pos is used to store vectorial coordinates.  Depending */
  /*    on the context, these can represent distances in integer font      */
  /*    units, or 16.16, or 26.6 fixed float pixel coordinates.            */
  /*                                                                       */
  typedef signed long  FT_Pos;


  /*************************************************************************/
  /*                                                                       */
  /* <Struct>                                                              */
  /*    FT_Vector                                                          */
  /*                                                                       */
  /* <Description>                                                         */
  /*    A simple structure used to store a 2D vector; coordinates are of   */
  /*    the FT_Pos type.                                                   */
  /*                                                                       */
  /* <Fields>                                                              */
  /*    x :: The horizontal coordinate.                                    */
  /*    y :: The vertical coordinate.                                      */
  /*                                                                       */
  typedef struct  FT_Vector_
  {
    FT_Pos  x;
    FT_Pos  y;

  } FT_Vector;


  /*************************************************************************/
  /*                                                                       */
  /* <Struct>                                                              */
  /*    FT_BBox                                                            */
  /*                                                                       */
  /* <Description>                                                         */
  /*    A structure used to hold an outline's bounding box, i.e., the      */
  /*    coordinates of its extrema in the horizontal and vertical          */
  /*    directions.                                                        */
  /*                                                                       */
  /* <Fields>                                                              */
  /*    xMin :: The horizontal minimum (left-most).                        */
  /*                                                                       */
  /*    yMin :: The vertical minimum (bottom-most).                        */
  /*                                                                       */
  /*    xMax :: The horizontal maximum (right-most).                       */
  /*                                                                       */
  /*    yMax :: The vertical maximum (top-most).                           */
  /*                                                                       */
  /* <Note>                                                                */
  /*    The bounding box is specified with the coordinates of the lower    */
  /*    left and the upper right corner.  In PostScript, those values are  */
  /*    often called (llx,lly) and (urx,ury), respectively.                */
  /*                                                                       */
  /*    If `yMin' is negative, this value gives the glyph's descender.     */
  /*    Otherwise, the glyph doesn't descend below the baseline.           */
  /*    Similarly, if `ymax' is positive, this value gives the glyph's     */
  /*    ascender.                                                          */
  /*                                                                       */
  /*    `xMin' gives the horizontal distance from the glyph's origin to    */
  /*    the left edge of the glyph's bounding box.  If `xMin' is negative, */
  /*    the glyph extends to the left of the origin.                       */
  /*                                                                       */
  typedef struct  FT_BBox_
  {
    FT_Pos  xMin, yMin;
    FT_Pos  xMax, yMax;

  } FT_BBox;


  /*************************************************************************/
  /*                                                                       */
  /* <Enum>                                                                */
  /*    FT_Pixel_Mode                                                      */
  /*                                                                       */
  /* <Description>                                                         */
  /*    An enumeration type used to describe the format of pixels in a     */
  /*    given bitmap.  Note that additional formats may be added in the    */
  /*    future.                                                            */
  /*                                                                       */
  /* <Values>                                                              */
  /*    FT_PIXEL_MODE_NONE ::                                              */
  /*      Value~0 is reserved.                                             */
  /*                                                                       */
  /*    FT_PIXEL_MODE_MONO ::                                              */
  /*      A monochrome bitmap, using 1~bit per pixel.  Note that pixels    */
  /*      are stored in most-significant order (MSB), which means that     */
  /*      the left-most pixel in a byte has value 128.                     */
  /*                                                                       */
  /*    FT_PIXEL_MODE_GRAY ::                                              */
  /*      An 8-bit bitmap, generally used to represent anti-aliased glyph  */
  /*      images.  Each pixel is stored in one byte.  Note that the number */
  /*      of `gray' levels is stored in the `num_grays' field of the       */
  /*      @FT_Bitmap structure (it generally is 256).                      */
  /*                                                                       */
  /*    FT_PIXEL_MODE_GRAY2 ::                                             */
  /*      A 2-bit per pixel bitmap, used to represent embedded             */
  /*      anti-aliased bitmaps in font files according to the OpenType     */
  /*      specification.  We haven't found a single font using this        */
  /*      format, however.                                                 */
  /*                                                                       */
  /*    FT_PIXEL_MODE_GRAY4 ::                                             */
  /*      A 4-bit per pixel bitmap, representing embedded anti-aliased     */
  /*      bitmaps in font files according to the OpenType specification.   */
  /*      We haven't found a single font using this format, however.       */
  /*                                                                       */
  /*    FT_PIXEL_MODE_LCD ::                                               */
  /*      An 8-bit bitmap, representing RGB or BGR decimated glyph images  */
  /*      used for display on LCD displays; the bitmap is three times      */
  /*      wider than the original glyph image.  See also                   */
  /*      @FT_RENDER_MODE_LCD.                                             */
  /*                                                                       */
  /*    FT_PIXEL_MODE_LCD_V ::                                             */
  /*      An 8-bit bitmap, representing RGB or BGR decimated glyph images  */
  /*      used for display on rotated LCD displays; the bitmap is three    */
  /*      times taller than the original glyph image.  See also            */
  /*      @FT_RENDER_MODE_LCD_V.                                           */
  /*                                                                       */
  typedef enum  FT_Pixel_Mode_
  {
    FT_PIXEL_MODE_NONE = 0,
    FT_PIXEL_MODE_MONO,
    FT_PIXEL_MODE_GRAY,
    FT_PIXEL_MODE_GRAY2,
    FT_PIXEL_MODE_GRAY4,
    FT_PIXEL_MODE_LCD,
    FT_PIXEL_MODE_LCD_V,

    FT_PIXEL_MODE_MAX      /* do not remove */

  } FT_Pixel_Mode;


  /*************************************************************************/
  /*                                                                       */
  /* <Enum>                                                                */
  /*    ft_pixel_mode_xxx                                                  */
  /*                                                                       */
  /* <Description>                                                         */
  /*    A list of deprecated constants.  Use the corresponding             */
  /*    @FT_Pixel_Mode values instead.                                     */
  /*                                                                       */
  /* <Values>                                                              */
  /*    ft_pixel_mode_none  :: See @FT_PIXEL_MODE_NONE.                    */
  /*    ft_pixel_mode_mono  :: See @FT_PIXEL_MODE_MONO.                    */
  /*    ft_pixel_mode_grays :: See @FT_PIXEL_MODE_GRAY.                    */
  /*    ft_pixel_mode_pal2  :: See @FT_PIXEL_MODE_GRAY2.                   */
  /*    ft_pixel_mode_pal4  :: See @FT_PIXEL_MODE_GRAY4.                   */
  /*                                                                       */
#define ft_pixel_mode_none   FT_PIXEL_MODE_NONE
#define ft_pixel_mode_mono   FT_PIXEL_MODE_MONO
#define ft_pixel_mode_grays  FT_PIXEL_MODE_GRAY
#define ft_pixel_mode_pal2   FT_PIXEL_MODE_GRAY2
#define ft_pixel_mode_pal4   FT_PIXEL_MODE_GRAY4

 /* */

#if 0

  /*************************************************************************/
  /*                                                                       */
  /* <Enum>                                                                */
  /*    FT_Palette_Mode                                                    */
  /*                                                                       */
  /* <Description>                                                         */
  /*    THIS TYPE IS DEPRECATED.  DO NOT USE IT!                           */
  /*                                                                       */
  /*    An enumeration type to describe the format of a bitmap palette,    */
  /*    used with ft_pixel_mode_pal4 and ft_pixel_mode_pal8.               */
  /*                                                                       */
  /* <Values>                                                              */
  /*    ft_palette_mode_rgb  :: The palette is an array of 3-byte RGB      */
  /*                            records.                                   */
  /*                                                                       */
  /*    ft_palette_mode_rgba :: The palette is an array of 4-byte RGBA     */
  /*                            records.                                   */
  /*                                                                       */
  /* <Note>                                                                */
  /*    As ft_pixel_mode_pal2, pal4 and pal8 are currently unused by       */
  /*    FreeType, these types are not handled by the library itself.       */
  /*                                                                       */
  typedef enum  FT_Palette_Mode_
  {
    ft_palette_mode_rgb = 0,
    ft_palette_mode_rgba,

    ft_palette_mode_max   /* do not remove */

  } FT_Palette_Mode;

  /* */

#endif


  /*************************************************************************/
  /*                                                                       */
  /* <Struct>                                                              */
  /*    FT_Bitmap                                                          */
  /*                                                                       */
  /* <Description>                                                         */
  /*    A structure used to describe a bitmap or pixmap to the raster.     */
  /*    Note that we now manage pixmaps of various depths through the      */
  /*    `pixel_mode' field.                                                */
  /*                                                                       */
  /* <Fields>                                                              */
  /*    rows         :: The number of bitmap rows.                         */
  /*                                                                       */
  /*    width        :: The number of pixels in bitmap row.                */
  /*                                                                       */
  /*    pitch        :: The pitch's absolute value is the number of bytes  */
  /*                    taken by one bitmap row, including padding.        */
  /*                    However, the pitch is positive when the bitmap has */
  /*                    a `down' flow, and negative when it has an `up'    */
  /*                    flow.  In all cases, the pitch is an offset to add */
  /*                    to a bitmap pointer in order to go down one row.   */
  /*                                                                       */
  /*                    For the B/W rasterizer, `pitch' is always an even  */
  /*                    number.                                            */
  /*                                                                       */
  /*    buffer       :: A typeless pointer to the bitmap buffer.  This     */
  /*                    value should be aligned on 32-bit boundaries in    */
  /*                    most cases.                                        */
  /*                                                                       */
  /*    num_grays    :: This field is only used with                       */
  /*                    @FT_PIXEL_MODE_GRAY; it gives the number of gray   */
  /*                    levels used in the bitmap.                         */
  /*                                                                       */
  /*    pixel_mode   :: The pixel mode, i.e., how pixel bits are stored.   */
  /*                    See @FT_Pixel_Mode for possible values.            */
  /*                                                                       */
  /*    palette_mode :: This field is intended for paletted pixel modes;   */
  /*                    it indicates how the palette is stored.  Not       */
  /*                    used currently.                                    */
  /*                                                                       */
  /*    palette      :: A typeless pointer to the bitmap palette; this     */
  /*                    field is intended for paletted pixel modes.  Not   */
  /*                    used currently.                                    */
  /*                                                                       */
  /* <Note>                                                                */
  /*   For now, the only pixel modes supported by FreeType are mono and    */
  /*   grays.  However, drivers might be added in the future to support    */
  /*   more `colorful' options.                                            */
  /*                                                                       */
  typedef struct  FT_Bitmap_
  {
    int             rows;
    int             width;
    int             pitch;
    unsigned char*  buffer;
    short           num_grays;
    char            pixel_mode;
    char            palette_mode;
    void*           palette;

  } FT_Bitmap;


  /*************************************************************************/
  /*                                                                       */
  /* <Section>                                                             */
  /*    outline_processing                                                 */
  /*                                                                       */
  /*************************************************************************/


  /*************************************************************************/
  /*                                                                       */
  /* <Struct>                                                              */
  /*    FT_Outline                                                         */
  /*                                                                       */
  /* <Description>                                                         */
  /*    This structure is used to describe an outline to the scan-line     */
  /*    converter.                                                         */
  /*                                                                       */
  /* <Fields>                                                              */
  /*    n_contours :: The number of contours in the outline.               */
  /*                                                                       */
  /*    n_points   :: The number of points in the outline.                 */
  /*                                                                       */
  /*    points     :: A pointer to an array of `n_points' @FT_Vector       */
  /*                  elements, giving the outline's point coordinates.    */
  /*                                                                       */
  /*    tags       :: A pointer to an array of `n_points' chars, giving    */
  /*                  each outline point's type.                           */
  /*                                                                       */
  /*                  If bit~0 is unset, the point is `off' the curve,     */
  /*                  i.e., a Bézier control point, while it is `on' if    */
  /*                  set.                                                 */
  /*                                                                       */
  /*                  Bit~1 is meaningful for `off' points only.  If set,  */
  /*                  it indicates a third-order Bézier arc control point; */
  /*                  and a second-order control point if unset.           */
  /*                                                                       */
  /*                  If bit~2 is set, bits 5-7 contain the drop-out mode  */
  /*                  (as defined in the OpenType specification; the value */
  /*                  is the same as the argument to the SCANMODE          */
  /*                  instruction).                                        */
  /*                                                                       */
  /*                  Bits 3 and~4 are reserved for internal purposes.     */
  /*                                                                       */
  /*    contours   :: An array of `n_contours' shorts, giving the end      */
  /*                  point of each contour within the outline.  For       */
  /*                  example, the first contour is defined by the points  */
  /*                  `0' to `contours[0]', the second one is defined by   */
  /*                  the points `contours[0]+1' to `contours[1]', etc.    */
  /*                                                                       */
  /*    flags      :: A set of bit flags used to characterize the outline  */
  /*                  and give hints to the scan-converter and hinter on   */
  /*                  how to convert/grid-fit it.  See @FT_OUTLINE_FLAGS.  */
  /*                                                                       */
  /* <Note>                                                                */
  /*    The B/W rasterizer only checks bit~2 in the `tags' array for the   */
  /*    first point of each contour.  The drop-out mode as given with      */
  /*    @FT_OUTLINE_IGNORE_DROPOUTS, @FT_OUTLINE_SMART_DROPOUTS, and       */
  /*    @FT_OUTLINE_INCLUDE_STUBS in `flags' is then overridden.           */
  /*                                                                       */
  typedef struct  FT_Outline_
  {
    short       n_contours;      /* number of contours in glyph        */
    short       n_points;        /* number of points in the glyph      */

    FT_Vector*  points;          /* the outline's points               */
    char*       tags;            /* the points flags                   */
    short*      contours;        /* the contour end points             */

    int         flags;           /* outline masks                      */

  } FT_Outline;

  /* Following limits must be consistent with */
  /* FT_Outline.{n_contours,n_points}         */
#define FT_OUTLINE_CONTOURS_MAX  SHRT_MAX
#define FT_OUTLINE_POINTS_MAX    SHRT_MAX


  /*************************************************************************/
  /*                                                                       */
  /* <Enum>                                                                */
  /*    FT_OUTLINE_FLAGS                                                   */
  /*                                                                       */
  /* <Description>                                                         */
  /*    A list of bit-field constants use for the flags in an outline's    */
  /*    `flags' field.                                                     */
  /*                                                                       */
  /* <Values>                                                              */
  /*    FT_OUTLINE_NONE ::                                                 */
  /*      Value~0 is reserved.                                             */
  /*                                                                       */
  /*    FT_OUTLINE_OWNER ::                                                */
  /*      If set, this flag indicates that the outline's field arrays      */
  /*      (i.e., `points', `flags', and `contours') are `owned' by the     */
  /*      outline object, and should thus be freed when it is destroyed.   */
  /*                                                                       */
  /*    FT_OUTLINE_EVEN_ODD_FILL ::                                        */
  /*      By default, outlines are filled using the non-zero winding rule. */
  /*      If set to 1, the outline will be filled using the even-odd fill  */
  /*      rule (only works with the smooth rasterizer).                    */
  /*                                                                       */
  /*    FT_OUTLINE_REVERSE_FILL ::                                         */
  /*      By default, outside contours of an outline are oriented in       */
  /*      clock-wise direction, as defined in the TrueType specification.  */
  /*      This flag is set if the outline uses the opposite direction      */
  /*      (typically for Type~1 fonts).  This flag is ignored by the scan  */
  /*      converter.                                                       */
  /*                                                                       */
  /*    FT_OUTLINE_IGNORE_DROPOUTS ::                                      */
  /*      By default, the scan converter will try to detect drop-outs in   */
  /*      an outline and correct the glyph bitmap to ensure consistent     */
  /*      shape continuity.  If set, this flag hints the scan-line         */
  /*      converter to ignore such cases.  See below for more information. */
  /*                                                                       */
  /*    FT_OUTLINE_SMART_DROPOUTS ::                                       */
  /*      Select smart dropout control.  If unset, use simple dropout      */
  /*      control.  Ignored if @FT_OUTLINE_IGNORE_DROPOUTS is set.  See    */
  /*      below for more information.                                      */
  /*                                                                       */
  /*    FT_OUTLINE_INCLUDE_STUBS ::                                        */
  /*      If set, turn pixels on for `stubs', otherwise exclude them.      */
  /*      Ignored if @FT_OUTLINE_IGNORE_DROPOUTS is set.  See below for    */
  /*      more information.                                                */
  /*                                                                       */
  /*    FT_OUTLINE_HIGH_PRECISION ::                                       */
  /*      This flag indicates that the scan-line converter should try to   */
  /*      convert this outline to bitmaps with the highest possible        */
  /*      quality.  It is typically set for small character sizes.  Note   */
  /*      that this is only a hint that might be completely ignored by a   */
  /*      given scan-converter.                                            */
  /*                                                                       */
  /*    FT_OUTLINE_SINGLE_PASS ::                                          */
  /*      This flag is set to force a given scan-converter to only use a   */
  /*      single pass over the outline to render a bitmap glyph image.     */
  /*      Normally, it is set for very large character sizes.  It is only  */
  /*      a hint that might be completely ignored by a given               */
  /*      scan-converter.                                                  */
  /*                                                                       */
  /* <Note>                                                                */
  /*    The flags @FT_OUTLINE_IGNORE_DROPOUTS, @FT_OUTLINE_SMART_DROPOUTS, */
  /*    and @FT_OUTLINE_INCLUDE_STUBS are ignored by the smooth            */
  /*    rasterizer.                                                        */
  /*                                                                       */
  /*    There exists a second mechanism to pass the drop-out mode to the   */
  /*    B/W rasterizer; see the `tags' field in @FT_Outline.               */
  /*                                                                       */
  /*    Please refer to the description of the `SCANTYPE' instruction in   */
  /*    the OpenType specification (in file `ttinst1.doc') how simple      */
  /*    drop-outs, smart drop-outs, and stubs are defined.                 */
  /*                                                                       */
#define FT_OUTLINE_NONE             0x0
#define FT_OUTLINE_OWNER            0x1
#define FT_OUTLINE_EVEN_ODD_FILL    0x2
#define FT_OUTLINE_REVERSE_FILL     0x4
#define FT_OUTLINE_IGNORE_DROPOUTS  0x8
#define FT_OUTLINE_SMART_DROPOUTS   0x10
#define FT_OUTLINE_INCLUDE_STUBS    0x20

#define FT_OUTLINE_HIGH_PRECISION   0x100
#define FT_OUTLINE_SINGLE_PASS      0x200


 /*************************************************************************
  *
  * @enum:
  *   ft_outline_flags
  *
  * @description:
  *   These constants are deprecated.  Please use the corresponding
  *   @FT_OUTLINE_FLAGS values.
  *
  * @values:
  *   ft_outline_none            :: See @FT_OUTLINE_NONE.
  *   ft_outline_owner           :: See @FT_OUTLINE_OWNER.
  *   ft_outline_even_odd_fill   :: See @FT_OUTLINE_EVEN_ODD_FILL.
  *   ft_outline_reverse_fill    :: See @FT_OUTLINE_REVERSE_FILL.
  *   ft_outline_ignore_dropouts :: See @FT_OUTLINE_IGNORE_DROPOUTS.
  *   ft_outline_high_precision  :: See @FT_OUTLINE_HIGH_PRECISION.
  *   ft_outline_single_pass     :: See @FT_OUTLINE_SINGLE_PASS.
  */
#define ft_outline_none             FT_OUTLINE_NONE
#define ft_outline_owner            FT_OUTLINE_OWNER
#define ft_outline_even_odd_fill    FT_OUTLINE_EVEN_ODD_FILL
#define ft_outline_reverse_fill     FT_OUTLINE_REVERSE_FILL
#define ft_outline_ignore_dropouts  FT_OUTLINE_IGNORE_DROPOUTS
#define ft_outline_high_precision   FT_OUTLINE_HIGH_PRECISION
#define ft_outline_single_pass      FT_OUTLINE_SINGLE_PASS

  /* */

#define FT_CURVE_TAG( flag )  ( flag & 3 )

#define FT_CURVE_TAG_ON            1
#define FT_CURVE_TAG_CONIC         0
#define FT_CURVE_TAG_CUBIC         2

#define FT_CURVE_TAG_HAS_SCANMODE  4

#define FT_CURVE_TAG_TOUCH_X       8  /* reserved for the TrueType hinter */
#define FT_CURVE_TAG_TOUCH_Y      16  /* reserved for the TrueType hinter */

#define FT_CURVE_TAG_TOUCH_BOTH    ( FT_CURVE_TAG_TOUCH_X | \
                                     FT_CURVE_TAG_TOUCH_Y )

#define FT_Curve_Tag_On       FT_CURVE_TAG_ON
#define FT_Curve_Tag_Conic    FT_CURVE_TAG_CONIC
#define FT_Curve_Tag_Cubic    FT_CURVE_TAG_CUBIC
#define FT_Curve_Tag_Touch_X  FT_CURVE_TAG_TOUCH_X
#define FT_Curve_Tag_Touch_Y  FT_CURVE_TAG_TOUCH_Y


  /*************************************************************************/
  /*                                                                       */
  /* <FuncType>                                                            */
  /*    FT_Outline_MoveToFunc                                              */
  /*                                                                       */
  /* <Description>                                                         */
  /*    A function pointer type used to describe the signature of a `move  */
  /*    to' function during outline walking/decomposition.                 */
  /*                                                                       */
  /*    A `move to' is emitted to start a new contour in an outline.       */
  /*                                                                       */
  /* <Input>                                                               */
  /*    to   :: A pointer to the target point of the `move to'.            */
  /*                                                                       */
  /*    user :: A typeless pointer which is passed from the caller of the  */
  /*            decomposition function.                                    */
  /*                                                                       */
  /* <Return>                                                              */
  /*    Error code.  0~means success.                                      */
  /*                                                                       */
  typedef int
  (*FT_Outline_MoveToFunc)( const FT_Vector*  to,
                            void*             user );

#define FT_Outline_MoveTo_Func  FT_Outline_MoveToFunc


  /*************************************************************************/
  /*                                                                       */
  /* <FuncType>                                                            */
  /*    FT_Outline_LineToFunc                                              */
  /*                                                                       */
  /* <Description>                                                         */
  /*    A function pointer type used to describe the signature of a `line  */
  /*    to' function during outline walking/decomposition.                 */
  /*                                                                       */
  /*    A `line to' is emitted to indicate a segment in the outline.       */
  /*                                                                       */
  /* <Input>                                                               */
  /*    to   :: A pointer to the target point of the `line to'.            */
  /*                                                                       */
  /*    user :: A typeless pointer which is passed from the caller of the  */
  /*            decomposition function.                                    */
  /*                                                                       */
  /* <Return>                                                              */
  /*    Error code.  0~means success.                                      */
  /*                                                                       */
  typedef int
  (*FT_Outline_LineToFunc)( const FT_Vector*  to,
                            void*             user );

#define FT_Outline_LineTo_Func  FT_Outline_LineToFunc


  /*************************************************************************/
  /*                                                                       */
  /* <FuncType>                                                            */
  /*    FT_Outline_ConicToFunc                                             */
  /*                                                                       */
  /* <Description>                                                         */
  /*    A function pointer type used to describe the signature of a `conic */
  /*    to' function during outline walking or decomposition.              */
  /*                                                                       */
  /*    A `conic to' is emitted to indicate a second-order Bézier arc in   */
  /*    the outline.                                                       */
  /*                                                                       */
  /* <Input>                                                               */
  /*    control :: An intermediate control point between the last position */
  /*               and the new target in `to'.                             */
  /*                                                                       */
  /*    to      :: A pointer to the target end point of the conic arc.     */
  /*                                                                       */
  /*    user    :: A typeless pointer which is passed from the caller of   */
  /*               the decomposition function.                             */
  /*                                                                       */
  /* <Return>                                                              */
  /*    Error code.  0~means success.                                      */
  /*                                                                       */
  typedef int
  (*FT_Outline_ConicToFunc)( const FT_Vector*  control,
                             const FT_Vector*  to,
                             void*             user );

#define FT_Outline_ConicTo_Func  FT_Outline_ConicToFunc


  /*************************************************************************/
  /*                                                                       */
  /* <FuncType>                                                            */
  /*    FT_Outline_CubicToFunc                                             */
  /*                                                                       */
  /* <Description>                                                         */
  /*    A function pointer type used to describe the signature of a `cubic */
  /*    to' function during outline walking or decomposition.              */
  /*                                                                       */
  /*    A `cubic to' is emitted to indicate a third-order Bézier arc.      */
  /*                                                                       */
  /* <Input>                                                               */
  /*    control1 :: A pointer to the first Bézier control point.           */
  /*                                                                       */
  /*    control2 :: A pointer to the second Bézier control point.          */
  /*                                                                       */
  /*    to       :: A pointer to the target end point.                     */
  /*                                                                       */
  /*    user     :: A typeless pointer which is passed from the caller of  */
  /*                the decomposition function.                            */
  /*                                                                       */
  /* <Return>                                                              */
  /*    Error code.  0~means success.                                      */
  /*                                                                       */
  typedef int
  (*FT_Outline_CubicToFunc)( const FT_Vector*  control1,
                             const FT_Vector*  control2,
                             const FT_Vector*  to,
                             void*             user );

#define FT_Outline_CubicTo_Func  FT_Outline_CubicToFunc


  /*************************************************************************/
  /*                                                                       */
  /* <Struct>                                                              */
  /*    FT_Outline_Funcs                                                   */
  /*                                                                       */
  /* <Description>                                                         */
  /*    A structure to hold various function pointers used during outline  */
  /*    decomposition in order to emit segments, conic, and cubic Béziers. */
  /*                                                                       */
  /* <Fields>                                                              */
  /*    move_to  :: The `move to' emitter.                                 */
  /*                                                                       */
  /*    line_to  :: The segment emitter.                                   */
  /*                                                                       */
  /*    conic_to :: The second-order Bézier arc emitter.                   */
  /*                                                                       */
  /*    cubic_to :: The third-order Bézier arc emitter.                    */
  /*                                                                       */
  /*    shift    :: The shift that is applied to coordinates before they   */
  /*                are sent to the emitter.                               */
  /*                                                                       */
  /*    delta    :: The delta that is applied to coordinates before they   */
  /*                are sent to the emitter, but after the shift.          */
  /*                                                                       */
  /* <Note>                                                                */
  /*    The point coordinates sent to the emitters are the transformed     */
  /*    version of the original coordinates (this is important for high    */
  /*    accuracy during scan-conversion).  The transformation is simple:   */
  /*                                                                       */
  /*    {                                                                  */
  /*      x' = (x << shift) - delta                                        */
  /*      y' = (x << shift) - delta                                        */
  /*    }                                                                  */
  /*                                                                       */
  /*    Set the values of `shift' and `delta' to~0 to get the original     */
  /*    point coordinates.                                                 */
  /*                                                                       */
  typedef struct  FT_Outline_Funcs_
  {
    FT_Outline_MoveToFunc   move_to;
    FT_Outline_LineToFunc   line_to;
    FT_Outline_ConicToFunc  conic_to;
    FT_Outline_CubicToFunc  cubic_to;

    int                     shift;
    FT_Pos                  delta;

  } FT_Outline_Funcs;


  /*************************************************************************/
  /*                                                                       */
  /* <Section>                                                             */
  /*    basic_types                                                        */
  /*                                                                       */
  /*************************************************************************/


  /*************************************************************************/
  /*                                                                       */
  /* <Macro>                                                               */
  /*    FT_IMAGE_TAG                                                       */
  /*                                                                       */
  /* <Description>                                                         */
  /*    This macro converts four-letter tags to an unsigned long type.     */
  /*                                                                       */
  /* <Note>                                                                */
  /*    Since many 16-bit compilers don't like 32-bit enumerations, you    */
  /*    should redefine this macro in case of problems to something like   */
  /*    this:                                                              */
  /*                                                                       */
  /*    {                                                                  */
  /*      #define FT_IMAGE_TAG( value, _x1, _x2, _x3, _x4 )  value         */
  /*    }                                                                  */
  /*                                                                       */
  /*    to get a simple enumeration without assigning special numbers.     */
  /*                                                                       */
#ifndef FT_IMAGE_TAG
#define FT_IMAGE_TAG( value, _x1, _x2, _x3, _x4 )  \
          value = ( ( (unsigned long)_x1 << 24 ) | \
                    ( (unsigned long)_x2 << 16 ) | \
                    ( (unsigned long)_x3 << 8  ) | \
                      (unsigned long)_x4         )
#endif /* FT_IMAGE_TAG */


  /*************************************************************************/
  /*                                                                       */
  /* <Enum>                                                                */
  /*    FT_Glyph_Format                                                    */
  /*                                                                       */
  /* <Description>                                                         */
  /*    An enumeration type used to describe the format of a given glyph   */
  /*    image.  Note that this version of FreeType only supports two image */
  /*    formats, even though future font drivers will be able to register  */
  /*    their own format.                                                  */
  /*                                                                       */
  /* <Values>                                                              */
  /*    FT_GLYPH_FORMAT_NONE ::                                            */
  /*      The value~0 is reserved.                                         */
  /*                                                                       */
  /*    FT_GLYPH_FORMAT_COMPOSITE ::                                       */
  /*      The glyph image is a composite of several other images.  This    */
  /*      format is _only_ used with @FT_LOAD_NO_RECURSE, and is used to   */
  /*      report compound glyphs (like accented characters).               */
  /*                                                                       */
  /*    FT_GLYPH_FORMAT_BITMAP ::                                          */
  /*      The glyph image is a bitmap, and can be described as an          */
  /*      @FT_Bitmap.  You generally need to access the `bitmap' field of  */
  /*      the @FT_GlyphSlotRec structure to read it.                       */
  /*                                                                       */
  /*    FT_GLYPH_FORMAT_OUTLINE ::                                         */
  /*      The glyph image is a vectorial outline made of line segments     */
  /*      and Bézier arcs; it can be described as an @FT_Outline; you      */
  /*      generally want to access the `outline' field of the              */
  /*      @FT_GlyphSlotRec structure to read it.                           */
  /*                                                                       */
  /*    FT_GLYPH_FORMAT_PLOTTER ::                                         */
  /*      The glyph image is a vectorial path with no inside and outside   */
  /*      contours.  Some Type~1 fonts, like those in the Hershey family,  */
  /*      contain glyphs in this format.  These are described as           */
  /*      @FT_Outline, but FreeType isn't currently capable of rendering   */
  /*      them correctly.                                                  */
  /*                                                                       */
  typedef enum  FT_Glyph_Format_
  {
    FT_IMAGE_TAG( FT_GLYPH_FORMAT_NONE, 0, 0, 0, 0 ),

    FT_IMAGE_TAG( FT_GLYPH_FORMAT_COMPOSITE, 'c', 'o', 'm', 'p' ),
    FT_IMAGE_TAG( FT_GLYPH_FORMAT_BITMAP,    'b', 'i', 't', 's' ),
    FT_IMAGE_TAG( FT_GLYPH_FORMAT_OUTLINE,   'o', 'u', 't', 'l' ),
    FT_IMAGE_TAG( FT_GLYPH_FORMAT_PLOTTER,   'p', 'l', 'o', 't' )

  } FT_Glyph_Format;


  /*************************************************************************/
  /*                                                                       */
  /* <Enum>                                                                */
  /*    ft_glyph_format_xxx                                                */
  /*                                                                       */
  /* <Description>                                                         */
  /*    A list of deprecated constants.  Use the corresponding             */
  /*    @FT_Glyph_Format values instead.                                   */
  /*                                                                       */
  /* <Values>                                                              */
  /*    ft_glyph_format_none      :: See @FT_GLYPH_FORMAT_NONE.            */
  /*    ft_glyph_format_composite :: See @FT_GLYPH_FORMAT_COMPOSITE.       */
  /*    ft_glyph_format_bitmap    :: See @FT_GLYPH_FORMAT_BITMAP.          */
  /*    ft_glyph_format_outline   :: See @FT_GLYPH_FORMAT_OUTLINE.         */
  /*    ft_glyph_format_plotter   :: See @FT_GLYPH_FORMAT_PLOTTER.         */
  /*                                                                       */
#define ft_glyph_format_none       FT_GLYPH_FORMAT_NONE
#define ft_glyph_format_composite  FT_GLYPH_FORMAT_COMPOSITE
#define ft_glyph_format_bitmap     FT_GLYPH_FORMAT_BITMAP
#define ft_glyph_format_outline    FT_GLYPH_FORMAT_OUTLINE
#define ft_glyph_format_plotter    FT_GLYPH_FORMAT_PLOTTER


  /*************************************************************************/
  /*************************************************************************/
  /*************************************************************************/
  /*****                                                               *****/
  /*****            R A S T E R   D E F I N I T I O N S                *****/
  /*****                                                               *****/
  /*************************************************************************/
  /*************************************************************************/
  /*************************************************************************/


  /*************************************************************************/
  /*                                                                       */
  /* A raster is a scan converter, in charge of rendering an outline into  */
  /* a a bitmap.  This section contains the public API for rasters.        */
  /*                                                                       */
  /* Note that in FreeType 2, all rasters are now encapsulated within      */
  /* specific modules called `renderers'.  See `freetype/ftrender.h' for   */
  /* more details on renderers.                                            */
  /*                                                                       */
  /*************************************************************************/


  /*************************************************************************/
  /*                                                                       */
  /* <Section>                                                             */
  /*    raster                                                             */
  /*                                                                       */
  /* <Title>                                                               */
  /*    Scanline Converter                                                 */
  /*                                                                       */
  /* <Abstract>                                                            */
  /*    How vectorial outlines are converted into bitmaps and pixmaps.     */
  /*                                                                       */
  /* <Description>                                                         */
  /*    This section contains technical definitions.                       */
  /*                                                                       */
  /*************************************************************************/


  /*************************************************************************/
  /*                                                                       */
  /* <Type>                                                                */
  /*    FT_Raster                                                          */
  /*                                                                       */
  /* <Description>                                                         */
  /*    A handle (pointer) to a raster object.  Each object can be used    */
  /*    independently to convert an outline into a bitmap or pixmap.       */
  /*                                                                       */
  typedef struct FT_RasterRec_*  FT_Raster;


  /*************************************************************************/
  /*                                                                       */
  /* <Struct>                                                              */
  /*    FT_Span                                                            */
  /*                                                                       */
  /* <Description>                                                         */
  /*    A structure used to model a single span of gray (or black) pixels  */
  /*    when rendering a monochrome or anti-aliased bitmap.                */
  /*                                                                       */
  /* <Fields>                                                              */
  /*    x        :: The span's horizontal start position.                  */
  /*                                                                       */
  /*    len      :: The span's length in pixels.                           */
  /*                                                                       */
  /*    coverage :: The span color/coverage, ranging from 0 (background)   */
  /*                to 255 (foreground).  Only used for anti-aliased       */
  /*                rendering.                                             */
  /*                                                                       */
  /* <Note>                                                                */
  /*    This structure is used by the span drawing callback type named     */
  /*    @FT_SpanFunc which takes the y~coordinate of the span as a         */
  /*    a parameter.                                                       */
  /*                                                                       */
  /*    The coverage value is always between 0 and 255.  If you want less  */
  /*    gray values, the callback function has to reduce them.             */
  /*                                                                       */
  typedef struct  FT_Span_
  {
    short           x;
    unsigned short  len;
    unsigned char   coverage;

  } FT_Span;


  /*************************************************************************/
  /*                                                                       */
  /* <FuncType>                                                            */
  /*    FT_SpanFunc                                                        */
  /*                                                                       */
  /* <Description>                                                         */
  /*    A function used as a call-back by the anti-aliased renderer in     */
  /*    order to let client applications draw themselves the gray pixel    */
  /*    spans on each scan line.                                           */
  /*                                                                       */
  /* <Input>                                                               */
  /*    y     :: The scanline's y~coordinate.                              */
  /*                                                                       */
  /*    count :: The number of spans to draw on this scanline.             */
  /*                                                                       */
  /*    spans :: A table of `count' spans to draw on the scanline.         */
  /*                                                                       */
  /*    user  :: User-supplied data that is passed to the callback.        */
  /*                                                                       */
  /* <Note>                                                                */
  /*    This callback allows client applications to directly render the    */
  /*    gray spans of the anti-aliased bitmap to any kind of surfaces.     */
  /*                                                                       */
  /*    This can be used to write anti-aliased outlines directly to a      */
  /*    given background bitmap, and even perform translucency.            */
  /*                                                                       */
  /*    Note that the `count' field cannot be greater than a fixed value   */
  /*    defined by the `FT_MAX_GRAY_SPANS' configuration macro in          */
  /*    `ftoption.h'.  By default, this value is set to~32, which means    */
  /*    that if there are more than 32~spans on a given scanline, the      */
  /*    callback is called several times with the same `y' parameter in    */
  /*    order to draw all callbacks.                                       */
  /*                                                                       */
  /*    Otherwise, the callback is only called once per scan-line, and     */
  /*    only for those scanlines that do have `gray' pixels on them.       */
  /*                                                                       */
  typedef void
  (*FT_SpanFunc)( int             y,
                  int             count,
                  const FT_Span*  spans,
                  void*           user );

#define FT_Raster_Span_Func  FT_SpanFunc


  /*************************************************************************/
  /*                                                                       */
  /* <FuncType>                                                            */
  /*    FT_Raster_BitTest_Func                                             */
  /*                                                                       */
  /* <Description>                                                         */
  /*    THIS TYPE IS DEPRECATED.  DO NOT USE IT.                           */
  /*                                                                       */
  /*    A function used as a call-back by the monochrome scan-converter    */
  /*    to test whether a given target pixel is already set to the drawing */
  /*    `color'.  These tests are crucial to implement drop-out control    */
  /*    per-se the TrueType spec.                                          */
  /*                                                                       */
  /* <Input>                                                               */
  /*    y     :: The pixel's y~coordinate.                                 */
  /*                                                                       */
  /*    x     :: The pixel's x~coordinate.                                 */
  /*                                                                       */
  /*    user  :: User-supplied data that is passed to the callback.        */
  /*                                                                       */
  /* <Return>                                                              */
  /*   1~if the pixel is `set', 0~otherwise.                               */
  /*                                                                       */
  typedef int
  (*FT_Raster_BitTest_Func)( int    y,
                             int    x,
                             void*  user );


  /*************************************************************************/
  /*                                                                       */
  /* <FuncType>                                                            */
  /*    FT_Raster_BitSet_Func                                              */
  /*                                                                       */
  /* <Description>                                                         */
  /*    THIS TYPE IS DEPRECATED.  DO NOT USE IT.                           */
  /*                                                                       */
  /*    A function used as a call-back by the monochrome scan-converter    */
  /*    to set an individual target pixel.  This is crucial to implement   */
  /*    drop-out control according to the TrueType specification.          */
  /*                                                                       */
  /* <Input>                                                               */
  /*    y     :: The pixel's y~coordinate.                                 */
  /*                                                                       */
  /*    x     :: The pixel's x~coordinate.                                 */
  /*                                                                       */
  /*    user  :: User-supplied data that is passed to the callback.        */
  /*                                                                       */
  /* <Return>                                                              */
  /*    1~if the pixel is `set', 0~otherwise.                              */
  /*                                                                       */
  typedef void
  (*FT_Raster_BitSet_Func)( int    y,
                            int    x,
                            void*  user );


  /*************************************************************************/
  /*                                                                       */
  /* <Enum>                                                                */
  /*    FT_RASTER_FLAG_XXX                                                 */
  /*                                                                       */
  /* <Description>                                                         */
  /*    A list of bit flag constants as used in the `flags' field of a     */
  /*    @FT_Raster_Params structure.                                       */
  /*                                                                       */
  /* <Values>                                                              */
  /*    FT_RASTER_FLAG_DEFAULT :: This value is 0.                         */
  /*                                                                       */
  /*    FT_RASTER_FLAG_AA      :: This flag is set to indicate that an     */
  /*                              anti-aliased glyph image should be       */
  /*                              generated.  Otherwise, it will be        */
  /*                              monochrome (1-bit).                      */
  /*                                                                       */
  /*    FT_RASTER_FLAG_DIRECT  :: This flag is set to indicate direct      */
  /*                              rendering.  In this mode, client         */
  /*                              applications must provide their own span */
  /*                              callback.  This lets them directly       */
  /*                              draw or compose over an existing bitmap. */
  /*                              If this bit is not set, the target       */
  /*                              pixmap's buffer _must_ be zeroed before  */
  /*                              rendering.                               */
  /*                                                                       */
  /*                              Note that for now, direct rendering is   */
  /*                              only possible with anti-aliased glyphs.  */
  /*                                                                       */
  /*    FT_RASTER_FLAG_CLIP    :: This flag is only used in direct         */
  /*                              rendering mode.  If set, the output will */
  /*                              be clipped to a box specified in the     */
  /*                              `clip_box' field of the                  */
  /*                              @FT_Raster_Params structure.             */
  /*                                                                       */
  /*                              Note that by default, the glyph bitmap   */
  /*                              is clipped to the target pixmap, except  */
  /*                              in direct rendering mode where all spans */
  /*                              are generated if no clipping box is set. */
  /*                                                                       */
#define FT_RASTER_FLAG_DEFAULT  0x0
#define FT_RASTER_FLAG_AA       0x1
#define FT_RASTER_FLAG_DIRECT   0x2
#define FT_RASTER_FLAG_CLIP     0x4

  /* deprecated */
#define ft_raster_flag_default  FT_RASTER_FLAG_DEFAULT
#define ft_raster_flag_aa       FT_RASTER_FLAG_AA
#define ft_raster_flag_direct   FT_RASTER_FLAG_DIRECT
#define ft_raster_flag_clip     FT_RASTER_FLAG_CLIP


  /*************************************************************************/
  /*                                                                       */
  /* <Struct>                                                              */
  /*    FT_Raster_Params                                                   */
  /*                                                                       */
  /* <Description>                                                         */
  /*    A structure to hold the arguments used by a raster's render        */
  /*    function.                                                          */
  /*                                                                       */
  /* <Fields>                                                              */
  /*    target      :: The target bitmap.                                  */
  /*                                                                       */
  /*    source      :: A pointer to the source glyph image (e.g., an       */
  /*                   @FT_Outline).                                       */
  /*                                                                       */
  /*    flags       :: The rendering flags.                                */
  /*                                                                       */
  /*    gray_spans  :: The gray span drawing callback.                     */
  /*                                                                       */
  /*    black_spans :: The black span drawing callback.  UNIMPLEMENTED!    */
  /*                                                                       */
  /*    bit_test    :: The bit test callback.  UNIMPLEMENTED!              */
  /*                                                                       */
  /*    bit_set     :: The bit set callback.  UNIMPLEMENTED!               */
  /*                                                                       */
  /*    user        :: User-supplied data that is passed to each drawing   */
  /*                   callback.                                           */
  /*                                                                       */
  /*    clip_box    :: An optional clipping box.  It is only used in       */
  /*                   direct rendering mode.  Note that coordinates here  */
  /*                   should be expressed in _integer_ pixels (and not in */
  /*                   26.6 fixed-point units).                            */
  /*                                                                       */
  /* <Note>                                                                */
  /*    An anti-aliased glyph bitmap is drawn if the @FT_RASTER_FLAG_AA    */
  /*    bit flag is set in the `flags' field, otherwise a monochrome       */
  /*    bitmap is generated.                                               */
  /*                                                                       */
  /*    If the @FT_RASTER_FLAG_DIRECT bit flag is set in `flags', the      */
  /*    raster will call the `gray_spans' callback to draw gray pixel      */
  /*    spans, in the case of an aa glyph bitmap, it will call             */
  /*    `black_spans', and `bit_test' and `bit_set' in the case of a       */
  /*    monochrome bitmap.  This allows direct composition over a          */
  /*    pre-existing bitmap through user-provided callbacks to perform the */
  /*    span drawing/composition.                                          */
  /*                                                                       */
  /*    Note that the `bit_test' and `bit_set' callbacks are required when */
  /*    rendering a monochrome bitmap, as they are crucial to implement    */
  /*    correct drop-out control as defined in the TrueType specification. */
  /*                                                                       */
  typedef struct  FT_Raster_Params_
  {
    const FT_Bitmap*        target;
    const void*             source;
    int                     flags;
    FT_SpanFunc             gray_spans;
    FT_SpanFunc             black_spans;  /* doesn't work! */
    FT_Raster_BitTest_Func  bit_test;     /* doesn't work! */
    FT_Raster_BitSet_Func   bit_set;      /* doesn't work! */
    void*                   user;
    FT_BBox                 clip_box;

  } FT_Raster_Params;


  /*************************************************************************/
  /*                                                                       */
  /* <FuncType>                                                            */
  /*    FT_Raster_NewFunc                                                  */
  /*                                                                       */
  /* <Description>                                                         */
  /*    A function used to create a new raster object.                     */
  /*                                                                       */
  /* <Input>                                                               */
  /*    memory :: A handle to the memory allocator.                        */
  /*                                                                       */
  /* <Output>                                                              */
  /*    raster :: A handle to the new raster object.                       */
  /*                                                                       */
  /* <Return>                                                              */
  /*    Error code.  0~means success.                                      */
  /*                                                                       */
  /* <Note>                                                                */
  /*    The `memory' parameter is a typeless pointer in order to avoid     */
  /*    un-wanted dependencies on the rest of the FreeType code.  In       */
  /*    practice, it is an @FT_Memory object, i.e., a handle to the        */
  /*    standard FreeType memory allocator.  However, this field can be    */
  /*    completely ignored by a given raster implementation.               */
  /*                                                                       */
  typedef int
  (*FT_Raster_NewFunc)( void*       memory,
                        FT_Raster*  raster );

#define FT_Raster_New_Func  FT_Raster_NewFunc


  /*************************************************************************/
  /*                                                                       */
  /* <FuncType>                                                            */
  /*    FT_Raster_DoneFunc                                                 */
  /*                                                                       */
  /* <Description>                                                         */
  /*    A function used to destroy a given raster object.                  */
  /*                                                                       */
  /* <Input>                                                               */
  /*    raster :: A handle to the raster object.                           */
  /*                                                                       */
  typedef void
  (*FT_Raster_DoneFunc)( FT_Raster  raster );

#define FT_Raster_Done_Func  FT_Raster_DoneFunc


  /*************************************************************************/
  /*                                                                       */
  /* <FuncType>                                                            */
  /*    FT_Raster_ResetFunc                                                */
  /*                                                                       */
  /* <Description>                                                         */
  /*    FreeType provides an area of memory called the `render pool',      */
  /*    available to all registered rasters.  This pool can be freely used */
  /*    during a given scan-conversion but is shared by all rasters.  Its  */
  /*    content is thus transient.                                         */
  /*                                                                       */
  /*    This function is called each time the render pool changes, or just */
  /*    after a new raster object is created.                              */
  /*                                                                       */
  /* <Input>                                                               */
  /*    raster    :: A handle to the new raster object.                    */
  /*                                                                       */
  /*    pool_base :: The address in memory of the render pool.             */
  /*                                                                       */
  /*    pool_size :: The size in bytes of the render pool.                 */
  /*                                                                       */
  /* <Note>                                                                */
  /*    Rasters can ignore the render pool and rely on dynamic memory      */
  /*    allocation if they want to (a handle to the memory allocator is    */
  /*    passed to the raster constructor).  However, this is not           */
  /*    recommended for efficiency purposes.                               */
  /*                                                                       */
  typedef void
  (*FT_Raster_ResetFunc)( FT_Raster       raster,
                          unsigned char*  pool_base,
                          unsigned long   pool_size );

#define FT_Raster_Reset_Func  FT_Raster_ResetFunc


  /*************************************************************************/
  /*                                                                       */
  /* <FuncType>                                                            */
  /*    FT_Raster_SetModeFunc                                              */
  /*                                                                       */
  /* <Description>                                                         */
  /*    This function is a generic facility to change modes or attributes  */
  /*    in a given raster.  This can be used for debugging purposes, or    */
  /*    simply to allow implementation-specific `features' in a given      */
  /*    raster module.                                                     */
  /*                                                                       */
  /* <Input>                                                               */
  /*    raster :: A handle to the new raster object.                       */
  /*                                                                       */
  /*    mode   :: A 4-byte tag used to name the mode or property.          */
  /*                                                                       */
  /*    args   :: A pointer to the new mode/property to use.               */
  /*                                                                       */
  typedef int
  (*FT_Raster_SetModeFunc)( FT_Raster      raster,
                            unsigned long  mode,
                            void*          args );

#define FT_Raster_Set_Mode_Func  FT_Raster_SetModeFunc


  /*************************************************************************/
  /*                                                                       */
  /* <FuncType>                                                            */
  /*    FT_Raster_RenderFunc                                               */
  /*                                                                       */
  /* <Description>                                                         */
  /*    Invoke a given raster to scan-convert a given glyph image into a   */
  /*    target bitmap.                                                     */
  /*                                                                       */
  /* <Input>                                                               */
  /*    raster :: A handle to the raster object.                           */
  /*                                                                       */
  /*    params :: A pointer to an @FT_Raster_Params structure used to      */
  /*              store the rendering parameters.                          */
  /*                                                                       */
  /* <Return>                                                              */
  /*    Error code.  0~means success.                                      */
  /*                                                                       */
  /* <Note>                                                                */
  /*    The exact format of the source image depends on the raster's glyph */
  /*    format defined in its @FT_Raster_Funcs structure.  It can be an    */
  /*    @FT_Outline or anything else in order to support a large array of  */
  /*    glyph formats.                                                     */
  /*                                                                       */
  /*    Note also that the render function can fail and return a           */
  /*    `FT_Err_Unimplemented_Feature' error code if the raster used does  */
  /*    not support direct composition.                                    */
  /*                                                                       */
  /*    XXX: For now, the standard raster doesn't support direct           */
  /*         composition but this should change for the final release (see */
  /*         the files `demos/src/ftgrays.c' and `demos/src/ftgrays2.c'    */
  /*         for examples of distinct implementations which support direct */
  /*         composition).                                                 */
  /*                                                                       */
  typedef int
  (*FT_Raster_RenderFunc)( FT_Raster                raster,
                           const FT_Raster_Params*  params );

#define FT_Raster_Render_Func  FT_Raster_RenderFunc


  /*************************************************************************/
  /*                                                                       */
  /* <Struct>                                                              */
  /*    FT_Raster_Funcs                                                    */
  /*                                                                       */
  /* <Description>                                                         */
  /*   A structure used to describe a given raster class to the library.   */
  /*                                                                       */
  /* <Fields>                                                              */
  /*    glyph_format  :: The supported glyph format for this raster.       */
  /*                                                                       */
  /*    raster_new    :: The raster constructor.                           */
  /*                                                                       */
  /*    raster_reset  :: Used to reset the render pool within the raster.  */
  /*                                                                       */
  /*    raster_render :: A function to render a glyph into a given bitmap. */
  /*                                                                       */
  /*    raster_done   :: The raster destructor.                            */
  /*                                                                       */
  typedef struct  FT_Raster_Funcs_
  {
    FT_Glyph_Format        glyph_format;
    FT_Raster_NewFunc      raster_new;
    FT_Raster_ResetFunc    raster_reset;
    FT_Raster_SetModeFunc  raster_set_mode;
    FT_Raster_RenderFunc   raster_render;
    FT_Raster_DoneFunc     raster_done;

  } FT_Raster_Funcs;


  /* */


FT_END_HEADER

#endif /* __FTIMAGE_H__ */


/* END */


/* Local Variables: */
/* coding: utf-8    */
/* End:             */
=======
/***************************************************************************/
/*                                                                         */
/*  ftimage.h                                                              */
/*                                                                         */
/*    FreeType glyph image formats and default raster interface            */
/*    (specification).                                                     */
/*                                                                         */
/*  Copyright 1996-2001, 2002, 2003, 2004, 2005, 2006, 2007, 2008, 2009,   */
/*            2010 by                                                      */
/*  David Turner, Robert Wilhelm, and Werner Lemberg.                      */
/*                                                                         */
/*  This file is part of the FreeType project, and may only be used,       */
/*  modified, and distributed under the terms of the FreeType project      */
/*  license, LICENSE.TXT.  By continuing to use, modify, or distribute     */
/*  this file you indicate that you have read the license and              */
/*  understand and accept it fully.                                        */
/*                                                                         */
/***************************************************************************/

  /*************************************************************************/
  /*                                                                       */
  /* Note: A `raster' is simply a scan-line converter, used to render      */
  /*       FT_Outlines into FT_Bitmaps.                                    */
  /*                                                                       */
  /*************************************************************************/


#ifndef __FTIMAGE_H__
#define __FTIMAGE_H__


  /* _STANDALONE_ is from ftgrays.c */
#ifndef _STANDALONE_
#include <ft2build.h>
#endif


FT_BEGIN_HEADER


  /*************************************************************************/
  /*                                                                       */
  /* <Section>                                                             */
  /*    basic_types                                                        */
  /*                                                                       */
  /*************************************************************************/


  /*************************************************************************/
  /*                                                                       */
  /* <Type>                                                                */
  /*    FT_Pos                                                             */
  /*                                                                       */
  /* <Description>                                                         */
  /*    The type FT_Pos is used to store vectorial coordinates.  Depending */
  /*    on the context, these can represent distances in integer font      */
  /*    units, or 16.16, or 26.6 fixed float pixel coordinates.            */
  /*                                                                       */
  typedef signed long  FT_Pos;


  /*************************************************************************/
  /*                                                                       */
  /* <Struct>                                                              */
  /*    FT_Vector                                                          */
  /*                                                                       */
  /* <Description>                                                         */
  /*    A simple structure used to store a 2D vector; coordinates are of   */
  /*    the FT_Pos type.                                                   */
  /*                                                                       */
  /* <Fields>                                                              */
  /*    x :: The horizontal coordinate.                                    */
  /*    y :: The vertical coordinate.                                      */
  /*                                                                       */
  typedef struct  FT_Vector_
  {
    FT_Pos  x;
    FT_Pos  y;

  } FT_Vector;


  /*************************************************************************/
  /*                                                                       */
  /* <Struct>                                                              */
  /*    FT_BBox                                                            */
  /*                                                                       */
  /* <Description>                                                         */
  /*    A structure used to hold an outline's bounding box, i.e., the      */
  /*    coordinates of its extrema in the horizontal and vertical          */
  /*    directions.                                                        */
  /*                                                                       */
  /* <Fields>                                                              */
  /*    xMin :: The horizontal minimum (left-most).                        */
  /*                                                                       */
  /*    yMin :: The vertical minimum (bottom-most).                        */
  /*                                                                       */
  /*    xMax :: The horizontal maximum (right-most).                       */
  /*                                                                       */
  /*    yMax :: The vertical maximum (top-most).                           */
  /*                                                                       */
  /* <Note>                                                                */
  /*    The bounding box is specified with the coordinates of the lower    */
  /*    left and the upper right corner.  In PostScript, those values are  */
  /*    often called (llx,lly) and (urx,ury), respectively.                */
  /*                                                                       */
  /*    If `yMin' is negative, this value gives the glyph's descender.     */
  /*    Otherwise, the glyph doesn't descend below the baseline.           */
  /*    Similarly, if `ymax' is positive, this value gives the glyph's     */
  /*    ascender.                                                          */
  /*                                                                       */
  /*    `xMin' gives the horizontal distance from the glyph's origin to    */
  /*    the left edge of the glyph's bounding box.  If `xMin' is negative, */
  /*    the glyph extends to the left of the origin.                       */
  /*                                                                       */
  typedef struct  FT_BBox_
  {
    FT_Pos  xMin, yMin;
    FT_Pos  xMax, yMax;

  } FT_BBox;


  /*************************************************************************/
  /*                                                                       */
  /* <Enum>                                                                */
  /*    FT_Pixel_Mode                                                      */
  /*                                                                       */
  /* <Description>                                                         */
  /*    An enumeration type used to describe the format of pixels in a     */
  /*    given bitmap.  Note that additional formats may be added in the    */
  /*    future.                                                            */
  /*                                                                       */
  /* <Values>                                                              */
  /*    FT_PIXEL_MODE_NONE ::                                              */
  /*      Value~0 is reserved.                                             */
  /*                                                                       */
  /*    FT_PIXEL_MODE_MONO ::                                              */
  /*      A monochrome bitmap, using 1~bit per pixel.  Note that pixels    */
  /*      are stored in most-significant order (MSB), which means that     */
  /*      the left-most pixel in a byte has value 128.                     */
  /*                                                                       */
  /*    FT_PIXEL_MODE_GRAY ::                                              */
  /*      An 8-bit bitmap, generally used to represent anti-aliased glyph  */
  /*      images.  Each pixel is stored in one byte.  Note that the number */
  /*      of `gray' levels is stored in the `num_grays' field of the       */
  /*      @FT_Bitmap structure (it generally is 256).                      */
  /*                                                                       */
  /*    FT_PIXEL_MODE_GRAY2 ::                                             */
  /*      A 2-bit per pixel bitmap, used to represent embedded             */
  /*      anti-aliased bitmaps in font files according to the OpenType     */
  /*      specification.  We haven't found a single font using this        */
  /*      format, however.                                                 */
  /*                                                                       */
  /*    FT_PIXEL_MODE_GRAY4 ::                                             */
  /*      A 4-bit per pixel bitmap, representing embedded anti-aliased     */
  /*      bitmaps in font files according to the OpenType specification.   */
  /*      We haven't found a single font using this format, however.       */
  /*                                                                       */
  /*    FT_PIXEL_MODE_LCD ::                                               */
  /*      An 8-bit bitmap, representing RGB or BGR decimated glyph images  */
  /*      used for display on LCD displays; the bitmap is three times      */
  /*      wider than the original glyph image.  See also                   */
  /*      @FT_RENDER_MODE_LCD.                                             */
  /*                                                                       */
  /*    FT_PIXEL_MODE_LCD_V ::                                             */
  /*      An 8-bit bitmap, representing RGB or BGR decimated glyph images  */
  /*      used for display on rotated LCD displays; the bitmap is three    */
  /*      times taller than the original glyph image.  See also            */
  /*      @FT_RENDER_MODE_LCD_V.                                           */
  /*                                                                       */
  typedef enum  FT_Pixel_Mode_
  {
    FT_PIXEL_MODE_NONE = 0,
    FT_PIXEL_MODE_MONO,
    FT_PIXEL_MODE_GRAY,
    FT_PIXEL_MODE_GRAY2,
    FT_PIXEL_MODE_GRAY4,
    FT_PIXEL_MODE_LCD,
    FT_PIXEL_MODE_LCD_V,

    FT_PIXEL_MODE_MAX      /* do not remove */

  } FT_Pixel_Mode;


  /*************************************************************************/
  /*                                                                       */
  /* <Enum>                                                                */
  /*    ft_pixel_mode_xxx                                                  */
  /*                                                                       */
  /* <Description>                                                         */
  /*    A list of deprecated constants.  Use the corresponding             */
  /*    @FT_Pixel_Mode values instead.                                     */
  /*                                                                       */
  /* <Values>                                                              */
  /*    ft_pixel_mode_none  :: See @FT_PIXEL_MODE_NONE.                    */
  /*    ft_pixel_mode_mono  :: See @FT_PIXEL_MODE_MONO.                    */
  /*    ft_pixel_mode_grays :: See @FT_PIXEL_MODE_GRAY.                    */
  /*    ft_pixel_mode_pal2  :: See @FT_PIXEL_MODE_GRAY2.                   */
  /*    ft_pixel_mode_pal4  :: See @FT_PIXEL_MODE_GRAY4.                   */
  /*                                                                       */
#define ft_pixel_mode_none   FT_PIXEL_MODE_NONE
#define ft_pixel_mode_mono   FT_PIXEL_MODE_MONO
#define ft_pixel_mode_grays  FT_PIXEL_MODE_GRAY
#define ft_pixel_mode_pal2   FT_PIXEL_MODE_GRAY2
#define ft_pixel_mode_pal4   FT_PIXEL_MODE_GRAY4

 /* */

#if 0

  /*************************************************************************/
  /*                                                                       */
  /* <Enum>                                                                */
  /*    FT_Palette_Mode                                                    */
  /*                                                                       */
  /* <Description>                                                         */
  /*    THIS TYPE IS DEPRECATED.  DO NOT USE IT!                           */
  /*                                                                       */
  /*    An enumeration type to describe the format of a bitmap palette,    */
  /*    used with ft_pixel_mode_pal4 and ft_pixel_mode_pal8.               */
  /*                                                                       */
  /* <Values>                                                              */
  /*    ft_palette_mode_rgb  :: The palette is an array of 3-byte RGB      */
  /*                            records.                                   */
  /*                                                                       */
  /*    ft_palette_mode_rgba :: The palette is an array of 4-byte RGBA     */
  /*                            records.                                   */
  /*                                                                       */
  /* <Note>                                                                */
  /*    As ft_pixel_mode_pal2, pal4 and pal8 are currently unused by       */
  /*    FreeType, these types are not handled by the library itself.       */
  /*                                                                       */
  typedef enum  FT_Palette_Mode_
  {
    ft_palette_mode_rgb = 0,
    ft_palette_mode_rgba,

    ft_palette_mode_max   /* do not remove */

  } FT_Palette_Mode;

  /* */

#endif


  /*************************************************************************/
  /*                                                                       */
  /* <Struct>                                                              */
  /*    FT_Bitmap                                                          */
  /*                                                                       */
  /* <Description>                                                         */
  /*    A structure used to describe a bitmap or pixmap to the raster.     */
  /*    Note that we now manage pixmaps of various depths through the      */
  /*    `pixel_mode' field.                                                */
  /*                                                                       */
  /* <Fields>                                                              */
  /*    rows         :: The number of bitmap rows.                         */
  /*                                                                       */
  /*    width        :: The number of pixels in bitmap row.                */
  /*                                                                       */
  /*    pitch        :: The pitch's absolute value is the number of bytes  */
  /*                    taken by one bitmap row, including padding.        */
  /*                    However, the pitch is positive when the bitmap has */
  /*                    a `down' flow, and negative when it has an `up'    */
  /*                    flow.  In all cases, the pitch is an offset to add */
  /*                    to a bitmap pointer in order to go down one row.   */
  /*                                                                       */
  /*                    For the B/W rasterizer, `pitch' is always an even  */
  /*                    number.                                            */
  /*                                                                       */
  /*    buffer       :: A typeless pointer to the bitmap buffer.  This     */
  /*                    value should be aligned on 32-bit boundaries in    */
  /*                    most cases.                                        */
  /*                                                                       */
  /*    num_grays    :: This field is only used with                       */
  /*                    @FT_PIXEL_MODE_GRAY; it gives the number of gray   */
  /*                    levels used in the bitmap.                         */
  /*                                                                       */
  /*    pixel_mode   :: The pixel mode, i.e., how pixel bits are stored.   */
  /*                    See @FT_Pixel_Mode for possible values.            */
  /*                                                                       */
  /*    palette_mode :: This field is intended for paletted pixel modes;   */
  /*                    it indicates how the palette is stored.  Not       */
  /*                    used currently.                                    */
  /*                                                                       */
  /*    palette      :: A typeless pointer to the bitmap palette; this     */
  /*                    field is intended for paletted pixel modes.  Not   */
  /*                    used currently.                                    */
  /*                                                                       */
  /* <Note>                                                                */
  /*   For now, the only pixel modes supported by FreeType are mono and    */
  /*   grays.  However, drivers might be added in the future to support    */
  /*   more `colorful' options.                                            */
  /*                                                                       */
  typedef struct  FT_Bitmap_
  {
    int             rows;
    int             width;
    int             pitch;
    unsigned char*  buffer;
    short           num_grays;
    char            pixel_mode;
    char            palette_mode;
    void*           palette;

  } FT_Bitmap;


  /*************************************************************************/
  /*                                                                       */
  /* <Section>                                                             */
  /*    outline_processing                                                 */
  /*                                                                       */
  /*************************************************************************/


  /*************************************************************************/
  /*                                                                       */
  /* <Struct>                                                              */
  /*    FT_Outline                                                         */
  /*                                                                       */
  /* <Description>                                                         */
  /*    This structure is used to describe an outline to the scan-line     */
  /*    converter.                                                         */
  /*                                                                       */
  /* <Fields>                                                              */
  /*    n_contours :: The number of contours in the outline.               */
  /*                                                                       */
  /*    n_points   :: The number of points in the outline.                 */
  /*                                                                       */
  /*    points     :: A pointer to an array of `n_points' @FT_Vector       */
  /*                  elements, giving the outline's point coordinates.    */
  /*                                                                       */
  /*    tags       :: A pointer to an array of `n_points' chars, giving    */
  /*                  each outline point's type.                           */
  /*                                                                       */
  /*                  If bit~0 is unset, the point is `off' the curve,     */
  /*                  i.e., a Bézier control point, while it is `on' if    */
  /*                  set.                                                 */
  /*                                                                       */
  /*                  Bit~1 is meaningful for `off' points only.  If set,  */
  /*                  it indicates a third-order Bézier arc control point; */
  /*                  and a second-order control point if unset.           */
  /*                                                                       */
  /*                  If bit~2 is set, bits 5-7 contain the drop-out mode  */
  /*                  (as defined in the OpenType specification; the value */
  /*                  is the same as the argument to the SCANMODE          */
  /*                  instruction).                                        */
  /*                                                                       */
  /*                  Bits 3 and~4 are reserved for internal purposes.     */
  /*                                                                       */
  /*    contours   :: An array of `n_contours' shorts, giving the end      */
  /*                  point of each contour within the outline.  For       */
  /*                  example, the first contour is defined by the points  */
  /*                  `0' to `contours[0]', the second one is defined by   */
  /*                  the points `contours[0]+1' to `contours[1]', etc.    */
  /*                                                                       */
  /*    flags      :: A set of bit flags used to characterize the outline  */
  /*                  and give hints to the scan-converter and hinter on   */
  /*                  how to convert/grid-fit it.  See @FT_OUTLINE_FLAGS.  */
  /*                                                                       */
  /* <Note>                                                                */
  /*    The B/W rasterizer only checks bit~2 in the `tags' array for the   */
  /*    first point of each contour.  The drop-out mode as given with      */
  /*    @FT_OUTLINE_IGNORE_DROPOUTS, @FT_OUTLINE_SMART_DROPOUTS, and       */
  /*    @FT_OUTLINE_INCLUDE_STUBS in `flags' is then overridden.           */
  /*                                                                       */
  typedef struct  FT_Outline_
  {
    short       n_contours;      /* number of contours in glyph        */
    short       n_points;        /* number of points in the glyph      */

    FT_Vector*  points;          /* the outline's points               */
    char*       tags;            /* the points flags                   */
    short*      contours;        /* the contour end points             */

    int         flags;           /* outline masks                      */

  } FT_Outline;

  /* Following limits must be consistent with */
  /* FT_Outline.{n_contours,n_points}         */
#define FT_OUTLINE_CONTOURS_MAX  SHRT_MAX
#define FT_OUTLINE_POINTS_MAX    SHRT_MAX


  /*************************************************************************/
  /*                                                                       */
  /* <Enum>                                                                */
  /*    FT_OUTLINE_FLAGS                                                   */
  /*                                                                       */
  /* <Description>                                                         */
  /*    A list of bit-field constants use for the flags in an outline's    */
  /*    `flags' field.                                                     */
  /*                                                                       */
  /* <Values>                                                              */
  /*    FT_OUTLINE_NONE ::                                                 */
  /*      Value~0 is reserved.                                             */
  /*                                                                       */
  /*    FT_OUTLINE_OWNER ::                                                */
  /*      If set, this flag indicates that the outline's field arrays      */
  /*      (i.e., `points', `flags', and `contours') are `owned' by the     */
  /*      outline object, and should thus be freed when it is destroyed.   */
  /*                                                                       */
  /*    FT_OUTLINE_EVEN_ODD_FILL ::                                        */
  /*      By default, outlines are filled using the non-zero winding rule. */
  /*      If set to 1, the outline will be filled using the even-odd fill  */
  /*      rule (only works with the smooth rasterizer).                    */
  /*                                                                       */
  /*    FT_OUTLINE_REVERSE_FILL ::                                         */
  /*      By default, outside contours of an outline are oriented in       */
  /*      clock-wise direction, as defined in the TrueType specification.  */
  /*      This flag is set if the outline uses the opposite direction      */
  /*      (typically for Type~1 fonts).  This flag is ignored by the scan  */
  /*      converter.                                                       */
  /*                                                                       */
  /*    FT_OUTLINE_IGNORE_DROPOUTS ::                                      */
  /*      By default, the scan converter will try to detect drop-outs in   */
  /*      an outline and correct the glyph bitmap to ensure consistent     */
  /*      shape continuity.  If set, this flag hints the scan-line         */
  /*      converter to ignore such cases.  See below for more information. */
  /*                                                                       */
  /*    FT_OUTLINE_SMART_DROPOUTS ::                                       */
  /*      Select smart dropout control.  If unset, use simple dropout      */
  /*      control.  Ignored if @FT_OUTLINE_IGNORE_DROPOUTS is set.  See    */
  /*      below for more information.                                      */
  /*                                                                       */
  /*    FT_OUTLINE_INCLUDE_STUBS ::                                        */
  /*      If set, turn pixels on for `stubs', otherwise exclude them.      */
  /*      Ignored if @FT_OUTLINE_IGNORE_DROPOUTS is set.  See below for    */
  /*      more information.                                                */
  /*                                                                       */
  /*    FT_OUTLINE_HIGH_PRECISION ::                                       */
  /*      This flag indicates that the scan-line converter should try to   */
  /*      convert this outline to bitmaps with the highest possible        */
  /*      quality.  It is typically set for small character sizes.  Note   */
  /*      that this is only a hint that might be completely ignored by a   */
  /*      given scan-converter.                                            */
  /*                                                                       */
  /*    FT_OUTLINE_SINGLE_PASS ::                                          */
  /*      This flag is set to force a given scan-converter to only use a   */
  /*      single pass over the outline to render a bitmap glyph image.     */
  /*      Normally, it is set for very large character sizes.  It is only  */
  /*      a hint that might be completely ignored by a given               */
  /*      scan-converter.                                                  */
  /*                                                                       */
  /* <Note>                                                                */
  /*    The flags @FT_OUTLINE_IGNORE_DROPOUTS, @FT_OUTLINE_SMART_DROPOUTS, */
  /*    and @FT_OUTLINE_INCLUDE_STUBS are ignored by the smooth            */
  /*    rasterizer.                                                        */
  /*                                                                       */
  /*    There exists a second mechanism to pass the drop-out mode to the   */
  /*    B/W rasterizer; see the `tags' field in @FT_Outline.               */
  /*                                                                       */
  /*    Please refer to the description of the `SCANTYPE' instruction in   */
  /*    the OpenType specification (in file `ttinst1.doc') how simple      */
  /*    drop-outs, smart drop-outs, and stubs are defined.                 */
  /*                                                                       */
#define FT_OUTLINE_NONE             0x0
#define FT_OUTLINE_OWNER            0x1
#define FT_OUTLINE_EVEN_ODD_FILL    0x2
#define FT_OUTLINE_REVERSE_FILL     0x4
#define FT_OUTLINE_IGNORE_DROPOUTS  0x8
#define FT_OUTLINE_SMART_DROPOUTS   0x10
#define FT_OUTLINE_INCLUDE_STUBS    0x20

#define FT_OUTLINE_HIGH_PRECISION   0x100
#define FT_OUTLINE_SINGLE_PASS      0x200


 /*************************************************************************
  *
  * @enum:
  *   ft_outline_flags
  *
  * @description:
  *   These constants are deprecated.  Please use the corresponding
  *   @FT_OUTLINE_FLAGS values.
  *
  * @values:
  *   ft_outline_none            :: See @FT_OUTLINE_NONE.
  *   ft_outline_owner           :: See @FT_OUTLINE_OWNER.
  *   ft_outline_even_odd_fill   :: See @FT_OUTLINE_EVEN_ODD_FILL.
  *   ft_outline_reverse_fill    :: See @FT_OUTLINE_REVERSE_FILL.
  *   ft_outline_ignore_dropouts :: See @FT_OUTLINE_IGNORE_DROPOUTS.
  *   ft_outline_high_precision  :: See @FT_OUTLINE_HIGH_PRECISION.
  *   ft_outline_single_pass     :: See @FT_OUTLINE_SINGLE_PASS.
  */
#define ft_outline_none             FT_OUTLINE_NONE
#define ft_outline_owner            FT_OUTLINE_OWNER
#define ft_outline_even_odd_fill    FT_OUTLINE_EVEN_ODD_FILL
#define ft_outline_reverse_fill     FT_OUTLINE_REVERSE_FILL
#define ft_outline_ignore_dropouts  FT_OUTLINE_IGNORE_DROPOUTS
#define ft_outline_high_precision   FT_OUTLINE_HIGH_PRECISION
#define ft_outline_single_pass      FT_OUTLINE_SINGLE_PASS

  /* */

#define FT_CURVE_TAG( flag )  ( flag & 3 )

#define FT_CURVE_TAG_ON            1
#define FT_CURVE_TAG_CONIC         0
#define FT_CURVE_TAG_CUBIC         2

#define FT_CURVE_TAG_HAS_SCANMODE  4

#define FT_CURVE_TAG_TOUCH_X       8  /* reserved for the TrueType hinter */
#define FT_CURVE_TAG_TOUCH_Y      16  /* reserved for the TrueType hinter */

#define FT_CURVE_TAG_TOUCH_BOTH    ( FT_CURVE_TAG_TOUCH_X | \
                                     FT_CURVE_TAG_TOUCH_Y )

#define FT_Curve_Tag_On       FT_CURVE_TAG_ON
#define FT_Curve_Tag_Conic    FT_CURVE_TAG_CONIC
#define FT_Curve_Tag_Cubic    FT_CURVE_TAG_CUBIC
#define FT_Curve_Tag_Touch_X  FT_CURVE_TAG_TOUCH_X
#define FT_Curve_Tag_Touch_Y  FT_CURVE_TAG_TOUCH_Y


  /*************************************************************************/
  /*                                                                       */
  /* <FuncType>                                                            */
  /*    FT_Outline_MoveToFunc                                              */
  /*                                                                       */
  /* <Description>                                                         */
  /*    A function pointer type used to describe the signature of a `move  */
  /*    to' function during outline walking/decomposition.                 */
  /*                                                                       */
  /*    A `move to' is emitted to start a new contour in an outline.       */
  /*                                                                       */
  /* <Input>                                                               */
  /*    to   :: A pointer to the target point of the `move to'.            */
  /*                                                                       */
  /*    user :: A typeless pointer which is passed from the caller of the  */
  /*            decomposition function.                                    */
  /*                                                                       */
  /* <Return>                                                              */
  /*    Error code.  0~means success.                                      */
  /*                                                                       */
  typedef int
  (*FT_Outline_MoveToFunc)( const FT_Vector*  to,
                            void*             user );

#define FT_Outline_MoveTo_Func  FT_Outline_MoveToFunc


  /*************************************************************************/
  /*                                                                       */
  /* <FuncType>                                                            */
  /*    FT_Outline_LineToFunc                                              */
  /*                                                                       */
  /* <Description>                                                         */
  /*    A function pointer type used to describe the signature of a `line  */
  /*    to' function during outline walking/decomposition.                 */
  /*                                                                       */
  /*    A `line to' is emitted to indicate a segment in the outline.       */
  /*                                                                       */
  /* <Input>                                                               */
  /*    to   :: A pointer to the target point of the `line to'.            */
  /*                                                                       */
  /*    user :: A typeless pointer which is passed from the caller of the  */
  /*            decomposition function.                                    */
  /*                                                                       */
  /* <Return>                                                              */
  /*    Error code.  0~means success.                                      */
  /*                                                                       */
  typedef int
  (*FT_Outline_LineToFunc)( const FT_Vector*  to,
                            void*             user );

#define FT_Outline_LineTo_Func  FT_Outline_LineToFunc


  /*************************************************************************/
  /*                                                                       */
  /* <FuncType>                                                            */
  /*    FT_Outline_ConicToFunc                                             */
  /*                                                                       */
  /* <Description>                                                         */
  /*    A function pointer type used to describe the signature of a `conic */
  /*    to' function during outline walking or decomposition.              */
  /*                                                                       */
  /*    A `conic to' is emitted to indicate a second-order Bézier arc in   */
  /*    the outline.                                                       */
  /*                                                                       */
  /* <Input>                                                               */
  /*    control :: An intermediate control point between the last position */
  /*               and the new target in `to'.                             */
  /*                                                                       */
  /*    to      :: A pointer to the target end point of the conic arc.     */
  /*                                                                       */
  /*    user    :: A typeless pointer which is passed from the caller of   */
  /*               the decomposition function.                             */
  /*                                                                       */
  /* <Return>                                                              */
  /*    Error code.  0~means success.                                      */
  /*                                                                       */
  typedef int
  (*FT_Outline_ConicToFunc)( const FT_Vector*  control,
                             const FT_Vector*  to,
                             void*             user );

#define FT_Outline_ConicTo_Func  FT_Outline_ConicToFunc


  /*************************************************************************/
  /*                                                                       */
  /* <FuncType>                                                            */
  /*    FT_Outline_CubicToFunc                                             */
  /*                                                                       */
  /* <Description>                                                         */
  /*    A function pointer type used to describe the signature of a `cubic */
  /*    to' function during outline walking or decomposition.              */
  /*                                                                       */
  /*    A `cubic to' is emitted to indicate a third-order Bézier arc.      */
  /*                                                                       */
  /* <Input>                                                               */
  /*    control1 :: A pointer to the first Bézier control point.           */
  /*                                                                       */
  /*    control2 :: A pointer to the second Bézier control point.          */
  /*                                                                       */
  /*    to       :: A pointer to the target end point.                     */
  /*                                                                       */
  /*    user     :: A typeless pointer which is passed from the caller of  */
  /*                the decomposition function.                            */
  /*                                                                       */
  /* <Return>                                                              */
  /*    Error code.  0~means success.                                      */
  /*                                                                       */
  typedef int
  (*FT_Outline_CubicToFunc)( const FT_Vector*  control1,
                             const FT_Vector*  control2,
                             const FT_Vector*  to,
                             void*             user );

#define FT_Outline_CubicTo_Func  FT_Outline_CubicToFunc


  /*************************************************************************/
  /*                                                                       */
  /* <Struct>                                                              */
  /*    FT_Outline_Funcs                                                   */
  /*                                                                       */
  /* <Description>                                                         */
  /*    A structure to hold various function pointers used during outline  */
  /*    decomposition in order to emit segments, conic, and cubic Béziers. */
  /*                                                                       */
  /* <Fields>                                                              */
  /*    move_to  :: The `move to' emitter.                                 */
  /*                                                                       */
  /*    line_to  :: The segment emitter.                                   */
  /*                                                                       */
  /*    conic_to :: The second-order Bézier arc emitter.                   */
  /*                                                                       */
  /*    cubic_to :: The third-order Bézier arc emitter.                    */
  /*                                                                       */
  /*    shift    :: The shift that is applied to coordinates before they   */
  /*                are sent to the emitter.                               */
  /*                                                                       */
  /*    delta    :: The delta that is applied to coordinates before they   */
  /*                are sent to the emitter, but after the shift.          */
  /*                                                                       */
  /* <Note>                                                                */
  /*    The point coordinates sent to the emitters are the transformed     */
  /*    version of the original coordinates (this is important for high    */
  /*    accuracy during scan-conversion).  The transformation is simple:   */
  /*                                                                       */
  /*    {                                                                  */
  /*      x' = (x << shift) - delta                                        */
  /*      y' = (x << shift) - delta                                        */
  /*    }                                                                  */
  /*                                                                       */
  /*    Set the values of `shift' and `delta' to~0 to get the original     */
  /*    point coordinates.                                                 */
  /*                                                                       */
  typedef struct  FT_Outline_Funcs_
  {
    FT_Outline_MoveToFunc   move_to;
    FT_Outline_LineToFunc   line_to;
    FT_Outline_ConicToFunc  conic_to;
    FT_Outline_CubicToFunc  cubic_to;

    int                     shift;
    FT_Pos                  delta;

  } FT_Outline_Funcs;


  /*************************************************************************/
  /*                                                                       */
  /* <Section>                                                             */
  /*    basic_types                                                        */
  /*                                                                       */
  /*************************************************************************/


  /*************************************************************************/
  /*                                                                       */
  /* <Macro>                                                               */
  /*    FT_IMAGE_TAG                                                       */
  /*                                                                       */
  /* <Description>                                                         */
  /*    This macro converts four-letter tags to an unsigned long type.     */
  /*                                                                       */
  /* <Note>                                                                */
  /*    Since many 16-bit compilers don't like 32-bit enumerations, you    */
  /*    should redefine this macro in case of problems to something like   */
  /*    this:                                                              */
  /*                                                                       */
  /*    {                                                                  */
  /*      #define FT_IMAGE_TAG( value, _x1, _x2, _x3, _x4 )  value         */
  /*    }                                                                  */
  /*                                                                       */
  /*    to get a simple enumeration without assigning special numbers.     */
  /*                                                                       */
#ifndef FT_IMAGE_TAG
#define FT_IMAGE_TAG( value, _x1, _x2, _x3, _x4 )  \
          value = ( ( (unsigned long)_x1 << 24 ) | \
                    ( (unsigned long)_x2 << 16 ) | \
                    ( (unsigned long)_x3 << 8  ) | \
                      (unsigned long)_x4         )
#endif /* FT_IMAGE_TAG */


  /*************************************************************************/
  /*                                                                       */
  /* <Enum>                                                                */
  /*    FT_Glyph_Format                                                    */
  /*                                                                       */
  /* <Description>                                                         */
  /*    An enumeration type used to describe the format of a given glyph   */
  /*    image.  Note that this version of FreeType only supports two image */
  /*    formats, even though future font drivers will be able to register  */
  /*    their own format.                                                  */
  /*                                                                       */
  /* <Values>                                                              */
  /*    FT_GLYPH_FORMAT_NONE ::                                            */
  /*      The value~0 is reserved.                                         */
  /*                                                                       */
  /*    FT_GLYPH_FORMAT_COMPOSITE ::                                       */
  /*      The glyph image is a composite of several other images.  This    */
  /*      format is _only_ used with @FT_LOAD_NO_RECURSE, and is used to   */
  /*      report compound glyphs (like accented characters).               */
  /*                                                                       */
  /*    FT_GLYPH_FORMAT_BITMAP ::                                          */
  /*      The glyph image is a bitmap, and can be described as an          */
  /*      @FT_Bitmap.  You generally need to access the `bitmap' field of  */
  /*      the @FT_GlyphSlotRec structure to read it.                       */
  /*                                                                       */
  /*    FT_GLYPH_FORMAT_OUTLINE ::                                         */
  /*      The glyph image is a vectorial outline made of line segments     */
  /*      and Bézier arcs; it can be described as an @FT_Outline; you      */
  /*      generally want to access the `outline' field of the              */
  /*      @FT_GlyphSlotRec structure to read it.                           */
  /*                                                                       */
  /*    FT_GLYPH_FORMAT_PLOTTER ::                                         */
  /*      The glyph image is a vectorial path with no inside and outside   */
  /*      contours.  Some Type~1 fonts, like those in the Hershey family,  */
  /*      contain glyphs in this format.  These are described as           */
  /*      @FT_Outline, but FreeType isn't currently capable of rendering   */
  /*      them correctly.                                                  */
  /*                                                                       */
  typedef enum  FT_Glyph_Format_
  {
    FT_IMAGE_TAG( FT_GLYPH_FORMAT_NONE, 0, 0, 0, 0 ),

    FT_IMAGE_TAG( FT_GLYPH_FORMAT_COMPOSITE, 'c', 'o', 'm', 'p' ),
    FT_IMAGE_TAG( FT_GLYPH_FORMAT_BITMAP,    'b', 'i', 't', 's' ),
    FT_IMAGE_TAG( FT_GLYPH_FORMAT_OUTLINE,   'o', 'u', 't', 'l' ),
    FT_IMAGE_TAG( FT_GLYPH_FORMAT_PLOTTER,   'p', 'l', 'o', 't' )

  } FT_Glyph_Format;


  /*************************************************************************/
  /*                                                                       */
  /* <Enum>                                                                */
  /*    ft_glyph_format_xxx                                                */
  /*                                                                       */
  /* <Description>                                                         */
  /*    A list of deprecated constants.  Use the corresponding             */
  /*    @FT_Glyph_Format values instead.                                   */
  /*                                                                       */
  /* <Values>                                                              */
  /*    ft_glyph_format_none      :: See @FT_GLYPH_FORMAT_NONE.            */
  /*    ft_glyph_format_composite :: See @FT_GLYPH_FORMAT_COMPOSITE.       */
  /*    ft_glyph_format_bitmap    :: See @FT_GLYPH_FORMAT_BITMAP.          */
  /*    ft_glyph_format_outline   :: See @FT_GLYPH_FORMAT_OUTLINE.         */
  /*    ft_glyph_format_plotter   :: See @FT_GLYPH_FORMAT_PLOTTER.         */
  /*                                                                       */
#define ft_glyph_format_none       FT_GLYPH_FORMAT_NONE
#define ft_glyph_format_composite  FT_GLYPH_FORMAT_COMPOSITE
#define ft_glyph_format_bitmap     FT_GLYPH_FORMAT_BITMAP
#define ft_glyph_format_outline    FT_GLYPH_FORMAT_OUTLINE
#define ft_glyph_format_plotter    FT_GLYPH_FORMAT_PLOTTER


  /*************************************************************************/
  /*************************************************************************/
  /*************************************************************************/
  /*****                                                               *****/
  /*****            R A S T E R   D E F I N I T I O N S                *****/
  /*****                                                               *****/
  /*************************************************************************/
  /*************************************************************************/
  /*************************************************************************/


  /*************************************************************************/
  /*                                                                       */
  /* A raster is a scan converter, in charge of rendering an outline into  */
  /* a a bitmap.  This section contains the public API for rasters.        */
  /*                                                                       */
  /* Note that in FreeType 2, all rasters are now encapsulated within      */
  /* specific modules called `renderers'.  See `freetype/ftrender.h' for   */
  /* more details on renderers.                                            */
  /*                                                                       */
  /*************************************************************************/


  /*************************************************************************/
  /*                                                                       */
  /* <Section>                                                             */
  /*    raster                                                             */
  /*                                                                       */
  /* <Title>                                                               */
  /*    Scanline Converter                                                 */
  /*                                                                       */
  /* <Abstract>                                                            */
  /*    How vectorial outlines are converted into bitmaps and pixmaps.     */
  /*                                                                       */
  /* <Description>                                                         */
  /*    This section contains technical definitions.                       */
  /*                                                                       */
  /*************************************************************************/


  /*************************************************************************/
  /*                                                                       */
  /* <Type>                                                                */
  /*    FT_Raster                                                          */
  /*                                                                       */
  /* <Description>                                                         */
  /*    A handle (pointer) to a raster object.  Each object can be used    */
  /*    independently to convert an outline into a bitmap or pixmap.       */
  /*                                                                       */
  typedef struct FT_RasterRec_*  FT_Raster;


  /*************************************************************************/
  /*                                                                       */
  /* <Struct>                                                              */
  /*    FT_Span                                                            */
  /*                                                                       */
  /* <Description>                                                         */
  /*    A structure used to model a single span of gray (or black) pixels  */
  /*    when rendering a monochrome or anti-aliased bitmap.                */
  /*                                                                       */
  /* <Fields>                                                              */
  /*    x        :: The span's horizontal start position.                  */
  /*                                                                       */
  /*    len      :: The span's length in pixels.                           */
  /*                                                                       */
  /*    coverage :: The span color/coverage, ranging from 0 (background)   */
  /*                to 255 (foreground).  Only used for anti-aliased       */
  /*                rendering.                                             */
  /*                                                                       */
  /* <Note>                                                                */
  /*    This structure is used by the span drawing callback type named     */
  /*    @FT_SpanFunc which takes the y~coordinate of the span as a         */
  /*    a parameter.                                                       */
  /*                                                                       */
  /*    The coverage value is always between 0 and 255.  If you want less  */
  /*    gray values, the callback function has to reduce them.             */
  /*                                                                       */
  typedef struct  FT_Span_
  {
    short           x;
    unsigned short  len;
    unsigned char   coverage;

  } FT_Span;


  /*************************************************************************/
  /*                                                                       */
  /* <FuncType>                                                            */
  /*    FT_SpanFunc                                                        */
  /*                                                                       */
  /* <Description>                                                         */
  /*    A function used as a call-back by the anti-aliased renderer in     */
  /*    order to let client applications draw themselves the gray pixel    */
  /*    spans on each scan line.                                           */
  /*                                                                       */
  /* <Input>                                                               */
  /*    y     :: The scanline's y~coordinate.                              */
  /*                                                                       */
  /*    count :: The number of spans to draw on this scanline.             */
  /*                                                                       */
  /*    spans :: A table of `count' spans to draw on the scanline.         */
  /*                                                                       */
  /*    user  :: User-supplied data that is passed to the callback.        */
  /*                                                                       */
  /* <Note>                                                                */
  /*    This callback allows client applications to directly render the    */
  /*    gray spans of the anti-aliased bitmap to any kind of surfaces.     */
  /*                                                                       */
  /*    This can be used to write anti-aliased outlines directly to a      */
  /*    given background bitmap, and even perform translucency.            */
  /*                                                                       */
  /*    Note that the `count' field cannot be greater than a fixed value   */
  /*    defined by the `FT_MAX_GRAY_SPANS' configuration macro in          */
  /*    `ftoption.h'.  By default, this value is set to~32, which means    */
  /*    that if there are more than 32~spans on a given scanline, the      */
  /*    callback is called several times with the same `y' parameter in    */
  /*    order to draw all callbacks.                                       */
  /*                                                                       */
  /*    Otherwise, the callback is only called once per scan-line, and     */
  /*    only for those scanlines that do have `gray' pixels on them.       */
  /*                                                                       */
  typedef void
  (*FT_SpanFunc)( int             y,
                  int             count,
                  const FT_Span*  spans,
                  void*           user );

#define FT_Raster_Span_Func  FT_SpanFunc


  /*************************************************************************/
  /*                                                                       */
  /* <FuncType>                                                            */
  /*    FT_Raster_BitTest_Func                                             */
  /*                                                                       */
  /* <Description>                                                         */
  /*    THIS TYPE IS DEPRECATED.  DO NOT USE IT.                           */
  /*                                                                       */
  /*    A function used as a call-back by the monochrome scan-converter    */
  /*    to test whether a given target pixel is already set to the drawing */
  /*    `color'.  These tests are crucial to implement drop-out control    */
  /*    per-se the TrueType spec.                                          */
  /*                                                                       */
  /* <Input>                                                               */
  /*    y     :: The pixel's y~coordinate.                                 */
  /*                                                                       */
  /*    x     :: The pixel's x~coordinate.                                 */
  /*                                                                       */
  /*    user  :: User-supplied data that is passed to the callback.        */
  /*                                                                       */
  /* <Return>                                                              */
  /*   1~if the pixel is `set', 0~otherwise.                               */
  /*                                                                       */
  typedef int
  (*FT_Raster_BitTest_Func)( int    y,
                             int    x,
                             void*  user );


  /*************************************************************************/
  /*                                                                       */
  /* <FuncType>                                                            */
  /*    FT_Raster_BitSet_Func                                              */
  /*                                                                       */
  /* <Description>                                                         */
  /*    THIS TYPE IS DEPRECATED.  DO NOT USE IT.                           */
  /*                                                                       */
  /*    A function used as a call-back by the monochrome scan-converter    */
  /*    to set an individual target pixel.  This is crucial to implement   */
  /*    drop-out control according to the TrueType specification.          */
  /*                                                                       */
  /* <Input>                                                               */
  /*    y     :: The pixel's y~coordinate.                                 */
  /*                                                                       */
  /*    x     :: The pixel's x~coordinate.                                 */
  /*                                                                       */
  /*    user  :: User-supplied data that is passed to the callback.        */
  /*                                                                       */
  /* <Return>                                                              */
  /*    1~if the pixel is `set', 0~otherwise.                              */
  /*                                                                       */
  typedef void
  (*FT_Raster_BitSet_Func)( int    y,
                            int    x,
                            void*  user );


  /*************************************************************************/
  /*                                                                       */
  /* <Enum>                                                                */
  /*    FT_RASTER_FLAG_XXX                                                 */
  /*                                                                       */
  /* <Description>                                                         */
  /*    A list of bit flag constants as used in the `flags' field of a     */
  /*    @FT_Raster_Params structure.                                       */
  /*                                                                       */
  /* <Values>                                                              */
  /*    FT_RASTER_FLAG_DEFAULT :: This value is 0.                         */
  /*                                                                       */
  /*    FT_RASTER_FLAG_AA      :: This flag is set to indicate that an     */
  /*                              anti-aliased glyph image should be       */
  /*                              generated.  Otherwise, it will be        */
  /*                              monochrome (1-bit).                      */
  /*                                                                       */
  /*    FT_RASTER_FLAG_DIRECT  :: This flag is set to indicate direct      */
  /*                              rendering.  In this mode, client         */
  /*                              applications must provide their own span */
  /*                              callback.  This lets them directly       */
  /*                              draw or compose over an existing bitmap. */
  /*                              If this bit is not set, the target       */
  /*                              pixmap's buffer _must_ be zeroed before  */
  /*                              rendering.                               */
  /*                                                                       */
  /*                              Note that for now, direct rendering is   */
  /*                              only possible with anti-aliased glyphs.  */
  /*                                                                       */
  /*    FT_RASTER_FLAG_CLIP    :: This flag is only used in direct         */
  /*                              rendering mode.  If set, the output will */
  /*                              be clipped to a box specified in the     */
  /*                              `clip_box' field of the                  */
  /*                              @FT_Raster_Params structure.             */
  /*                                                                       */
  /*                              Note that by default, the glyph bitmap   */
  /*                              is clipped to the target pixmap, except  */
  /*                              in direct rendering mode where all spans */
  /*                              are generated if no clipping box is set. */
  /*                                                                       */
#define FT_RASTER_FLAG_DEFAULT  0x0
#define FT_RASTER_FLAG_AA       0x1
#define FT_RASTER_FLAG_DIRECT   0x2
#define FT_RASTER_FLAG_CLIP     0x4

  /* deprecated */
#define ft_raster_flag_default  FT_RASTER_FLAG_DEFAULT
#define ft_raster_flag_aa       FT_RASTER_FLAG_AA
#define ft_raster_flag_direct   FT_RASTER_FLAG_DIRECT
#define ft_raster_flag_clip     FT_RASTER_FLAG_CLIP


  /*************************************************************************/
  /*                                                                       */
  /* <Struct>                                                              */
  /*    FT_Raster_Params                                                   */
  /*                                                                       */
  /* <Description>                                                         */
  /*    A structure to hold the arguments used by a raster's render        */
  /*    function.                                                          */
  /*                                                                       */
  /* <Fields>                                                              */
  /*    target      :: The target bitmap.                                  */
  /*                                                                       */
  /*    source      :: A pointer to the source glyph image (e.g., an       */
  /*                   @FT_Outline).                                       */
  /*                                                                       */
  /*    flags       :: The rendering flags.                                */
  /*                                                                       */
  /*    gray_spans  :: The gray span drawing callback.                     */
  /*                                                                       */
  /*    black_spans :: The black span drawing callback.  UNIMPLEMENTED!    */
  /*                                                                       */
  /*    bit_test    :: The bit test callback.  UNIMPLEMENTED!              */
  /*                                                                       */
  /*    bit_set     :: The bit set callback.  UNIMPLEMENTED!               */
  /*                                                                       */
  /*    user        :: User-supplied data that is passed to each drawing   */
  /*                   callback.                                           */
  /*                                                                       */
  /*    clip_box    :: An optional clipping box.  It is only used in       */
  /*                   direct rendering mode.  Note that coordinates here  */
  /*                   should be expressed in _integer_ pixels (and not in */
  /*                   26.6 fixed-point units).                            */
  /*                                                                       */
  /* <Note>                                                                */
  /*    An anti-aliased glyph bitmap is drawn if the @FT_RASTER_FLAG_AA    */
  /*    bit flag is set in the `flags' field, otherwise a monochrome       */
  /*    bitmap is generated.                                               */
  /*                                                                       */
  /*    If the @FT_RASTER_FLAG_DIRECT bit flag is set in `flags', the      */
  /*    raster will call the `gray_spans' callback to draw gray pixel      */
  /*    spans, in the case of an aa glyph bitmap, it will call             */
  /*    `black_spans', and `bit_test' and `bit_set' in the case of a       */
  /*    monochrome bitmap.  This allows direct composition over a          */
  /*    pre-existing bitmap through user-provided callbacks to perform the */
  /*    span drawing/composition.                                          */
  /*                                                                       */
  /*    Note that the `bit_test' and `bit_set' callbacks are required when */
  /*    rendering a monochrome bitmap, as they are crucial to implement    */
  /*    correct drop-out control as defined in the TrueType specification. */
  /*                                                                       */
  typedef struct  FT_Raster_Params_
  {
    const FT_Bitmap*        target;
    const void*             source;
    int                     flags;
    FT_SpanFunc             gray_spans;
    FT_SpanFunc             black_spans;  /* doesn't work! */
    FT_Raster_BitTest_Func  bit_test;     /* doesn't work! */
    FT_Raster_BitSet_Func   bit_set;      /* doesn't work! */
    void*                   user;
    FT_BBox                 clip_box;

  } FT_Raster_Params;


  /*************************************************************************/
  /*                                                                       */
  /* <FuncType>                                                            */
  /*    FT_Raster_NewFunc                                                  */
  /*                                                                       */
  /* <Description>                                                         */
  /*    A function used to create a new raster object.                     */
  /*                                                                       */
  /* <Input>                                                               */
  /*    memory :: A handle to the memory allocator.                        */
  /*                                                                       */
  /* <Output>                                                              */
  /*    raster :: A handle to the new raster object.                       */
  /*                                                                       */
  /* <Return>                                                              */
  /*    Error code.  0~means success.                                      */
  /*                                                                       */
  /* <Note>                                                                */
  /*    The `memory' parameter is a typeless pointer in order to avoid     */
  /*    un-wanted dependencies on the rest of the FreeType code.  In       */
  /*    practice, it is an @FT_Memory object, i.e., a handle to the        */
  /*    standard FreeType memory allocator.  However, this field can be    */
  /*    completely ignored by a given raster implementation.               */
  /*                                                                       */
  typedef int
  (*FT_Raster_NewFunc)( void*       memory,
                        FT_Raster*  raster );

#define FT_Raster_New_Func  FT_Raster_NewFunc


  /*************************************************************************/
  /*                                                                       */
  /* <FuncType>                                                            */
  /*    FT_Raster_DoneFunc                                                 */
  /*                                                                       */
  /* <Description>                                                         */
  /*    A function used to destroy a given raster object.                  */
  /*                                                                       */
  /* <Input>                                                               */
  /*    raster :: A handle to the raster object.                           */
  /*                                                                       */
  typedef void
  (*FT_Raster_DoneFunc)( FT_Raster  raster );

#define FT_Raster_Done_Func  FT_Raster_DoneFunc


  /*************************************************************************/
  /*                                                                       */
  /* <FuncType>                                                            */
  /*    FT_Raster_ResetFunc                                                */
  /*                                                                       */
  /* <Description>                                                         */
  /*    FreeType provides an area of memory called the `render pool',      */
  /*    available to all registered rasters.  This pool can be freely used */
  /*    during a given scan-conversion but is shared by all rasters.  Its  */
  /*    content is thus transient.                                         */
  /*                                                                       */
  /*    This function is called each time the render pool changes, or just */
  /*    after a new raster object is created.                              */
  /*                                                                       */
  /* <Input>                                                               */
  /*    raster    :: A handle to the new raster object.                    */
  /*                                                                       */
  /*    pool_base :: The address in memory of the render pool.             */
  /*                                                                       */
  /*    pool_size :: The size in bytes of the render pool.                 */
  /*                                                                       */
  /* <Note>                                                                */
  /*    Rasters can ignore the render pool and rely on dynamic memory      */
  /*    allocation if they want to (a handle to the memory allocator is    */
  /*    passed to the raster constructor).  However, this is not           */
  /*    recommended for efficiency purposes.                               */
  /*                                                                       */
  typedef void
  (*FT_Raster_ResetFunc)( FT_Raster       raster,
                          unsigned char*  pool_base,
                          unsigned long   pool_size );

#define FT_Raster_Reset_Func  FT_Raster_ResetFunc


  /*************************************************************************/
  /*                                                                       */
  /* <FuncType>                                                            */
  /*    FT_Raster_SetModeFunc                                              */
  /*                                                                       */
  /* <Description>                                                         */
  /*    This function is a generic facility to change modes or attributes  */
  /*    in a given raster.  This can be used for debugging purposes, or    */
  /*    simply to allow implementation-specific `features' in a given      */
  /*    raster module.                                                     */
  /*                                                                       */
  /* <Input>                                                               */
  /*    raster :: A handle to the new raster object.                       */
  /*                                                                       */
  /*    mode   :: A 4-byte tag used to name the mode or property.          */
  /*                                                                       */
  /*    args   :: A pointer to the new mode/property to use.               */
  /*                                                                       */
  typedef int
  (*FT_Raster_SetModeFunc)( FT_Raster      raster,
                            unsigned long  mode,
                            void*          args );

#define FT_Raster_Set_Mode_Func  FT_Raster_SetModeFunc


  /*************************************************************************/
  /*                                                                       */
  /* <FuncType>                                                            */
  /*    FT_Raster_RenderFunc                                               */
  /*                                                                       */
  /* <Description>                                                         */
  /*    Invoke a given raster to scan-convert a given glyph image into a   */
  /*    target bitmap.                                                     */
  /*                                                                       */
  /* <Input>                                                               */
  /*    raster :: A handle to the raster object.                           */
  /*                                                                       */
  /*    params :: A pointer to an @FT_Raster_Params structure used to      */
  /*              store the rendering parameters.                          */
  /*                                                                       */
  /* <Return>                                                              */
  /*    Error code.  0~means success.                                      */
  /*                                                                       */
  /* <Note>                                                                */
  /*    The exact format of the source image depends on the raster's glyph */
  /*    format defined in its @FT_Raster_Funcs structure.  It can be an    */
  /*    @FT_Outline or anything else in order to support a large array of  */
  /*    glyph formats.                                                     */
  /*                                                                       */
  /*    Note also that the render function can fail and return a           */
  /*    `FT_Err_Unimplemented_Feature' error code if the raster used does  */
  /*    not support direct composition.                                    */
  /*                                                                       */
  /*    XXX: For now, the standard raster doesn't support direct           */
  /*         composition but this should change for the final release (see */
  /*         the files `demos/src/ftgrays.c' and `demos/src/ftgrays2.c'    */
  /*         for examples of distinct implementations which support direct */
  /*         composition).                                                 */
  /*                                                                       */
  typedef int
  (*FT_Raster_RenderFunc)( FT_Raster                raster,
                           const FT_Raster_Params*  params );

#define FT_Raster_Render_Func  FT_Raster_RenderFunc


  /*************************************************************************/
  /*                                                                       */
  /* <Struct>                                                              */
  /*    FT_Raster_Funcs                                                    */
  /*                                                                       */
  /* <Description>                                                         */
  /*   A structure used to describe a given raster class to the library.   */
  /*                                                                       */
  /* <Fields>                                                              */
  /*    glyph_format  :: The supported glyph format for this raster.       */
  /*                                                                       */
  /*    raster_new    :: The raster constructor.                           */
  /*                                                                       */
  /*    raster_reset  :: Used to reset the render pool within the raster.  */
  /*                                                                       */
  /*    raster_render :: A function to render a glyph into a given bitmap. */
  /*                                                                       */
  /*    raster_done   :: The raster destructor.                            */
  /*                                                                       */
  typedef struct  FT_Raster_Funcs_
  {
    FT_Glyph_Format        glyph_format;
    FT_Raster_NewFunc      raster_new;
    FT_Raster_ResetFunc    raster_reset;
    FT_Raster_SetModeFunc  raster_set_mode;
    FT_Raster_RenderFunc   raster_render;
    FT_Raster_DoneFunc     raster_done;

  } FT_Raster_Funcs;


  /* */


FT_END_HEADER

#endif /* __FTIMAGE_H__ */


/* END */


/* Local Variables: */
/* coding: utf-8    */
/* End:             */
>>>>>>> 538d9683
<|MERGE_RESOLUTION|>--- conflicted
+++ resolved
@@ -1,2605 +1,1301 @@
-<<<<<<< HEAD
-/***************************************************************************/
-/*                                                                         */
-/*  ftimage.h                                                              */
-/*                                                                         */
-/*    FreeType glyph image formats and default raster interface            */
-/*    (specification).                                                     */
-/*                                                                         */
-/*  Copyright 1996-2001, 2002, 2003, 2004, 2005, 2006, 2007, 2008, 2009,   */
-/*            2010 by                                                      */
-/*  David Turner, Robert Wilhelm, and Werner Lemberg.                      */
-/*                                                                         */
-/*  This file is part of the FreeType project, and may only be used,       */
-/*  modified, and distributed under the terms of the FreeType project      */
-/*  license, LICENSE.TXT.  By continuing to use, modify, or distribute     */
-/*  this file you indicate that you have read the license and              */
-/*  understand and accept it fully.                                        */
-/*                                                                         */
-/***************************************************************************/
-
-  /*************************************************************************/
-  /*                                                                       */
-  /* Note: A `raster' is simply a scan-line converter, used to render      */
-  /*       FT_Outlines into FT_Bitmaps.                                    */
-  /*                                                                       */
-  /*************************************************************************/
-
-
-#ifndef __FTIMAGE_H__
-#define __FTIMAGE_H__
-
-
-  /* _STANDALONE_ is from ftgrays.c */
-#ifndef _STANDALONE_
-#include <ft2build.h>
-#endif
-
-
-FT_BEGIN_HEADER
-
-
-  /*************************************************************************/
-  /*                                                                       */
-  /* <Section>                                                             */
-  /*    basic_types                                                        */
-  /*                                                                       */
-  /*************************************************************************/
-
-
-  /*************************************************************************/
-  /*                                                                       */
-  /* <Type>                                                                */
-  /*    FT_Pos                                                             */
-  /*                                                                       */
-  /* <Description>                                                         */
-  /*    The type FT_Pos is used to store vectorial coordinates.  Depending */
-  /*    on the context, these can represent distances in integer font      */
-  /*    units, or 16.16, or 26.6 fixed float pixel coordinates.            */
-  /*                                                                       */
-  typedef signed long  FT_Pos;
-
-
-  /*************************************************************************/
-  /*                                                                       */
-  /* <Struct>                                                              */
-  /*    FT_Vector                                                          */
-  /*                                                                       */
-  /* <Description>                                                         */
-  /*    A simple structure used to store a 2D vector; coordinates are of   */
-  /*    the FT_Pos type.                                                   */
-  /*                                                                       */
-  /* <Fields>                                                              */
-  /*    x :: The horizontal coordinate.                                    */
-  /*    y :: The vertical coordinate.                                      */
-  /*                                                                       */
-  typedef struct  FT_Vector_
-  {
-    FT_Pos  x;
-    FT_Pos  y;
-
-  } FT_Vector;
-
-
-  /*************************************************************************/
-  /*                                                                       */
-  /* <Struct>                                                              */
-  /*    FT_BBox                                                            */
-  /*                                                                       */
-  /* <Description>                                                         */
-  /*    A structure used to hold an outline's bounding box, i.e., the      */
-  /*    coordinates of its extrema in the horizontal and vertical          */
-  /*    directions.                                                        */
-  /*                                                                       */
-  /* <Fields>                                                              */
-  /*    xMin :: The horizontal minimum (left-most).                        */
-  /*                                                                       */
-  /*    yMin :: The vertical minimum (bottom-most).                        */
-  /*                                                                       */
-  /*    xMax :: The horizontal maximum (right-most).                       */
-  /*                                                                       */
-  /*    yMax :: The vertical maximum (top-most).                           */
-  /*                                                                       */
-  /* <Note>                                                                */
-  /*    The bounding box is specified with the coordinates of the lower    */
-  /*    left and the upper right corner.  In PostScript, those values are  */
-  /*    often called (llx,lly) and (urx,ury), respectively.                */
-  /*                                                                       */
-  /*    If `yMin' is negative, this value gives the glyph's descender.     */
-  /*    Otherwise, the glyph doesn't descend below the baseline.           */
-  /*    Similarly, if `ymax' is positive, this value gives the glyph's     */
-  /*    ascender.                                                          */
-  /*                                                                       */
-  /*    `xMin' gives the horizontal distance from the glyph's origin to    */
-  /*    the left edge of the glyph's bounding box.  If `xMin' is negative, */
-  /*    the glyph extends to the left of the origin.                       */
-  /*                                                                       */
-  typedef struct  FT_BBox_
-  {
-    FT_Pos  xMin, yMin;
-    FT_Pos  xMax, yMax;
-
-  } FT_BBox;
-
-
-  /*************************************************************************/
-  /*                                                                       */
-  /* <Enum>                                                                */
-  /*    FT_Pixel_Mode                                                      */
-  /*                                                                       */
-  /* <Description>                                                         */
-  /*    An enumeration type used to describe the format of pixels in a     */
-  /*    given bitmap.  Note that additional formats may be added in the    */
-  /*    future.                                                            */
-  /*                                                                       */
-  /* <Values>                                                              */
-  /*    FT_PIXEL_MODE_NONE ::                                              */
-  /*      Value~0 is reserved.                                             */
-  /*                                                                       */
-  /*    FT_PIXEL_MODE_MONO ::                                              */
-  /*      A monochrome bitmap, using 1~bit per pixel.  Note that pixels    */
-  /*      are stored in most-significant order (MSB), which means that     */
-  /*      the left-most pixel in a byte has value 128.                     */
-  /*                                                                       */
-  /*    FT_PIXEL_MODE_GRAY ::                                              */
-  /*      An 8-bit bitmap, generally used to represent anti-aliased glyph  */
-  /*      images.  Each pixel is stored in one byte.  Note that the number */
-  /*      of `gray' levels is stored in the `num_grays' field of the       */
-  /*      @FT_Bitmap structure (it generally is 256).                      */
-  /*                                                                       */
-  /*    FT_PIXEL_MODE_GRAY2 ::                                             */
-  /*      A 2-bit per pixel bitmap, used to represent embedded             */
-  /*      anti-aliased bitmaps in font files according to the OpenType     */
-  /*      specification.  We haven't found a single font using this        */
-  /*      format, however.                                                 */
-  /*                                                                       */
-  /*    FT_PIXEL_MODE_GRAY4 ::                                             */
-  /*      A 4-bit per pixel bitmap, representing embedded anti-aliased     */
-  /*      bitmaps in font files according to the OpenType specification.   */
-  /*      We haven't found a single font using this format, however.       */
-  /*                                                                       */
-  /*    FT_PIXEL_MODE_LCD ::                                               */
-  /*      An 8-bit bitmap, representing RGB or BGR decimated glyph images  */
-  /*      used for display on LCD displays; the bitmap is three times      */
-  /*      wider than the original glyph image.  See also                   */
-  /*      @FT_RENDER_MODE_LCD.                                             */
-  /*                                                                       */
-  /*    FT_PIXEL_MODE_LCD_V ::                                             */
-  /*      An 8-bit bitmap, representing RGB or BGR decimated glyph images  */
-  /*      used for display on rotated LCD displays; the bitmap is three    */
-  /*      times taller than the original glyph image.  See also            */
-  /*      @FT_RENDER_MODE_LCD_V.                                           */
-  /*                                                                       */
-  typedef enum  FT_Pixel_Mode_
-  {
-    FT_PIXEL_MODE_NONE = 0,
-    FT_PIXEL_MODE_MONO,
-    FT_PIXEL_MODE_GRAY,
-    FT_PIXEL_MODE_GRAY2,
-    FT_PIXEL_MODE_GRAY4,
-    FT_PIXEL_MODE_LCD,
-    FT_PIXEL_MODE_LCD_V,
-
-    FT_PIXEL_MODE_MAX      /* do not remove */
-
-  } FT_Pixel_Mode;
-
-
-  /*************************************************************************/
-  /*                                                                       */
-  /* <Enum>                                                                */
-  /*    ft_pixel_mode_xxx                                                  */
-  /*                                                                       */
-  /* <Description>                                                         */
-  /*    A list of deprecated constants.  Use the corresponding             */
-  /*    @FT_Pixel_Mode values instead.                                     */
-  /*                                                                       */
-  /* <Values>                                                              */
-  /*    ft_pixel_mode_none  :: See @FT_PIXEL_MODE_NONE.                    */
-  /*    ft_pixel_mode_mono  :: See @FT_PIXEL_MODE_MONO.                    */
-  /*    ft_pixel_mode_grays :: See @FT_PIXEL_MODE_GRAY.                    */
-  /*    ft_pixel_mode_pal2  :: See @FT_PIXEL_MODE_GRAY2.                   */
-  /*    ft_pixel_mode_pal4  :: See @FT_PIXEL_MODE_GRAY4.                   */
-  /*                                                                       */
-#define ft_pixel_mode_none   FT_PIXEL_MODE_NONE
-#define ft_pixel_mode_mono   FT_PIXEL_MODE_MONO
-#define ft_pixel_mode_grays  FT_PIXEL_MODE_GRAY
-#define ft_pixel_mode_pal2   FT_PIXEL_MODE_GRAY2
-#define ft_pixel_mode_pal4   FT_PIXEL_MODE_GRAY4
-
- /* */
-
-#if 0
-
-  /*************************************************************************/
-  /*                                                                       */
-  /* <Enum>                                                                */
-  /*    FT_Palette_Mode                                                    */
-  /*                                                                       */
-  /* <Description>                                                         */
-  /*    THIS TYPE IS DEPRECATED.  DO NOT USE IT!                           */
-  /*                                                                       */
-  /*    An enumeration type to describe the format of a bitmap palette,    */
-  /*    used with ft_pixel_mode_pal4 and ft_pixel_mode_pal8.               */
-  /*                                                                       */
-  /* <Values>                                                              */
-  /*    ft_palette_mode_rgb  :: The palette is an array of 3-byte RGB      */
-  /*                            records.                                   */
-  /*                                                                       */
-  /*    ft_palette_mode_rgba :: The palette is an array of 4-byte RGBA     */
-  /*                            records.                                   */
-  /*                                                                       */
-  /* <Note>                                                                */
-  /*    As ft_pixel_mode_pal2, pal4 and pal8 are currently unused by       */
-  /*    FreeType, these types are not handled by the library itself.       */
-  /*                                                                       */
-  typedef enum  FT_Palette_Mode_
-  {
-    ft_palette_mode_rgb = 0,
-    ft_palette_mode_rgba,
-
-    ft_palette_mode_max   /* do not remove */
-
-  } FT_Palette_Mode;
-
-  /* */
-
-#endif
-
-
-  /*************************************************************************/
-  /*                                                                       */
-  /* <Struct>                                                              */
-  /*    FT_Bitmap                                                          */
-  /*                                                                       */
-  /* <Description>                                                         */
-  /*    A structure used to describe a bitmap or pixmap to the raster.     */
-  /*    Note that we now manage pixmaps of various depths through the      */
-  /*    `pixel_mode' field.                                                */
-  /*                                                                       */
-  /* <Fields>                                                              */
-  /*    rows         :: The number of bitmap rows.                         */
-  /*                                                                       */
-  /*    width        :: The number of pixels in bitmap row.                */
-  /*                                                                       */
-  /*    pitch        :: The pitch's absolute value is the number of bytes  */
-  /*                    taken by one bitmap row, including padding.        */
-  /*                    However, the pitch is positive when the bitmap has */
-  /*                    a `down' flow, and negative when it has an `up'    */
-  /*                    flow.  In all cases, the pitch is an offset to add */
-  /*                    to a bitmap pointer in order to go down one row.   */
-  /*                                                                       */
-  /*                    For the B/W rasterizer, `pitch' is always an even  */
-  /*                    number.                                            */
-  /*                                                                       */
-  /*    buffer       :: A typeless pointer to the bitmap buffer.  This     */
-  /*                    value should be aligned on 32-bit boundaries in    */
-  /*                    most cases.                                        */
-  /*                                                                       */
-  /*    num_grays    :: This field is only used with                       */
-  /*                    @FT_PIXEL_MODE_GRAY; it gives the number of gray   */
-  /*                    levels used in the bitmap.                         */
-  /*                                                                       */
-  /*    pixel_mode   :: The pixel mode, i.e., how pixel bits are stored.   */
-  /*                    See @FT_Pixel_Mode for possible values.            */
-  /*                                                                       */
-  /*    palette_mode :: This field is intended for paletted pixel modes;   */
-  /*                    it indicates how the palette is stored.  Not       */
-  /*                    used currently.                                    */
-  /*                                                                       */
-  /*    palette      :: A typeless pointer to the bitmap palette; this     */
-  /*                    field is intended for paletted pixel modes.  Not   */
-  /*                    used currently.                                    */
-  /*                                                                       */
-  /* <Note>                                                                */
-  /*   For now, the only pixel modes supported by FreeType are mono and    */
-  /*   grays.  However, drivers might be added in the future to support    */
-  /*   more `colorful' options.                                            */
-  /*                                                                       */
-  typedef struct  FT_Bitmap_
-  {
-    int             rows;
-    int             width;
-    int             pitch;
-    unsigned char*  buffer;
-    short           num_grays;
-    char            pixel_mode;
-    char            palette_mode;
-    void*           palette;
-
-  } FT_Bitmap;
-
-
-  /*************************************************************************/
-  /*                                                                       */
-  /* <Section>                                                             */
-  /*    outline_processing                                                 */
-  /*                                                                       */
-  /*************************************************************************/
-
-
-  /*************************************************************************/
-  /*                                                                       */
-  /* <Struct>                                                              */
-  /*    FT_Outline                                                         */
-  /*                                                                       */
-  /* <Description>                                                         */
-  /*    This structure is used to describe an outline to the scan-line     */
-  /*    converter.                                                         */
-  /*                                                                       */
-  /* <Fields>                                                              */
-  /*    n_contours :: The number of contours in the outline.               */
-  /*                                                                       */
-  /*    n_points   :: The number of points in the outline.                 */
-  /*                                                                       */
-  /*    points     :: A pointer to an array of `n_points' @FT_Vector       */
-  /*                  elements, giving the outline's point coordinates.    */
-  /*                                                                       */
-  /*    tags       :: A pointer to an array of `n_points' chars, giving    */
-  /*                  each outline point's type.                           */
-  /*                                                                       */
-  /*                  If bit~0 is unset, the point is `off' the curve,     */
-  /*                  i.e., a Bézier control point, while it is `on' if    */
-  /*                  set.                                                 */
-  /*                                                                       */
-  /*                  Bit~1 is meaningful for `off' points only.  If set,  */
-  /*                  it indicates a third-order Bézier arc control point; */
-  /*                  and a second-order control point if unset.           */
-  /*                                                                       */
-  /*                  If bit~2 is set, bits 5-7 contain the drop-out mode  */
-  /*                  (as defined in the OpenType specification; the value */
-  /*                  is the same as the argument to the SCANMODE          */
-  /*                  instruction).                                        */
-  /*                                                                       */
-  /*                  Bits 3 and~4 are reserved for internal purposes.     */
-  /*                                                                       */
-  /*    contours   :: An array of `n_contours' shorts, giving the end      */
-  /*                  point of each contour within the outline.  For       */
-  /*                  example, the first contour is defined by the points  */
-  /*                  `0' to `contours[0]', the second one is defined by   */
-  /*                  the points `contours[0]+1' to `contours[1]', etc.    */
-  /*                                                                       */
-  /*    flags      :: A set of bit flags used to characterize the outline  */
-  /*                  and give hints to the scan-converter and hinter on   */
-  /*                  how to convert/grid-fit it.  See @FT_OUTLINE_FLAGS.  */
-  /*                                                                       */
-  /* <Note>                                                                */
-  /*    The B/W rasterizer only checks bit~2 in the `tags' array for the   */
-  /*    first point of each contour.  The drop-out mode as given with      */
-  /*    @FT_OUTLINE_IGNORE_DROPOUTS, @FT_OUTLINE_SMART_DROPOUTS, and       */
-  /*    @FT_OUTLINE_INCLUDE_STUBS in `flags' is then overridden.           */
-  /*                                                                       */
-  typedef struct  FT_Outline_
-  {
-    short       n_contours;      /* number of contours in glyph        */
-    short       n_points;        /* number of points in the glyph      */
-
-    FT_Vector*  points;          /* the outline's points               */
-    char*       tags;            /* the points flags                   */
-    short*      contours;        /* the contour end points             */
-
-    int         flags;           /* outline masks                      */
-
-  } FT_Outline;
-
-  /* Following limits must be consistent with */
-  /* FT_Outline.{n_contours,n_points}         */
-#define FT_OUTLINE_CONTOURS_MAX  SHRT_MAX
-#define FT_OUTLINE_POINTS_MAX    SHRT_MAX
-
-
-  /*************************************************************************/
-  /*                                                                       */
-  /* <Enum>                                                                */
-  /*    FT_OUTLINE_FLAGS                                                   */
-  /*                                                                       */
-  /* <Description>                                                         */
-  /*    A list of bit-field constants use for the flags in an outline's    */
-  /*    `flags' field.                                                     */
-  /*                                                                       */
-  /* <Values>                                                              */
-  /*    FT_OUTLINE_NONE ::                                                 */
-  /*      Value~0 is reserved.                                             */
-  /*                                                                       */
-  /*    FT_OUTLINE_OWNER ::                                                */
-  /*      If set, this flag indicates that the outline's field arrays      */
-  /*      (i.e., `points', `flags', and `contours') are `owned' by the     */
-  /*      outline object, and should thus be freed when it is destroyed.   */
-  /*                                                                       */
-  /*    FT_OUTLINE_EVEN_ODD_FILL ::                                        */
-  /*      By default, outlines are filled using the non-zero winding rule. */
-  /*      If set to 1, the outline will be filled using the even-odd fill  */
-  /*      rule (only works with the smooth rasterizer).                    */
-  /*                                                                       */
-  /*    FT_OUTLINE_REVERSE_FILL ::                                         */
-  /*      By default, outside contours of an outline are oriented in       */
-  /*      clock-wise direction, as defined in the TrueType specification.  */
-  /*      This flag is set if the outline uses the opposite direction      */
-  /*      (typically for Type~1 fonts).  This flag is ignored by the scan  */
-  /*      converter.                                                       */
-  /*                                                                       */
-  /*    FT_OUTLINE_IGNORE_DROPOUTS ::                                      */
-  /*      By default, the scan converter will try to detect drop-outs in   */
-  /*      an outline and correct the glyph bitmap to ensure consistent     */
-  /*      shape continuity.  If set, this flag hints the scan-line         */
-  /*      converter to ignore such cases.  See below for more information. */
-  /*                                                                       */
-  /*    FT_OUTLINE_SMART_DROPOUTS ::                                       */
-  /*      Select smart dropout control.  If unset, use simple dropout      */
-  /*      control.  Ignored if @FT_OUTLINE_IGNORE_DROPOUTS is set.  See    */
-  /*      below for more information.                                      */
-  /*                                                                       */
-  /*    FT_OUTLINE_INCLUDE_STUBS ::                                        */
-  /*      If set, turn pixels on for `stubs', otherwise exclude them.      */
-  /*      Ignored if @FT_OUTLINE_IGNORE_DROPOUTS is set.  See below for    */
-  /*      more information.                                                */
-  /*                                                                       */
-  /*    FT_OUTLINE_HIGH_PRECISION ::                                       */
-  /*      This flag indicates that the scan-line converter should try to   */
-  /*      convert this outline to bitmaps with the highest possible        */
-  /*      quality.  It is typically set for small character sizes.  Note   */
-  /*      that this is only a hint that might be completely ignored by a   */
-  /*      given scan-converter.                                            */
-  /*                                                                       */
-  /*    FT_OUTLINE_SINGLE_PASS ::                                          */
-  /*      This flag is set to force a given scan-converter to only use a   */
-  /*      single pass over the outline to render a bitmap glyph image.     */
-  /*      Normally, it is set for very large character sizes.  It is only  */
-  /*      a hint that might be completely ignored by a given               */
-  /*      scan-converter.                                                  */
-  /*                                                                       */
-  /* <Note>                                                                */
-  /*    The flags @FT_OUTLINE_IGNORE_DROPOUTS, @FT_OUTLINE_SMART_DROPOUTS, */
-  /*    and @FT_OUTLINE_INCLUDE_STUBS are ignored by the smooth            */
-  /*    rasterizer.                                                        */
-  /*                                                                       */
-  /*    There exists a second mechanism to pass the drop-out mode to the   */
-  /*    B/W rasterizer; see the `tags' field in @FT_Outline.               */
-  /*                                                                       */
-  /*    Please refer to the description of the `SCANTYPE' instruction in   */
-  /*    the OpenType specification (in file `ttinst1.doc') how simple      */
-  /*    drop-outs, smart drop-outs, and stubs are defined.                 */
-  /*                                                                       */
-#define FT_OUTLINE_NONE             0x0
-#define FT_OUTLINE_OWNER            0x1
-#define FT_OUTLINE_EVEN_ODD_FILL    0x2
-#define FT_OUTLINE_REVERSE_FILL     0x4
-#define FT_OUTLINE_IGNORE_DROPOUTS  0x8
-#define FT_OUTLINE_SMART_DROPOUTS   0x10
-#define FT_OUTLINE_INCLUDE_STUBS    0x20
-
-#define FT_OUTLINE_HIGH_PRECISION   0x100
-#define FT_OUTLINE_SINGLE_PASS      0x200
-
-
- /*************************************************************************
-  *
-  * @enum:
-  *   ft_outline_flags
-  *
-  * @description:
-  *   These constants are deprecated.  Please use the corresponding
-  *   @FT_OUTLINE_FLAGS values.
-  *
-  * @values:
-  *   ft_outline_none            :: See @FT_OUTLINE_NONE.
-  *   ft_outline_owner           :: See @FT_OUTLINE_OWNER.
-  *   ft_outline_even_odd_fill   :: See @FT_OUTLINE_EVEN_ODD_FILL.
-  *   ft_outline_reverse_fill    :: See @FT_OUTLINE_REVERSE_FILL.
-  *   ft_outline_ignore_dropouts :: See @FT_OUTLINE_IGNORE_DROPOUTS.
-  *   ft_outline_high_precision  :: See @FT_OUTLINE_HIGH_PRECISION.
-  *   ft_outline_single_pass     :: See @FT_OUTLINE_SINGLE_PASS.
-  */
-#define ft_outline_none             FT_OUTLINE_NONE
-#define ft_outline_owner            FT_OUTLINE_OWNER
-#define ft_outline_even_odd_fill    FT_OUTLINE_EVEN_ODD_FILL
-#define ft_outline_reverse_fill     FT_OUTLINE_REVERSE_FILL
-#define ft_outline_ignore_dropouts  FT_OUTLINE_IGNORE_DROPOUTS
-#define ft_outline_high_precision   FT_OUTLINE_HIGH_PRECISION
-#define ft_outline_single_pass      FT_OUTLINE_SINGLE_PASS
-
-  /* */
-
-#define FT_CURVE_TAG( flag )  ( flag & 3 )
-
-#define FT_CURVE_TAG_ON            1
-#define FT_CURVE_TAG_CONIC         0
-#define FT_CURVE_TAG_CUBIC         2
-
-#define FT_CURVE_TAG_HAS_SCANMODE  4
-
-#define FT_CURVE_TAG_TOUCH_X       8  /* reserved for the TrueType hinter */
-#define FT_CURVE_TAG_TOUCH_Y      16  /* reserved for the TrueType hinter */
-
-#define FT_CURVE_TAG_TOUCH_BOTH    ( FT_CURVE_TAG_TOUCH_X | \
-                                     FT_CURVE_TAG_TOUCH_Y )
-
-#define FT_Curve_Tag_On       FT_CURVE_TAG_ON
-#define FT_Curve_Tag_Conic    FT_CURVE_TAG_CONIC
-#define FT_Curve_Tag_Cubic    FT_CURVE_TAG_CUBIC
-#define FT_Curve_Tag_Touch_X  FT_CURVE_TAG_TOUCH_X
-#define FT_Curve_Tag_Touch_Y  FT_CURVE_TAG_TOUCH_Y
-
-
-  /*************************************************************************/
-  /*                                                                       */
-  /* <FuncType>                                                            */
-  /*    FT_Outline_MoveToFunc                                              */
-  /*                                                                       */
-  /* <Description>                                                         */
-  /*    A function pointer type used to describe the signature of a `move  */
-  /*    to' function during outline walking/decomposition.                 */
-  /*                                                                       */
-  /*    A `move to' is emitted to start a new contour in an outline.       */
-  /*                                                                       */
-  /* <Input>                                                               */
-  /*    to   :: A pointer to the target point of the `move to'.            */
-  /*                                                                       */
-  /*    user :: A typeless pointer which is passed from the caller of the  */
-  /*            decomposition function.                                    */
-  /*                                                                       */
-  /* <Return>                                                              */
-  /*    Error code.  0~means success.                                      */
-  /*                                                                       */
-  typedef int
-  (*FT_Outline_MoveToFunc)( const FT_Vector*  to,
-                            void*             user );
-
-#define FT_Outline_MoveTo_Func  FT_Outline_MoveToFunc
-
-
-  /*************************************************************************/
-  /*                                                                       */
-  /* <FuncType>                                                            */
-  /*    FT_Outline_LineToFunc                                              */
-  /*                                                                       */
-  /* <Description>                                                         */
-  /*    A function pointer type used to describe the signature of a `line  */
-  /*    to' function during outline walking/decomposition.                 */
-  /*                                                                       */
-  /*    A `line to' is emitted to indicate a segment in the outline.       */
-  /*                                                                       */
-  /* <Input>                                                               */
-  /*    to   :: A pointer to the target point of the `line to'.            */
-  /*                                                                       */
-  /*    user :: A typeless pointer which is passed from the caller of the  */
-  /*            decomposition function.                                    */
-  /*                                                                       */
-  /* <Return>                                                              */
-  /*    Error code.  0~means success.                                      */
-  /*                                                                       */
-  typedef int
-  (*FT_Outline_LineToFunc)( const FT_Vector*  to,
-                            void*             user );
-
-#define FT_Outline_LineTo_Func  FT_Outline_LineToFunc
-
-
-  /*************************************************************************/
-  /*                                                                       */
-  /* <FuncType>                                                            */
-  /*    FT_Outline_ConicToFunc                                             */
-  /*                                                                       */
-  /* <Description>                                                         */
-  /*    A function pointer type used to describe the signature of a `conic */
-  /*    to' function during outline walking or decomposition.              */
-  /*                                                                       */
-  /*    A `conic to' is emitted to indicate a second-order Bézier arc in   */
-  /*    the outline.                                                       */
-  /*                                                                       */
-  /* <Input>                                                               */
-  /*    control :: An intermediate control point between the last position */
-  /*               and the new target in `to'.                             */
-  /*                                                                       */
-  /*    to      :: A pointer to the target end point of the conic arc.     */
-  /*                                                                       */
-  /*    user    :: A typeless pointer which is passed from the caller of   */
-  /*               the decomposition function.                             */
-  /*                                                                       */
-  /* <Return>                                                              */
-  /*    Error code.  0~means success.                                      */
-  /*                                                                       */
-  typedef int
-  (*FT_Outline_ConicToFunc)( const FT_Vector*  control,
-                             const FT_Vector*  to,
-                             void*             user );
-
-#define FT_Outline_ConicTo_Func  FT_Outline_ConicToFunc
-
-
-  /*************************************************************************/
-  /*                                                                       */
-  /* <FuncType>                                                            */
-  /*    FT_Outline_CubicToFunc                                             */
-  /*                                                                       */
-  /* <Description>                                                         */
-  /*    A function pointer type used to describe the signature of a `cubic */
-  /*    to' function during outline walking or decomposition.              */
-  /*                                                                       */
-  /*    A `cubic to' is emitted to indicate a third-order Bézier arc.      */
-  /*                                                                       */
-  /* <Input>                                                               */
-  /*    control1 :: A pointer to the first Bézier control point.           */
-  /*                                                                       */
-  /*    control2 :: A pointer to the second Bézier control point.          */
-  /*                                                                       */
-  /*    to       :: A pointer to the target end point.                     */
-  /*                                                                       */
-  /*    user     :: A typeless pointer which is passed from the caller of  */
-  /*                the decomposition function.                            */
-  /*                                                                       */
-  /* <Return>                                                              */
-  /*    Error code.  0~means success.                                      */
-  /*                                                                       */
-  typedef int
-  (*FT_Outline_CubicToFunc)( const FT_Vector*  control1,
-                             const FT_Vector*  control2,
-                             const FT_Vector*  to,
-                             void*             user );
-
-#define FT_Outline_CubicTo_Func  FT_Outline_CubicToFunc
-
-
-  /*************************************************************************/
-  /*                                                                       */
-  /* <Struct>                                                              */
-  /*    FT_Outline_Funcs                                                   */
-  /*                                                                       */
-  /* <Description>                                                         */
-  /*    A structure to hold various function pointers used during outline  */
-  /*    decomposition in order to emit segments, conic, and cubic Béziers. */
-  /*                                                                       */
-  /* <Fields>                                                              */
-  /*    move_to  :: The `move to' emitter.                                 */
-  /*                                                                       */
-  /*    line_to  :: The segment emitter.                                   */
-  /*                                                                       */
-  /*    conic_to :: The second-order Bézier arc emitter.                   */
-  /*                                                                       */
-  /*    cubic_to :: The third-order Bézier arc emitter.                    */
-  /*                                                                       */
-  /*    shift    :: The shift that is applied to coordinates before they   */
-  /*                are sent to the emitter.                               */
-  /*                                                                       */
-  /*    delta    :: The delta that is applied to coordinates before they   */
-  /*                are sent to the emitter, but after the shift.          */
-  /*                                                                       */
-  /* <Note>                                                                */
-  /*    The point coordinates sent to the emitters are the transformed     */
-  /*    version of the original coordinates (this is important for high    */
-  /*    accuracy during scan-conversion).  The transformation is simple:   */
-  /*                                                                       */
-  /*    {                                                                  */
-  /*      x' = (x << shift) - delta                                        */
-  /*      y' = (x << shift) - delta                                        */
-  /*    }                                                                  */
-  /*                                                                       */
-  /*    Set the values of `shift' and `delta' to~0 to get the original     */
-  /*    point coordinates.                                                 */
-  /*                                                                       */
-  typedef struct  FT_Outline_Funcs_
-  {
-    FT_Outline_MoveToFunc   move_to;
-    FT_Outline_LineToFunc   line_to;
-    FT_Outline_ConicToFunc  conic_to;
-    FT_Outline_CubicToFunc  cubic_to;
-
-    int                     shift;
-    FT_Pos                  delta;
-
-  } FT_Outline_Funcs;
-
-
-  /*************************************************************************/
-  /*                                                                       */
-  /* <Section>                                                             */
-  /*    basic_types                                                        */
-  /*                                                                       */
-  /*************************************************************************/
-
-
-  /*************************************************************************/
-  /*                                                                       */
-  /* <Macro>                                                               */
-  /*    FT_IMAGE_TAG                                                       */
-  /*                                                                       */
-  /* <Description>                                                         */
-  /*    This macro converts four-letter tags to an unsigned long type.     */
-  /*                                                                       */
-  /* <Note>                                                                */
-  /*    Since many 16-bit compilers don't like 32-bit enumerations, you    */
-  /*    should redefine this macro in case of problems to something like   */
-  /*    this:                                                              */
-  /*                                                                       */
-  /*    {                                                                  */
-  /*      #define FT_IMAGE_TAG( value, _x1, _x2, _x3, _x4 )  value         */
-  /*    }                                                                  */
-  /*                                                                       */
-  /*    to get a simple enumeration without assigning special numbers.     */
-  /*                                                                       */
-#ifndef FT_IMAGE_TAG
-#define FT_IMAGE_TAG( value, _x1, _x2, _x3, _x4 )  \
-          value = ( ( (unsigned long)_x1 << 24 ) | \
-                    ( (unsigned long)_x2 << 16 ) | \
-                    ( (unsigned long)_x3 << 8  ) | \
-                      (unsigned long)_x4         )
-#endif /* FT_IMAGE_TAG */
-
-
-  /*************************************************************************/
-  /*                                                                       */
-  /* <Enum>                                                                */
-  /*    FT_Glyph_Format                                                    */
-  /*                                                                       */
-  /* <Description>                                                         */
-  /*    An enumeration type used to describe the format of a given glyph   */
-  /*    image.  Note that this version of FreeType only supports two image */
-  /*    formats, even though future font drivers will be able to register  */
-  /*    their own format.                                                  */
-  /*                                                                       */
-  /* <Values>                                                              */
-  /*    FT_GLYPH_FORMAT_NONE ::                                            */
-  /*      The value~0 is reserved.                                         */
-  /*                                                                       */
-  /*    FT_GLYPH_FORMAT_COMPOSITE ::                                       */
-  /*      The glyph image is a composite of several other images.  This    */
-  /*      format is _only_ used with @FT_LOAD_NO_RECURSE, and is used to   */
-  /*      report compound glyphs (like accented characters).               */
-  /*                                                                       */
-  /*    FT_GLYPH_FORMAT_BITMAP ::                                          */
-  /*      The glyph image is a bitmap, and can be described as an          */
-  /*      @FT_Bitmap.  You generally need to access the `bitmap' field of  */
-  /*      the @FT_GlyphSlotRec structure to read it.                       */
-  /*                                                                       */
-  /*    FT_GLYPH_FORMAT_OUTLINE ::                                         */
-  /*      The glyph image is a vectorial outline made of line segments     */
-  /*      and Bézier arcs; it can be described as an @FT_Outline; you      */
-  /*      generally want to access the `outline' field of the              */
-  /*      @FT_GlyphSlotRec structure to read it.                           */
-  /*                                                                       */
-  /*    FT_GLYPH_FORMAT_PLOTTER ::                                         */
-  /*      The glyph image is a vectorial path with no inside and outside   */
-  /*      contours.  Some Type~1 fonts, like those in the Hershey family,  */
-  /*      contain glyphs in this format.  These are described as           */
-  /*      @FT_Outline, but FreeType isn't currently capable of rendering   */
-  /*      them correctly.                                                  */
-  /*                                                                       */
-  typedef enum  FT_Glyph_Format_
-  {
-    FT_IMAGE_TAG( FT_GLYPH_FORMAT_NONE, 0, 0, 0, 0 ),
-
-    FT_IMAGE_TAG( FT_GLYPH_FORMAT_COMPOSITE, 'c', 'o', 'm', 'p' ),
-    FT_IMAGE_TAG( FT_GLYPH_FORMAT_BITMAP,    'b', 'i', 't', 's' ),
-    FT_IMAGE_TAG( FT_GLYPH_FORMAT_OUTLINE,   'o', 'u', 't', 'l' ),
-    FT_IMAGE_TAG( FT_GLYPH_FORMAT_PLOTTER,   'p', 'l', 'o', 't' )
-
-  } FT_Glyph_Format;
-
-
-  /*************************************************************************/
-  /*                                                                       */
-  /* <Enum>                                                                */
-  /*    ft_glyph_format_xxx                                                */
-  /*                                                                       */
-  /* <Description>                                                         */
-  /*    A list of deprecated constants.  Use the corresponding             */
-  /*    @FT_Glyph_Format values instead.                                   */
-  /*                                                                       */
-  /* <Values>                                                              */
-  /*    ft_glyph_format_none      :: See @FT_GLYPH_FORMAT_NONE.            */
-  /*    ft_glyph_format_composite :: See @FT_GLYPH_FORMAT_COMPOSITE.       */
-  /*    ft_glyph_format_bitmap    :: See @FT_GLYPH_FORMAT_BITMAP.          */
-  /*    ft_glyph_format_outline   :: See @FT_GLYPH_FORMAT_OUTLINE.         */
-  /*    ft_glyph_format_plotter   :: See @FT_GLYPH_FORMAT_PLOTTER.         */
-  /*                                                                       */
-#define ft_glyph_format_none       FT_GLYPH_FORMAT_NONE
-#define ft_glyph_format_composite  FT_GLYPH_FORMAT_COMPOSITE
-#define ft_glyph_format_bitmap     FT_GLYPH_FORMAT_BITMAP
-#define ft_glyph_format_outline    FT_GLYPH_FORMAT_OUTLINE
-#define ft_glyph_format_plotter    FT_GLYPH_FORMAT_PLOTTER
-
-
-  /*************************************************************************/
-  /*************************************************************************/
-  /*************************************************************************/
-  /*****                                                               *****/
-  /*****            R A S T E R   D E F I N I T I O N S                *****/
-  /*****                                                               *****/
-  /*************************************************************************/
-  /*************************************************************************/
-  /*************************************************************************/
-
-
-  /*************************************************************************/
-  /*                                                                       */
-  /* A raster is a scan converter, in charge of rendering an outline into  */
-  /* a a bitmap.  This section contains the public API for rasters.        */
-  /*                                                                       */
-  /* Note that in FreeType 2, all rasters are now encapsulated within      */
-  /* specific modules called `renderers'.  See `freetype/ftrender.h' for   */
-  /* more details on renderers.                                            */
-  /*                                                                       */
-  /*************************************************************************/
-
-
-  /*************************************************************************/
-  /*                                                                       */
-  /* <Section>                                                             */
-  /*    raster                                                             */
-  /*                                                                       */
-  /* <Title>                                                               */
-  /*    Scanline Converter                                                 */
-  /*                                                                       */
-  /* <Abstract>                                                            */
-  /*    How vectorial outlines are converted into bitmaps and pixmaps.     */
-  /*                                                                       */
-  /* <Description>                                                         */
-  /*    This section contains technical definitions.                       */
-  /*                                                                       */
-  /*************************************************************************/
-
-
-  /*************************************************************************/
-  /*                                                                       */
-  /* <Type>                                                                */
-  /*    FT_Raster                                                          */
-  /*                                                                       */
-  /* <Description>                                                         */
-  /*    A handle (pointer) to a raster object.  Each object can be used    */
-  /*    independently to convert an outline into a bitmap or pixmap.       */
-  /*                                                                       */
-  typedef struct FT_RasterRec_*  FT_Raster;
-
-
-  /*************************************************************************/
-  /*                                                                       */
-  /* <Struct>                                                              */
-  /*    FT_Span                                                            */
-  /*                                                                       */
-  /* <Description>                                                         */
-  /*    A structure used to model a single span of gray (or black) pixels  */
-  /*    when rendering a monochrome or anti-aliased bitmap.                */
-  /*                                                                       */
-  /* <Fields>                                                              */
-  /*    x        :: The span's horizontal start position.                  */
-  /*                                                                       */
-  /*    len      :: The span's length in pixels.                           */
-  /*                                                                       */
-  /*    coverage :: The span color/coverage, ranging from 0 (background)   */
-  /*                to 255 (foreground).  Only used for anti-aliased       */
-  /*                rendering.                                             */
-  /*                                                                       */
-  /* <Note>                                                                */
-  /*    This structure is used by the span drawing callback type named     */
-  /*    @FT_SpanFunc which takes the y~coordinate of the span as a         */
-  /*    a parameter.                                                       */
-  /*                                                                       */
-  /*    The coverage value is always between 0 and 255.  If you want less  */
-  /*    gray values, the callback function has to reduce them.             */
-  /*                                                                       */
-  typedef struct  FT_Span_
-  {
-    short           x;
-    unsigned short  len;
-    unsigned char   coverage;
-
-  } FT_Span;
-
-
-  /*************************************************************************/
-  /*                                                                       */
-  /* <FuncType>                                                            */
-  /*    FT_SpanFunc                                                        */
-  /*                                                                       */
-  /* <Description>                                                         */
-  /*    A function used as a call-back by the anti-aliased renderer in     */
-  /*    order to let client applications draw themselves the gray pixel    */
-  /*    spans on each scan line.                                           */
-  /*                                                                       */
-  /* <Input>                                                               */
-  /*    y     :: The scanline's y~coordinate.                              */
-  /*                                                                       */
-  /*    count :: The number of spans to draw on this scanline.             */
-  /*                                                                       */
-  /*    spans :: A table of `count' spans to draw on the scanline.         */
-  /*                                                                       */
-  /*    user  :: User-supplied data that is passed to the callback.        */
-  /*                                                                       */
-  /* <Note>                                                                */
-  /*    This callback allows client applications to directly render the    */
-  /*    gray spans of the anti-aliased bitmap to any kind of surfaces.     */
-  /*                                                                       */
-  /*    This can be used to write anti-aliased outlines directly to a      */
-  /*    given background bitmap, and even perform translucency.            */
-  /*                                                                       */
-  /*    Note that the `count' field cannot be greater than a fixed value   */
-  /*    defined by the `FT_MAX_GRAY_SPANS' configuration macro in          */
-  /*    `ftoption.h'.  By default, this value is set to~32, which means    */
-  /*    that if there are more than 32~spans on a given scanline, the      */
-  /*    callback is called several times with the same `y' parameter in    */
-  /*    order to draw all callbacks.                                       */
-  /*                                                                       */
-  /*    Otherwise, the callback is only called once per scan-line, and     */
-  /*    only for those scanlines that do have `gray' pixels on them.       */
-  /*                                                                       */
-  typedef void
-  (*FT_SpanFunc)( int             y,
-                  int             count,
-                  const FT_Span*  spans,
-                  void*           user );
-
-#define FT_Raster_Span_Func  FT_SpanFunc
-
-
-  /*************************************************************************/
-  /*                                                                       */
-  /* <FuncType>                                                            */
-  /*    FT_Raster_BitTest_Func                                             */
-  /*                                                                       */
-  /* <Description>                                                         */
-  /*    THIS TYPE IS DEPRECATED.  DO NOT USE IT.                           */
-  /*                                                                       */
-  /*    A function used as a call-back by the monochrome scan-converter    */
-  /*    to test whether a given target pixel is already set to the drawing */
-  /*    `color'.  These tests are crucial to implement drop-out control    */
-  /*    per-se the TrueType spec.                                          */
-  /*                                                                       */
-  /* <Input>                                                               */
-  /*    y     :: The pixel's y~coordinate.                                 */
-  /*                                                                       */
-  /*    x     :: The pixel's x~coordinate.                                 */
-  /*                                                                       */
-  /*    user  :: User-supplied data that is passed to the callback.        */
-  /*                                                                       */
-  /* <Return>                                                              */
-  /*   1~if the pixel is `set', 0~otherwise.                               */
-  /*                                                                       */
-  typedef int
-  (*FT_Raster_BitTest_Func)( int    y,
-                             int    x,
-                             void*  user );
-
-
-  /*************************************************************************/
-  /*                                                                       */
-  /* <FuncType>                                                            */
-  /*    FT_Raster_BitSet_Func                                              */
-  /*                                                                       */
-  /* <Description>                                                         */
-  /*    THIS TYPE IS DEPRECATED.  DO NOT USE IT.                           */
-  /*                                                                       */
-  /*    A function used as a call-back by the monochrome scan-converter    */
-  /*    to set an individual target pixel.  This is crucial to implement   */
-  /*    drop-out control according to the TrueType specification.          */
-  /*                                                                       */
-  /* <Input>                                                               */
-  /*    y     :: The pixel's y~coordinate.                                 */
-  /*                                                                       */
-  /*    x     :: The pixel's x~coordinate.                                 */
-  /*                                                                       */
-  /*    user  :: User-supplied data that is passed to the callback.        */
-  /*                                                                       */
-  /* <Return>                                                              */
-  /*    1~if the pixel is `set', 0~otherwise.                              */
-  /*                                                                       */
-  typedef void
-  (*FT_Raster_BitSet_Func)( int    y,
-                            int    x,
-                            void*  user );
-
-
-  /*************************************************************************/
-  /*                                                                       */
-  /* <Enum>                                                                */
-  /*    FT_RASTER_FLAG_XXX                                                 */
-  /*                                                                       */
-  /* <Description>                                                         */
-  /*    A list of bit flag constants as used in the `flags' field of a     */
-  /*    @FT_Raster_Params structure.                                       */
-  /*                                                                       */
-  /* <Values>                                                              */
-  /*    FT_RASTER_FLAG_DEFAULT :: This value is 0.                         */
-  /*                                                                       */
-  /*    FT_RASTER_FLAG_AA      :: This flag is set to indicate that an     */
-  /*                              anti-aliased glyph image should be       */
-  /*                              generated.  Otherwise, it will be        */
-  /*                              monochrome (1-bit).                      */
-  /*                                                                       */
-  /*    FT_RASTER_FLAG_DIRECT  :: This flag is set to indicate direct      */
-  /*                              rendering.  In this mode, client         */
-  /*                              applications must provide their own span */
-  /*                              callback.  This lets them directly       */
-  /*                              draw or compose over an existing bitmap. */
-  /*                              If this bit is not set, the target       */
-  /*                              pixmap's buffer _must_ be zeroed before  */
-  /*                              rendering.                               */
-  /*                                                                       */
-  /*                              Note that for now, direct rendering is   */
-  /*                              only possible with anti-aliased glyphs.  */
-  /*                                                                       */
-  /*    FT_RASTER_FLAG_CLIP    :: This flag is only used in direct         */
-  /*                              rendering mode.  If set, the output will */
-  /*                              be clipped to a box specified in the     */
-  /*                              `clip_box' field of the                  */
-  /*                              @FT_Raster_Params structure.             */
-  /*                                                                       */
-  /*                              Note that by default, the glyph bitmap   */
-  /*                              is clipped to the target pixmap, except  */
-  /*                              in direct rendering mode where all spans */
-  /*                              are generated if no clipping box is set. */
-  /*                                                                       */
-#define FT_RASTER_FLAG_DEFAULT  0x0
-#define FT_RASTER_FLAG_AA       0x1
-#define FT_RASTER_FLAG_DIRECT   0x2
-#define FT_RASTER_FLAG_CLIP     0x4
-
-  /* deprecated */
-#define ft_raster_flag_default  FT_RASTER_FLAG_DEFAULT
-#define ft_raster_flag_aa       FT_RASTER_FLAG_AA
-#define ft_raster_flag_direct   FT_RASTER_FLAG_DIRECT
-#define ft_raster_flag_clip     FT_RASTER_FLAG_CLIP
-
-
-  /*************************************************************************/
-  /*                                                                       */
-  /* <Struct>                                                              */
-  /*    FT_Raster_Params                                                   */
-  /*                                                                       */
-  /* <Description>                                                         */
-  /*    A structure to hold the arguments used by a raster's render        */
-  /*    function.                                                          */
-  /*                                                                       */
-  /* <Fields>                                                              */
-  /*    target      :: The target bitmap.                                  */
-  /*                                                                       */
-  /*    source      :: A pointer to the source glyph image (e.g., an       */
-  /*                   @FT_Outline).                                       */
-  /*                                                                       */
-  /*    flags       :: The rendering flags.                                */
-  /*                                                                       */
-  /*    gray_spans  :: The gray span drawing callback.                     */
-  /*                                                                       */
-  /*    black_spans :: The black span drawing callback.  UNIMPLEMENTED!    */
-  /*                                                                       */
-  /*    bit_test    :: The bit test callback.  UNIMPLEMENTED!              */
-  /*                                                                       */
-  /*    bit_set     :: The bit set callback.  UNIMPLEMENTED!               */
-  /*                                                                       */
-  /*    user        :: User-supplied data that is passed to each drawing   */
-  /*                   callback.                                           */
-  /*                                                                       */
-  /*    clip_box    :: An optional clipping box.  It is only used in       */
-  /*                   direct rendering mode.  Note that coordinates here  */
-  /*                   should be expressed in _integer_ pixels (and not in */
-  /*                   26.6 fixed-point units).                            */
-  /*                                                                       */
-  /* <Note>                                                                */
-  /*    An anti-aliased glyph bitmap is drawn if the @FT_RASTER_FLAG_AA    */
-  /*    bit flag is set in the `flags' field, otherwise a monochrome       */
-  /*    bitmap is generated.                                               */
-  /*                                                                       */
-  /*    If the @FT_RASTER_FLAG_DIRECT bit flag is set in `flags', the      */
-  /*    raster will call the `gray_spans' callback to draw gray pixel      */
-  /*    spans, in the case of an aa glyph bitmap, it will call             */
-  /*    `black_spans', and `bit_test' and `bit_set' in the case of a       */
-  /*    monochrome bitmap.  This allows direct composition over a          */
-  /*    pre-existing bitmap through user-provided callbacks to perform the */
-  /*    span drawing/composition.                                          */
-  /*                                                                       */
-  /*    Note that the `bit_test' and `bit_set' callbacks are required when */
-  /*    rendering a monochrome bitmap, as they are crucial to implement    */
-  /*    correct drop-out control as defined in the TrueType specification. */
-  /*                                                                       */
-  typedef struct  FT_Raster_Params_
-  {
-    const FT_Bitmap*        target;
-    const void*             source;
-    int                     flags;
-    FT_SpanFunc             gray_spans;
-    FT_SpanFunc             black_spans;  /* doesn't work! */
-    FT_Raster_BitTest_Func  bit_test;     /* doesn't work! */
-    FT_Raster_BitSet_Func   bit_set;      /* doesn't work! */
-    void*                   user;
-    FT_BBox                 clip_box;
-
-  } FT_Raster_Params;
-
-
-  /*************************************************************************/
-  /*                                                                       */
-  /* <FuncType>                                                            */
-  /*    FT_Raster_NewFunc                                                  */
-  /*                                                                       */
-  /* <Description>                                                         */
-  /*    A function used to create a new raster object.                     */
-  /*                                                                       */
-  /* <Input>                                                               */
-  /*    memory :: A handle to the memory allocator.                        */
-  /*                                                                       */
-  /* <Output>                                                              */
-  /*    raster :: A handle to the new raster object.                       */
-  /*                                                                       */
-  /* <Return>                                                              */
-  /*    Error code.  0~means success.                                      */
-  /*                                                                       */
-  /* <Note>                                                                */
-  /*    The `memory' parameter is a typeless pointer in order to avoid     */
-  /*    un-wanted dependencies on the rest of the FreeType code.  In       */
-  /*    practice, it is an @FT_Memory object, i.e., a handle to the        */
-  /*    standard FreeType memory allocator.  However, this field can be    */
-  /*    completely ignored by a given raster implementation.               */
-  /*                                                                       */
-  typedef int
-  (*FT_Raster_NewFunc)( void*       memory,
-                        FT_Raster*  raster );
-
-#define FT_Raster_New_Func  FT_Raster_NewFunc
-
-
-  /*************************************************************************/
-  /*                                                                       */
-  /* <FuncType>                                                            */
-  /*    FT_Raster_DoneFunc                                                 */
-  /*                                                                       */
-  /* <Description>                                                         */
-  /*    A function used to destroy a given raster object.                  */
-  /*                                                                       */
-  /* <Input>                                                               */
-  /*    raster :: A handle to the raster object.                           */
-  /*                                                                       */
-  typedef void
-  (*FT_Raster_DoneFunc)( FT_Raster  raster );
-
-#define FT_Raster_Done_Func  FT_Raster_DoneFunc
-
-
-  /*************************************************************************/
-  /*                                                                       */
-  /* <FuncType>                                                            */
-  /*    FT_Raster_ResetFunc                                                */
-  /*                                                                       */
-  /* <Description>                                                         */
-  /*    FreeType provides an area of memory called the `render pool',      */
-  /*    available to all registered rasters.  This pool can be freely used */
-  /*    during a given scan-conversion but is shared by all rasters.  Its  */
-  /*    content is thus transient.                                         */
-  /*                                                                       */
-  /*    This function is called each time the render pool changes, or just */
-  /*    after a new raster object is created.                              */
-  /*                                                                       */
-  /* <Input>                                                               */
-  /*    raster    :: A handle to the new raster object.                    */
-  /*                                                                       */
-  /*    pool_base :: The address in memory of the render pool.             */
-  /*                                                                       */
-  /*    pool_size :: The size in bytes of the render pool.                 */
-  /*                                                                       */
-  /* <Note>                                                                */
-  /*    Rasters can ignore the render pool and rely on dynamic memory      */
-  /*    allocation if they want to (a handle to the memory allocator is    */
-  /*    passed to the raster constructor).  However, this is not           */
-  /*    recommended for efficiency purposes.                               */
-  /*                                                                       */
-  typedef void
-  (*FT_Raster_ResetFunc)( FT_Raster       raster,
-                          unsigned char*  pool_base,
-                          unsigned long   pool_size );
-
-#define FT_Raster_Reset_Func  FT_Raster_ResetFunc
-
-
-  /*************************************************************************/
-  /*                                                                       */
-  /* <FuncType>                                                            */
-  /*    FT_Raster_SetModeFunc                                              */
-  /*                                                                       */
-  /* <Description>                                                         */
-  /*    This function is a generic facility to change modes or attributes  */
-  /*    in a given raster.  This can be used for debugging purposes, or    */
-  /*    simply to allow implementation-specific `features' in a given      */
-  /*    raster module.                                                     */
-  /*                                                                       */
-  /* <Input>                                                               */
-  /*    raster :: A handle to the new raster object.                       */
-  /*                                                                       */
-  /*    mode   :: A 4-byte tag used to name the mode or property.          */
-  /*                                                                       */
-  /*    args   :: A pointer to the new mode/property to use.               */
-  /*                                                                       */
-  typedef int
-  (*FT_Raster_SetModeFunc)( FT_Raster      raster,
-                            unsigned long  mode,
-                            void*          args );
-
-#define FT_Raster_Set_Mode_Func  FT_Raster_SetModeFunc
-
-
-  /*************************************************************************/
-  /*                                                                       */
-  /* <FuncType>                                                            */
-  /*    FT_Raster_RenderFunc                                               */
-  /*                                                                       */
-  /* <Description>                                                         */
-  /*    Invoke a given raster to scan-convert a given glyph image into a   */
-  /*    target bitmap.                                                     */
-  /*                                                                       */
-  /* <Input>                                                               */
-  /*    raster :: A handle to the raster object.                           */
-  /*                                                                       */
-  /*    params :: A pointer to an @FT_Raster_Params structure used to      */
-  /*              store the rendering parameters.                          */
-  /*                                                                       */
-  /* <Return>                                                              */
-  /*    Error code.  0~means success.                                      */
-  /*                                                                       */
-  /* <Note>                                                                */
-  /*    The exact format of the source image depends on the raster's glyph */
-  /*    format defined in its @FT_Raster_Funcs structure.  It can be an    */
-  /*    @FT_Outline or anything else in order to support a large array of  */
-  /*    glyph formats.                                                     */
-  /*                                                                       */
-  /*    Note also that the render function can fail and return a           */
-  /*    `FT_Err_Unimplemented_Feature' error code if the raster used does  */
-  /*    not support direct composition.                                    */
-  /*                                                                       */
-  /*    XXX: For now, the standard raster doesn't support direct           */
-  /*         composition but this should change for the final release (see */
-  /*         the files `demos/src/ftgrays.c' and `demos/src/ftgrays2.c'    */
-  /*         for examples of distinct implementations which support direct */
-  /*         composition).                                                 */
-  /*                                                                       */
-  typedef int
-  (*FT_Raster_RenderFunc)( FT_Raster                raster,
-                           const FT_Raster_Params*  params );
-
-#define FT_Raster_Render_Func  FT_Raster_RenderFunc
-
-
-  /*************************************************************************/
-  /*                                                                       */
-  /* <Struct>                                                              */
-  /*    FT_Raster_Funcs                                                    */
-  /*                                                                       */
-  /* <Description>                                                         */
-  /*   A structure used to describe a given raster class to the library.   */
-  /*                                                                       */
-  /* <Fields>                                                              */
-  /*    glyph_format  :: The supported glyph format for this raster.       */
-  /*                                                                       */
-  /*    raster_new    :: The raster constructor.                           */
-  /*                                                                       */
-  /*    raster_reset  :: Used to reset the render pool within the raster.  */
-  /*                                                                       */
-  /*    raster_render :: A function to render a glyph into a given bitmap. */
-  /*                                                                       */
-  /*    raster_done   :: The raster destructor.                            */
-  /*                                                                       */
-  typedef struct  FT_Raster_Funcs_
-  {
-    FT_Glyph_Format        glyph_format;
-    FT_Raster_NewFunc      raster_new;
-    FT_Raster_ResetFunc    raster_reset;
-    FT_Raster_SetModeFunc  raster_set_mode;
-    FT_Raster_RenderFunc   raster_render;
-    FT_Raster_DoneFunc     raster_done;
-
-  } FT_Raster_Funcs;
-
-
-  /* */
-
-
-FT_END_HEADER
-
-#endif /* __FTIMAGE_H__ */
-
-
-/* END */
-
-
-/* Local Variables: */
-/* coding: utf-8    */
-/* End:             */
-=======
-/***************************************************************************/
-/*                                                                         */
-/*  ftimage.h                                                              */
-/*                                                                         */
-/*    FreeType glyph image formats and default raster interface            */
-/*    (specification).                                                     */
-/*                                                                         */
-/*  Copyright 1996-2001, 2002, 2003, 2004, 2005, 2006, 2007, 2008, 2009,   */
-/*            2010 by                                                      */
-/*  David Turner, Robert Wilhelm, and Werner Lemberg.                      */
-/*                                                                         */
-/*  This file is part of the FreeType project, and may only be used,       */
-/*  modified, and distributed under the terms of the FreeType project      */
-/*  license, LICENSE.TXT.  By continuing to use, modify, or distribute     */
-/*  this file you indicate that you have read the license and              */
-/*  understand and accept it fully.                                        */
-/*                                                                         */
-/***************************************************************************/
-
-  /*************************************************************************/
-  /*                                                                       */
-  /* Note: A `raster' is simply a scan-line converter, used to render      */
-  /*       FT_Outlines into FT_Bitmaps.                                    */
-  /*                                                                       */
-  /*************************************************************************/
-
-
-#ifndef __FTIMAGE_H__
-#define __FTIMAGE_H__
-
-
-  /* _STANDALONE_ is from ftgrays.c */
-#ifndef _STANDALONE_
-#include <ft2build.h>
-#endif
-
-
-FT_BEGIN_HEADER
-
-
-  /*************************************************************************/
-  /*                                                                       */
-  /* <Section>                                                             */
-  /*    basic_types                                                        */
-  /*                                                                       */
-  /*************************************************************************/
-
-
-  /*************************************************************************/
-  /*                                                                       */
-  /* <Type>                                                                */
-  /*    FT_Pos                                                             */
-  /*                                                                       */
-  /* <Description>                                                         */
-  /*    The type FT_Pos is used to store vectorial coordinates.  Depending */
-  /*    on the context, these can represent distances in integer font      */
-  /*    units, or 16.16, or 26.6 fixed float pixel coordinates.            */
-  /*                                                                       */
-  typedef signed long  FT_Pos;
-
-
-  /*************************************************************************/
-  /*                                                                       */
-  /* <Struct>                                                              */
-  /*    FT_Vector                                                          */
-  /*                                                                       */
-  /* <Description>                                                         */
-  /*    A simple structure used to store a 2D vector; coordinates are of   */
-  /*    the FT_Pos type.                                                   */
-  /*                                                                       */
-  /* <Fields>                                                              */
-  /*    x :: The horizontal coordinate.                                    */
-  /*    y :: The vertical coordinate.                                      */
-  /*                                                                       */
-  typedef struct  FT_Vector_
-  {
-    FT_Pos  x;
-    FT_Pos  y;
-
-  } FT_Vector;
-
-
-  /*************************************************************************/
-  /*                                                                       */
-  /* <Struct>                                                              */
-  /*    FT_BBox                                                            */
-  /*                                                                       */
-  /* <Description>                                                         */
-  /*    A structure used to hold an outline's bounding box, i.e., the      */
-  /*    coordinates of its extrema in the horizontal and vertical          */
-  /*    directions.                                                        */
-  /*                                                                       */
-  /* <Fields>                                                              */
-  /*    xMin :: The horizontal minimum (left-most).                        */
-  /*                                                                       */
-  /*    yMin :: The vertical minimum (bottom-most).                        */
-  /*                                                                       */
-  /*    xMax :: The horizontal maximum (right-most).                       */
-  /*                                                                       */
-  /*    yMax :: The vertical maximum (top-most).                           */
-  /*                                                                       */
-  /* <Note>                                                                */
-  /*    The bounding box is specified with the coordinates of the lower    */
-  /*    left and the upper right corner.  In PostScript, those values are  */
-  /*    often called (llx,lly) and (urx,ury), respectively.                */
-  /*                                                                       */
-  /*    If `yMin' is negative, this value gives the glyph's descender.     */
-  /*    Otherwise, the glyph doesn't descend below the baseline.           */
-  /*    Similarly, if `ymax' is positive, this value gives the glyph's     */
-  /*    ascender.                                                          */
-  /*                                                                       */
-  /*    `xMin' gives the horizontal distance from the glyph's origin to    */
-  /*    the left edge of the glyph's bounding box.  If `xMin' is negative, */
-  /*    the glyph extends to the left of the origin.                       */
-  /*                                                                       */
-  typedef struct  FT_BBox_
-  {
-    FT_Pos  xMin, yMin;
-    FT_Pos  xMax, yMax;
-
-  } FT_BBox;
-
-
-  /*************************************************************************/
-  /*                                                                       */
-  /* <Enum>                                                                */
-  /*    FT_Pixel_Mode                                                      */
-  /*                                                                       */
-  /* <Description>                                                         */
-  /*    An enumeration type used to describe the format of pixels in a     */
-  /*    given bitmap.  Note that additional formats may be added in the    */
-  /*    future.                                                            */
-  /*                                                                       */
-  /* <Values>                                                              */
-  /*    FT_PIXEL_MODE_NONE ::                                              */
-  /*      Value~0 is reserved.                                             */
-  /*                                                                       */
-  /*    FT_PIXEL_MODE_MONO ::                                              */
-  /*      A monochrome bitmap, using 1~bit per pixel.  Note that pixels    */
-  /*      are stored in most-significant order (MSB), which means that     */
-  /*      the left-most pixel in a byte has value 128.                     */
-  /*                                                                       */
-  /*    FT_PIXEL_MODE_GRAY ::                                              */
-  /*      An 8-bit bitmap, generally used to represent anti-aliased glyph  */
-  /*      images.  Each pixel is stored in one byte.  Note that the number */
-  /*      of `gray' levels is stored in the `num_grays' field of the       */
-  /*      @FT_Bitmap structure (it generally is 256).                      */
-  /*                                                                       */
-  /*    FT_PIXEL_MODE_GRAY2 ::                                             */
-  /*      A 2-bit per pixel bitmap, used to represent embedded             */
-  /*      anti-aliased bitmaps in font files according to the OpenType     */
-  /*      specification.  We haven't found a single font using this        */
-  /*      format, however.                                                 */
-  /*                                                                       */
-  /*    FT_PIXEL_MODE_GRAY4 ::                                             */
-  /*      A 4-bit per pixel bitmap, representing embedded anti-aliased     */
-  /*      bitmaps in font files according to the OpenType specification.   */
-  /*      We haven't found a single font using this format, however.       */
-  /*                                                                       */
-  /*    FT_PIXEL_MODE_LCD ::                                               */
-  /*      An 8-bit bitmap, representing RGB or BGR decimated glyph images  */
-  /*      used for display on LCD displays; the bitmap is three times      */
-  /*      wider than the original glyph image.  See also                   */
-  /*      @FT_RENDER_MODE_LCD.                                             */
-  /*                                                                       */
-  /*    FT_PIXEL_MODE_LCD_V ::                                             */
-  /*      An 8-bit bitmap, representing RGB or BGR decimated glyph images  */
-  /*      used for display on rotated LCD displays; the bitmap is three    */
-  /*      times taller than the original glyph image.  See also            */
-  /*      @FT_RENDER_MODE_LCD_V.                                           */
-  /*                                                                       */
-  typedef enum  FT_Pixel_Mode_
-  {
-    FT_PIXEL_MODE_NONE = 0,
-    FT_PIXEL_MODE_MONO,
-    FT_PIXEL_MODE_GRAY,
-    FT_PIXEL_MODE_GRAY2,
-    FT_PIXEL_MODE_GRAY4,
-    FT_PIXEL_MODE_LCD,
-    FT_PIXEL_MODE_LCD_V,
-
-    FT_PIXEL_MODE_MAX      /* do not remove */
-
-  } FT_Pixel_Mode;
-
-
-  /*************************************************************************/
-  /*                                                                       */
-  /* <Enum>                                                                */
-  /*    ft_pixel_mode_xxx                                                  */
-  /*                                                                       */
-  /* <Description>                                                         */
-  /*    A list of deprecated constants.  Use the corresponding             */
-  /*    @FT_Pixel_Mode values instead.                                     */
-  /*                                                                       */
-  /* <Values>                                                              */
-  /*    ft_pixel_mode_none  :: See @FT_PIXEL_MODE_NONE.                    */
-  /*    ft_pixel_mode_mono  :: See @FT_PIXEL_MODE_MONO.                    */
-  /*    ft_pixel_mode_grays :: See @FT_PIXEL_MODE_GRAY.                    */
-  /*    ft_pixel_mode_pal2  :: See @FT_PIXEL_MODE_GRAY2.                   */
-  /*    ft_pixel_mode_pal4  :: See @FT_PIXEL_MODE_GRAY4.                   */
-  /*                                                                       */
-#define ft_pixel_mode_none   FT_PIXEL_MODE_NONE
-#define ft_pixel_mode_mono   FT_PIXEL_MODE_MONO
-#define ft_pixel_mode_grays  FT_PIXEL_MODE_GRAY
-#define ft_pixel_mode_pal2   FT_PIXEL_MODE_GRAY2
-#define ft_pixel_mode_pal4   FT_PIXEL_MODE_GRAY4
-
- /* */
-
-#if 0
-
-  /*************************************************************************/
-  /*                                                                       */
-  /* <Enum>                                                                */
-  /*    FT_Palette_Mode                                                    */
-  /*                                                                       */
-  /* <Description>                                                         */
-  /*    THIS TYPE IS DEPRECATED.  DO NOT USE IT!                           */
-  /*                                                                       */
-  /*    An enumeration type to describe the format of a bitmap palette,    */
-  /*    used with ft_pixel_mode_pal4 and ft_pixel_mode_pal8.               */
-  /*                                                                       */
-  /* <Values>                                                              */
-  /*    ft_palette_mode_rgb  :: The palette is an array of 3-byte RGB      */
-  /*                            records.                                   */
-  /*                                                                       */
-  /*    ft_palette_mode_rgba :: The palette is an array of 4-byte RGBA     */
-  /*                            records.                                   */
-  /*                                                                       */
-  /* <Note>                                                                */
-  /*    As ft_pixel_mode_pal2, pal4 and pal8 are currently unused by       */
-  /*    FreeType, these types are not handled by the library itself.       */
-  /*                                                                       */
-  typedef enum  FT_Palette_Mode_
-  {
-    ft_palette_mode_rgb = 0,
-    ft_palette_mode_rgba,
-
-    ft_palette_mode_max   /* do not remove */
-
-  } FT_Palette_Mode;
-
-  /* */
-
-#endif
-
-
-  /*************************************************************************/
-  /*                                                                       */
-  /* <Struct>                                                              */
-  /*    FT_Bitmap                                                          */
-  /*                                                                       */
-  /* <Description>                                                         */
-  /*    A structure used to describe a bitmap or pixmap to the raster.     */
-  /*    Note that we now manage pixmaps of various depths through the      */
-  /*    `pixel_mode' field.                                                */
-  /*                                                                       */
-  /* <Fields>                                                              */
-  /*    rows         :: The number of bitmap rows.                         */
-  /*                                                                       */
-  /*    width        :: The number of pixels in bitmap row.                */
-  /*                                                                       */
-  /*    pitch        :: The pitch's absolute value is the number of bytes  */
-  /*                    taken by one bitmap row, including padding.        */
-  /*                    However, the pitch is positive when the bitmap has */
-  /*                    a `down' flow, and negative when it has an `up'    */
-  /*                    flow.  In all cases, the pitch is an offset to add */
-  /*                    to a bitmap pointer in order to go down one row.   */
-  /*                                                                       */
-  /*                    For the B/W rasterizer, `pitch' is always an even  */
-  /*                    number.                                            */
-  /*                                                                       */
-  /*    buffer       :: A typeless pointer to the bitmap buffer.  This     */
-  /*                    value should be aligned on 32-bit boundaries in    */
-  /*                    most cases.                                        */
-  /*                                                                       */
-  /*    num_grays    :: This field is only used with                       */
-  /*                    @FT_PIXEL_MODE_GRAY; it gives the number of gray   */
-  /*                    levels used in the bitmap.                         */
-  /*                                                                       */
-  /*    pixel_mode   :: The pixel mode, i.e., how pixel bits are stored.   */
-  /*                    See @FT_Pixel_Mode for possible values.            */
-  /*                                                                       */
-  /*    palette_mode :: This field is intended for paletted pixel modes;   */
-  /*                    it indicates how the palette is stored.  Not       */
-  /*                    used currently.                                    */
-  /*                                                                       */
-  /*    palette      :: A typeless pointer to the bitmap palette; this     */
-  /*                    field is intended for paletted pixel modes.  Not   */
-  /*                    used currently.                                    */
-  /*                                                                       */
-  /* <Note>                                                                */
-  /*   For now, the only pixel modes supported by FreeType are mono and    */
-  /*   grays.  However, drivers might be added in the future to support    */
-  /*   more `colorful' options.                                            */
-  /*                                                                       */
-  typedef struct  FT_Bitmap_
-  {
-    int             rows;
-    int             width;
-    int             pitch;
-    unsigned char*  buffer;
-    short           num_grays;
-    char            pixel_mode;
-    char            palette_mode;
-    void*           palette;
-
-  } FT_Bitmap;
-
-
-  /*************************************************************************/
-  /*                                                                       */
-  /* <Section>                                                             */
-  /*    outline_processing                                                 */
-  /*                                                                       */
-  /*************************************************************************/
-
-
-  /*************************************************************************/
-  /*                                                                       */
-  /* <Struct>                                                              */
-  /*    FT_Outline                                                         */
-  /*                                                                       */
-  /* <Description>                                                         */
-  /*    This structure is used to describe an outline to the scan-line     */
-  /*    converter.                                                         */
-  /*                                                                       */
-  /* <Fields>                                                              */
-  /*    n_contours :: The number of contours in the outline.               */
-  /*                                                                       */
-  /*    n_points   :: The number of points in the outline.                 */
-  /*                                                                       */
-  /*    points     :: A pointer to an array of `n_points' @FT_Vector       */
-  /*                  elements, giving the outline's point coordinates.    */
-  /*                                                                       */
-  /*    tags       :: A pointer to an array of `n_points' chars, giving    */
-  /*                  each outline point's type.                           */
-  /*                                                                       */
-  /*                  If bit~0 is unset, the point is `off' the curve,     */
-  /*                  i.e., a Bézier control point, while it is `on' if    */
-  /*                  set.                                                 */
-  /*                                                                       */
-  /*                  Bit~1 is meaningful for `off' points only.  If set,  */
-  /*                  it indicates a third-order Bézier arc control point; */
-  /*                  and a second-order control point if unset.           */
-  /*                                                                       */
-  /*                  If bit~2 is set, bits 5-7 contain the drop-out mode  */
-  /*                  (as defined in the OpenType specification; the value */
-  /*                  is the same as the argument to the SCANMODE          */
-  /*                  instruction).                                        */
-  /*                                                                       */
-  /*                  Bits 3 and~4 are reserved for internal purposes.     */
-  /*                                                                       */
-  /*    contours   :: An array of `n_contours' shorts, giving the end      */
-  /*                  point of each contour within the outline.  For       */
-  /*                  example, the first contour is defined by the points  */
-  /*                  `0' to `contours[0]', the second one is defined by   */
-  /*                  the points `contours[0]+1' to `contours[1]', etc.    */
-  /*                                                                       */
-  /*    flags      :: A set of bit flags used to characterize the outline  */
-  /*                  and give hints to the scan-converter and hinter on   */
-  /*                  how to convert/grid-fit it.  See @FT_OUTLINE_FLAGS.  */
-  /*                                                                       */
-  /* <Note>                                                                */
-  /*    The B/W rasterizer only checks bit~2 in the `tags' array for the   */
-  /*    first point of each contour.  The drop-out mode as given with      */
-  /*    @FT_OUTLINE_IGNORE_DROPOUTS, @FT_OUTLINE_SMART_DROPOUTS, and       */
-  /*    @FT_OUTLINE_INCLUDE_STUBS in `flags' is then overridden.           */
-  /*                                                                       */
-  typedef struct  FT_Outline_
-  {
-    short       n_contours;      /* number of contours in glyph        */
-    short       n_points;        /* number of points in the glyph      */
-
-    FT_Vector*  points;          /* the outline's points               */
-    char*       tags;            /* the points flags                   */
-    short*      contours;        /* the contour end points             */
-
-    int         flags;           /* outline masks                      */
-
-  } FT_Outline;
-
-  /* Following limits must be consistent with */
-  /* FT_Outline.{n_contours,n_points}         */
-#define FT_OUTLINE_CONTOURS_MAX  SHRT_MAX
-#define FT_OUTLINE_POINTS_MAX    SHRT_MAX
-
-
-  /*************************************************************************/
-  /*                                                                       */
-  /* <Enum>                                                                */
-  /*    FT_OUTLINE_FLAGS                                                   */
-  /*                                                                       */
-  /* <Description>                                                         */
-  /*    A list of bit-field constants use for the flags in an outline's    */
-  /*    `flags' field.                                                     */
-  /*                                                                       */
-  /* <Values>                                                              */
-  /*    FT_OUTLINE_NONE ::                                                 */
-  /*      Value~0 is reserved.                                             */
-  /*                                                                       */
-  /*    FT_OUTLINE_OWNER ::                                                */
-  /*      If set, this flag indicates that the outline's field arrays      */
-  /*      (i.e., `points', `flags', and `contours') are `owned' by the     */
-  /*      outline object, and should thus be freed when it is destroyed.   */
-  /*                                                                       */
-  /*    FT_OUTLINE_EVEN_ODD_FILL ::                                        */
-  /*      By default, outlines are filled using the non-zero winding rule. */
-  /*      If set to 1, the outline will be filled using the even-odd fill  */
-  /*      rule (only works with the smooth rasterizer).                    */
-  /*                                                                       */
-  /*    FT_OUTLINE_REVERSE_FILL ::                                         */
-  /*      By default, outside contours of an outline are oriented in       */
-  /*      clock-wise direction, as defined in the TrueType specification.  */
-  /*      This flag is set if the outline uses the opposite direction      */
-  /*      (typically for Type~1 fonts).  This flag is ignored by the scan  */
-  /*      converter.                                                       */
-  /*                                                                       */
-  /*    FT_OUTLINE_IGNORE_DROPOUTS ::                                      */
-  /*      By default, the scan converter will try to detect drop-outs in   */
-  /*      an outline and correct the glyph bitmap to ensure consistent     */
-  /*      shape continuity.  If set, this flag hints the scan-line         */
-  /*      converter to ignore such cases.  See below for more information. */
-  /*                                                                       */
-  /*    FT_OUTLINE_SMART_DROPOUTS ::                                       */
-  /*      Select smart dropout control.  If unset, use simple dropout      */
-  /*      control.  Ignored if @FT_OUTLINE_IGNORE_DROPOUTS is set.  See    */
-  /*      below for more information.                                      */
-  /*                                                                       */
-  /*    FT_OUTLINE_INCLUDE_STUBS ::                                        */
-  /*      If set, turn pixels on for `stubs', otherwise exclude them.      */
-  /*      Ignored if @FT_OUTLINE_IGNORE_DROPOUTS is set.  See below for    */
-  /*      more information.                                                */
-  /*                                                                       */
-  /*    FT_OUTLINE_HIGH_PRECISION ::                                       */
-  /*      This flag indicates that the scan-line converter should try to   */
-  /*      convert this outline to bitmaps with the highest possible        */
-  /*      quality.  It is typically set for small character sizes.  Note   */
-  /*      that this is only a hint that might be completely ignored by a   */
-  /*      given scan-converter.                                            */
-  /*                                                                       */
-  /*    FT_OUTLINE_SINGLE_PASS ::                                          */
-  /*      This flag is set to force a given scan-converter to only use a   */
-  /*      single pass over the outline to render a bitmap glyph image.     */
-  /*      Normally, it is set for very large character sizes.  It is only  */
-  /*      a hint that might be completely ignored by a given               */
-  /*      scan-converter.                                                  */
-  /*                                                                       */
-  /* <Note>                                                                */
-  /*    The flags @FT_OUTLINE_IGNORE_DROPOUTS, @FT_OUTLINE_SMART_DROPOUTS, */
-  /*    and @FT_OUTLINE_INCLUDE_STUBS are ignored by the smooth            */
-  /*    rasterizer.                                                        */
-  /*                                                                       */
-  /*    There exists a second mechanism to pass the drop-out mode to the   */
-  /*    B/W rasterizer; see the `tags' field in @FT_Outline.               */
-  /*                                                                       */
-  /*    Please refer to the description of the `SCANTYPE' instruction in   */
-  /*    the OpenType specification (in file `ttinst1.doc') how simple      */
-  /*    drop-outs, smart drop-outs, and stubs are defined.                 */
-  /*                                                                       */
-#define FT_OUTLINE_NONE             0x0
-#define FT_OUTLINE_OWNER            0x1
-#define FT_OUTLINE_EVEN_ODD_FILL    0x2
-#define FT_OUTLINE_REVERSE_FILL     0x4
-#define FT_OUTLINE_IGNORE_DROPOUTS  0x8
-#define FT_OUTLINE_SMART_DROPOUTS   0x10
-#define FT_OUTLINE_INCLUDE_STUBS    0x20
-
-#define FT_OUTLINE_HIGH_PRECISION   0x100
-#define FT_OUTLINE_SINGLE_PASS      0x200
-
-
- /*************************************************************************
-  *
-  * @enum:
-  *   ft_outline_flags
-  *
-  * @description:
-  *   These constants are deprecated.  Please use the corresponding
-  *   @FT_OUTLINE_FLAGS values.
-  *
-  * @values:
-  *   ft_outline_none            :: See @FT_OUTLINE_NONE.
-  *   ft_outline_owner           :: See @FT_OUTLINE_OWNER.
-  *   ft_outline_even_odd_fill   :: See @FT_OUTLINE_EVEN_ODD_FILL.
-  *   ft_outline_reverse_fill    :: See @FT_OUTLINE_REVERSE_FILL.
-  *   ft_outline_ignore_dropouts :: See @FT_OUTLINE_IGNORE_DROPOUTS.
-  *   ft_outline_high_precision  :: See @FT_OUTLINE_HIGH_PRECISION.
-  *   ft_outline_single_pass     :: See @FT_OUTLINE_SINGLE_PASS.
-  */
-#define ft_outline_none             FT_OUTLINE_NONE
-#define ft_outline_owner            FT_OUTLINE_OWNER
-#define ft_outline_even_odd_fill    FT_OUTLINE_EVEN_ODD_FILL
-#define ft_outline_reverse_fill     FT_OUTLINE_REVERSE_FILL
-#define ft_outline_ignore_dropouts  FT_OUTLINE_IGNORE_DROPOUTS
-#define ft_outline_high_precision   FT_OUTLINE_HIGH_PRECISION
-#define ft_outline_single_pass      FT_OUTLINE_SINGLE_PASS
-
-  /* */
-
-#define FT_CURVE_TAG( flag )  ( flag & 3 )
-
-#define FT_CURVE_TAG_ON            1
-#define FT_CURVE_TAG_CONIC         0
-#define FT_CURVE_TAG_CUBIC         2
-
-#define FT_CURVE_TAG_HAS_SCANMODE  4
-
-#define FT_CURVE_TAG_TOUCH_X       8  /* reserved for the TrueType hinter */
-#define FT_CURVE_TAG_TOUCH_Y      16  /* reserved for the TrueType hinter */
-
-#define FT_CURVE_TAG_TOUCH_BOTH    ( FT_CURVE_TAG_TOUCH_X | \
-                                     FT_CURVE_TAG_TOUCH_Y )
-
-#define FT_Curve_Tag_On       FT_CURVE_TAG_ON
-#define FT_Curve_Tag_Conic    FT_CURVE_TAG_CONIC
-#define FT_Curve_Tag_Cubic    FT_CURVE_TAG_CUBIC
-#define FT_Curve_Tag_Touch_X  FT_CURVE_TAG_TOUCH_X
-#define FT_Curve_Tag_Touch_Y  FT_CURVE_TAG_TOUCH_Y
-
-
-  /*************************************************************************/
-  /*                                                                       */
-  /* <FuncType>                                                            */
-  /*    FT_Outline_MoveToFunc                                              */
-  /*                                                                       */
-  /* <Description>                                                         */
-  /*    A function pointer type used to describe the signature of a `move  */
-  /*    to' function during outline walking/decomposition.                 */
-  /*                                                                       */
-  /*    A `move to' is emitted to start a new contour in an outline.       */
-  /*                                                                       */
-  /* <Input>                                                               */
-  /*    to   :: A pointer to the target point of the `move to'.            */
-  /*                                                                       */
-  /*    user :: A typeless pointer which is passed from the caller of the  */
-  /*            decomposition function.                                    */
-  /*                                                                       */
-  /* <Return>                                                              */
-  /*    Error code.  0~means success.                                      */
-  /*                                                                       */
-  typedef int
-  (*FT_Outline_MoveToFunc)( const FT_Vector*  to,
-                            void*             user );
-
-#define FT_Outline_MoveTo_Func  FT_Outline_MoveToFunc
-
-
-  /*************************************************************************/
-  /*                                                                       */
-  /* <FuncType>                                                            */
-  /*    FT_Outline_LineToFunc                                              */
-  /*                                                                       */
-  /* <Description>                                                         */
-  /*    A function pointer type used to describe the signature of a `line  */
-  /*    to' function during outline walking/decomposition.                 */
-  /*                                                                       */
-  /*    A `line to' is emitted to indicate a segment in the outline.       */
-  /*                                                                       */
-  /* <Input>                                                               */
-  /*    to   :: A pointer to the target point of the `line to'.            */
-  /*                                                                       */
-  /*    user :: A typeless pointer which is passed from the caller of the  */
-  /*            decomposition function.                                    */
-  /*                                                                       */
-  /* <Return>                                                              */
-  /*    Error code.  0~means success.                                      */
-  /*                                                                       */
-  typedef int
-  (*FT_Outline_LineToFunc)( const FT_Vector*  to,
-                            void*             user );
-
-#define FT_Outline_LineTo_Func  FT_Outline_LineToFunc
-
-
-  /*************************************************************************/
-  /*                                                                       */
-  /* <FuncType>                                                            */
-  /*    FT_Outline_ConicToFunc                                             */
-  /*                                                                       */
-  /* <Description>                                                         */
-  /*    A function pointer type used to describe the signature of a `conic */
-  /*    to' function during outline walking or decomposition.              */
-  /*                                                                       */
-  /*    A `conic to' is emitted to indicate a second-order Bézier arc in   */
-  /*    the outline.                                                       */
-  /*                                                                       */
-  /* <Input>                                                               */
-  /*    control :: An intermediate control point between the last position */
-  /*               and the new target in `to'.                             */
-  /*                                                                       */
-  /*    to      :: A pointer to the target end point of the conic arc.     */
-  /*                                                                       */
-  /*    user    :: A typeless pointer which is passed from the caller of   */
-  /*               the decomposition function.                             */
-  /*                                                                       */
-  /* <Return>                                                              */
-  /*    Error code.  0~means success.                                      */
-  /*                                                                       */
-  typedef int
-  (*FT_Outline_ConicToFunc)( const FT_Vector*  control,
-                             const FT_Vector*  to,
-                             void*             user );
-
-#define FT_Outline_ConicTo_Func  FT_Outline_ConicToFunc
-
-
-  /*************************************************************************/
-  /*                                                                       */
-  /* <FuncType>                                                            */
-  /*    FT_Outline_CubicToFunc                                             */
-  /*                                                                       */
-  /* <Description>                                                         */
-  /*    A function pointer type used to describe the signature of a `cubic */
-  /*    to' function during outline walking or decomposition.              */
-  /*                                                                       */
-  /*    A `cubic to' is emitted to indicate a third-order Bézier arc.      */
-  /*                                                                       */
-  /* <Input>                                                               */
-  /*    control1 :: A pointer to the first Bézier control point.           */
-  /*                                                                       */
-  /*    control2 :: A pointer to the second Bézier control point.          */
-  /*                                                                       */
-  /*    to       :: A pointer to the target end point.                     */
-  /*                                                                       */
-  /*    user     :: A typeless pointer which is passed from the caller of  */
-  /*                the decomposition function.                            */
-  /*                                                                       */
-  /* <Return>                                                              */
-  /*    Error code.  0~means success.                                      */
-  /*                                                                       */
-  typedef int
-  (*FT_Outline_CubicToFunc)( const FT_Vector*  control1,
-                             const FT_Vector*  control2,
-                             const FT_Vector*  to,
-                             void*             user );
-
-#define FT_Outline_CubicTo_Func  FT_Outline_CubicToFunc
-
-
-  /*************************************************************************/
-  /*                                                                       */
-  /* <Struct>                                                              */
-  /*    FT_Outline_Funcs                                                   */
-  /*                                                                       */
-  /* <Description>                                                         */
-  /*    A structure to hold various function pointers used during outline  */
-  /*    decomposition in order to emit segments, conic, and cubic Béziers. */
-  /*                                                                       */
-  /* <Fields>                                                              */
-  /*    move_to  :: The `move to' emitter.                                 */
-  /*                                                                       */
-  /*    line_to  :: The segment emitter.                                   */
-  /*                                                                       */
-  /*    conic_to :: The second-order Bézier arc emitter.                   */
-  /*                                                                       */
-  /*    cubic_to :: The third-order Bézier arc emitter.                    */
-  /*                                                                       */
-  /*    shift    :: The shift that is applied to coordinates before they   */
-  /*                are sent to the emitter.                               */
-  /*                                                                       */
-  /*    delta    :: The delta that is applied to coordinates before they   */
-  /*                are sent to the emitter, but after the shift.          */
-  /*                                                                       */
-  /* <Note>                                                                */
-  /*    The point coordinates sent to the emitters are the transformed     */
-  /*    version of the original coordinates (this is important for high    */
-  /*    accuracy during scan-conversion).  The transformation is simple:   */
-  /*                                                                       */
-  /*    {                                                                  */
-  /*      x' = (x << shift) - delta                                        */
-  /*      y' = (x << shift) - delta                                        */
-  /*    }                                                                  */
-  /*                                                                       */
-  /*    Set the values of `shift' and `delta' to~0 to get the original     */
-  /*    point coordinates.                                                 */
-  /*                                                                       */
-  typedef struct  FT_Outline_Funcs_
-  {
-    FT_Outline_MoveToFunc   move_to;
-    FT_Outline_LineToFunc   line_to;
-    FT_Outline_ConicToFunc  conic_to;
-    FT_Outline_CubicToFunc  cubic_to;
-
-    int                     shift;
-    FT_Pos                  delta;
-
-  } FT_Outline_Funcs;
-
-
-  /*************************************************************************/
-  /*                                                                       */
-  /* <Section>                                                             */
-  /*    basic_types                                                        */
-  /*                                                                       */
-  /*************************************************************************/
-
-
-  /*************************************************************************/
-  /*                                                                       */
-  /* <Macro>                                                               */
-  /*    FT_IMAGE_TAG                                                       */
-  /*                                                                       */
-  /* <Description>                                                         */
-  /*    This macro converts four-letter tags to an unsigned long type.     */
-  /*                                                                       */
-  /* <Note>                                                                */
-  /*    Since many 16-bit compilers don't like 32-bit enumerations, you    */
-  /*    should redefine this macro in case of problems to something like   */
-  /*    this:                                                              */
-  /*                                                                       */
-  /*    {                                                                  */
-  /*      #define FT_IMAGE_TAG( value, _x1, _x2, _x3, _x4 )  value         */
-  /*    }                                                                  */
-  /*                                                                       */
-  /*    to get a simple enumeration without assigning special numbers.     */
-  /*                                                                       */
-#ifndef FT_IMAGE_TAG
-#define FT_IMAGE_TAG( value, _x1, _x2, _x3, _x4 )  \
-          value = ( ( (unsigned long)_x1 << 24 ) | \
-                    ( (unsigned long)_x2 << 16 ) | \
-                    ( (unsigned long)_x3 << 8  ) | \
-                      (unsigned long)_x4         )
-#endif /* FT_IMAGE_TAG */
-
-
-  /*************************************************************************/
-  /*                                                                       */
-  /* <Enum>                                                                */
-  /*    FT_Glyph_Format                                                    */
-  /*                                                                       */
-  /* <Description>                                                         */
-  /*    An enumeration type used to describe the format of a given glyph   */
-  /*    image.  Note that this version of FreeType only supports two image */
-  /*    formats, even though future font drivers will be able to register  */
-  /*    their own format.                                                  */
-  /*                                                                       */
-  /* <Values>                                                              */
-  /*    FT_GLYPH_FORMAT_NONE ::                                            */
-  /*      The value~0 is reserved.                                         */
-  /*                                                                       */
-  /*    FT_GLYPH_FORMAT_COMPOSITE ::                                       */
-  /*      The glyph image is a composite of several other images.  This    */
-  /*      format is _only_ used with @FT_LOAD_NO_RECURSE, and is used to   */
-  /*      report compound glyphs (like accented characters).               */
-  /*                                                                       */
-  /*    FT_GLYPH_FORMAT_BITMAP ::                                          */
-  /*      The glyph image is a bitmap, and can be described as an          */
-  /*      @FT_Bitmap.  You generally need to access the `bitmap' field of  */
-  /*      the @FT_GlyphSlotRec structure to read it.                       */
-  /*                                                                       */
-  /*    FT_GLYPH_FORMAT_OUTLINE ::                                         */
-  /*      The glyph image is a vectorial outline made of line segments     */
-  /*      and Bézier arcs; it can be described as an @FT_Outline; you      */
-  /*      generally want to access the `outline' field of the              */
-  /*      @FT_GlyphSlotRec structure to read it.                           */
-  /*                                                                       */
-  /*    FT_GLYPH_FORMAT_PLOTTER ::                                         */
-  /*      The glyph image is a vectorial path with no inside and outside   */
-  /*      contours.  Some Type~1 fonts, like those in the Hershey family,  */
-  /*      contain glyphs in this format.  These are described as           */
-  /*      @FT_Outline, but FreeType isn't currently capable of rendering   */
-  /*      them correctly.                                                  */
-  /*                                                                       */
-  typedef enum  FT_Glyph_Format_
-  {
-    FT_IMAGE_TAG( FT_GLYPH_FORMAT_NONE, 0, 0, 0, 0 ),
-
-    FT_IMAGE_TAG( FT_GLYPH_FORMAT_COMPOSITE, 'c', 'o', 'm', 'p' ),
-    FT_IMAGE_TAG( FT_GLYPH_FORMAT_BITMAP,    'b', 'i', 't', 's' ),
-    FT_IMAGE_TAG( FT_GLYPH_FORMAT_OUTLINE,   'o', 'u', 't', 'l' ),
-    FT_IMAGE_TAG( FT_GLYPH_FORMAT_PLOTTER,   'p', 'l', 'o', 't' )
-
-  } FT_Glyph_Format;
-
-
-  /*************************************************************************/
-  /*                                                                       */
-  /* <Enum>                                                                */
-  /*    ft_glyph_format_xxx                                                */
-  /*                                                                       */
-  /* <Description>                                                         */
-  /*    A list of deprecated constants.  Use the corresponding             */
-  /*    @FT_Glyph_Format values instead.                                   */
-  /*                                                                       */
-  /* <Values>                                                              */
-  /*    ft_glyph_format_none      :: See @FT_GLYPH_FORMAT_NONE.            */
-  /*    ft_glyph_format_composite :: See @FT_GLYPH_FORMAT_COMPOSITE.       */
-  /*    ft_glyph_format_bitmap    :: See @FT_GLYPH_FORMAT_BITMAP.          */
-  /*    ft_glyph_format_outline   :: See @FT_GLYPH_FORMAT_OUTLINE.         */
-  /*    ft_glyph_format_plotter   :: See @FT_GLYPH_FORMAT_PLOTTER.         */
-  /*                                                                       */
-#define ft_glyph_format_none       FT_GLYPH_FORMAT_NONE
-#define ft_glyph_format_composite  FT_GLYPH_FORMAT_COMPOSITE
-#define ft_glyph_format_bitmap     FT_GLYPH_FORMAT_BITMAP
-#define ft_glyph_format_outline    FT_GLYPH_FORMAT_OUTLINE
-#define ft_glyph_format_plotter    FT_GLYPH_FORMAT_PLOTTER
-
-
-  /*************************************************************************/
-  /*************************************************************************/
-  /*************************************************************************/
-  /*****                                                               *****/
-  /*****            R A S T E R   D E F I N I T I O N S                *****/
-  /*****                                                               *****/
-  /*************************************************************************/
-  /*************************************************************************/
-  /*************************************************************************/
-
-
-  /*************************************************************************/
-  /*                                                                       */
-  /* A raster is a scan converter, in charge of rendering an outline into  */
-  /* a a bitmap.  This section contains the public API for rasters.        */
-  /*                                                                       */
-  /* Note that in FreeType 2, all rasters are now encapsulated within      */
-  /* specific modules called `renderers'.  See `freetype/ftrender.h' for   */
-  /* more details on renderers.                                            */
-  /*                                                                       */
-  /*************************************************************************/
-
-
-  /*************************************************************************/
-  /*                                                                       */
-  /* <Section>                                                             */
-  /*    raster                                                             */
-  /*                                                                       */
-  /* <Title>                                                               */
-  /*    Scanline Converter                                                 */
-  /*                                                                       */
-  /* <Abstract>                                                            */
-  /*    How vectorial outlines are converted into bitmaps and pixmaps.     */
-  /*                                                                       */
-  /* <Description>                                                         */
-  /*    This section contains technical definitions.                       */
-  /*                                                                       */
-  /*************************************************************************/
-
-
-  /*************************************************************************/
-  /*                                                                       */
-  /* <Type>                                                                */
-  /*    FT_Raster                                                          */
-  /*                                                                       */
-  /* <Description>                                                         */
-  /*    A handle (pointer) to a raster object.  Each object can be used    */
-  /*    independently to convert an outline into a bitmap or pixmap.       */
-  /*                                                                       */
-  typedef struct FT_RasterRec_*  FT_Raster;
-
-
-  /*************************************************************************/
-  /*                                                                       */
-  /* <Struct>                                                              */
-  /*    FT_Span                                                            */
-  /*                                                                       */
-  /* <Description>                                                         */
-  /*    A structure used to model a single span of gray (or black) pixels  */
-  /*    when rendering a monochrome or anti-aliased bitmap.                */
-  /*                                                                       */
-  /* <Fields>                                                              */
-  /*    x        :: The span's horizontal start position.                  */
-  /*                                                                       */
-  /*    len      :: The span's length in pixels.                           */
-  /*                                                                       */
-  /*    coverage :: The span color/coverage, ranging from 0 (background)   */
-  /*                to 255 (foreground).  Only used for anti-aliased       */
-  /*                rendering.                                             */
-  /*                                                                       */
-  /* <Note>                                                                */
-  /*    This structure is used by the span drawing callback type named     */
-  /*    @FT_SpanFunc which takes the y~coordinate of the span as a         */
-  /*    a parameter.                                                       */
-  /*                                                                       */
-  /*    The coverage value is always between 0 and 255.  If you want less  */
-  /*    gray values, the callback function has to reduce them.             */
-  /*                                                                       */
-  typedef struct  FT_Span_
-  {
-    short           x;
-    unsigned short  len;
-    unsigned char   coverage;
-
-  } FT_Span;
-
-
-  /*************************************************************************/
-  /*                                                                       */
-  /* <FuncType>                                                            */
-  /*    FT_SpanFunc                                                        */
-  /*                                                                       */
-  /* <Description>                                                         */
-  /*    A function used as a call-back by the anti-aliased renderer in     */
-  /*    order to let client applications draw themselves the gray pixel    */
-  /*    spans on each scan line.                                           */
-  /*                                                                       */
-  /* <Input>                                                               */
-  /*    y     :: The scanline's y~coordinate.                              */
-  /*                                                                       */
-  /*    count :: The number of spans to draw on this scanline.             */
-  /*                                                                       */
-  /*    spans :: A table of `count' spans to draw on the scanline.         */
-  /*                                                                       */
-  /*    user  :: User-supplied data that is passed to the callback.        */
-  /*                                                                       */
-  /* <Note>                                                                */
-  /*    This callback allows client applications to directly render the    */
-  /*    gray spans of the anti-aliased bitmap to any kind of surfaces.     */
-  /*                                                                       */
-  /*    This can be used to write anti-aliased outlines directly to a      */
-  /*    given background bitmap, and even perform translucency.            */
-  /*                                                                       */
-  /*    Note that the `count' field cannot be greater than a fixed value   */
-  /*    defined by the `FT_MAX_GRAY_SPANS' configuration macro in          */
-  /*    `ftoption.h'.  By default, this value is set to~32, which means    */
-  /*    that if there are more than 32~spans on a given scanline, the      */
-  /*    callback is called several times with the same `y' parameter in    */
-  /*    order to draw all callbacks.                                       */
-  /*                                                                       */
-  /*    Otherwise, the callback is only called once per scan-line, and     */
-  /*    only for those scanlines that do have `gray' pixels on them.       */
-  /*                                                                       */
-  typedef void
-  (*FT_SpanFunc)( int             y,
-                  int             count,
-                  const FT_Span*  spans,
-                  void*           user );
-
-#define FT_Raster_Span_Func  FT_SpanFunc
-
-
-  /*************************************************************************/
-  /*                                                                       */
-  /* <FuncType>                                                            */
-  /*    FT_Raster_BitTest_Func                                             */
-  /*                                                                       */
-  /* <Description>                                                         */
-  /*    THIS TYPE IS DEPRECATED.  DO NOT USE IT.                           */
-  /*                                                                       */
-  /*    A function used as a call-back by the monochrome scan-converter    */
-  /*    to test whether a given target pixel is already set to the drawing */
-  /*    `color'.  These tests are crucial to implement drop-out control    */
-  /*    per-se the TrueType spec.                                          */
-  /*                                                                       */
-  /* <Input>                                                               */
-  /*    y     :: The pixel's y~coordinate.                                 */
-  /*                                                                       */
-  /*    x     :: The pixel's x~coordinate.                                 */
-  /*                                                                       */
-  /*    user  :: User-supplied data that is passed to the callback.        */
-  /*                                                                       */
-  /* <Return>                                                              */
-  /*   1~if the pixel is `set', 0~otherwise.                               */
-  /*                                                                       */
-  typedef int
-  (*FT_Raster_BitTest_Func)( int    y,
-                             int    x,
-                             void*  user );
-
-
-  /*************************************************************************/
-  /*                                                                       */
-  /* <FuncType>                                                            */
-  /*    FT_Raster_BitSet_Func                                              */
-  /*                                                                       */
-  /* <Description>                                                         */
-  /*    THIS TYPE IS DEPRECATED.  DO NOT USE IT.                           */
-  /*                                                                       */
-  /*    A function used as a call-back by the monochrome scan-converter    */
-  /*    to set an individual target pixel.  This is crucial to implement   */
-  /*    drop-out control according to the TrueType specification.          */
-  /*                                                                       */
-  /* <Input>                                                               */
-  /*    y     :: The pixel's y~coordinate.                                 */
-  /*                                                                       */
-  /*    x     :: The pixel's x~coordinate.                                 */
-  /*                                                                       */
-  /*    user  :: User-supplied data that is passed to the callback.        */
-  /*                                                                       */
-  /* <Return>                                                              */
-  /*    1~if the pixel is `set', 0~otherwise.                              */
-  /*                                                                       */
-  typedef void
-  (*FT_Raster_BitSet_Func)( int    y,
-                            int    x,
-                            void*  user );
-
-
-  /*************************************************************************/
-  /*                                                                       */
-  /* <Enum>                                                                */
-  /*    FT_RASTER_FLAG_XXX                                                 */
-  /*                                                                       */
-  /* <Description>                                                         */
-  /*    A list of bit flag constants as used in the `flags' field of a     */
-  /*    @FT_Raster_Params structure.                                       */
-  /*                                                                       */
-  /* <Values>                                                              */
-  /*    FT_RASTER_FLAG_DEFAULT :: This value is 0.                         */
-  /*                                                                       */
-  /*    FT_RASTER_FLAG_AA      :: This flag is set to indicate that an     */
-  /*                              anti-aliased glyph image should be       */
-  /*                              generated.  Otherwise, it will be        */
-  /*                              monochrome (1-bit).                      */
-  /*                                                                       */
-  /*    FT_RASTER_FLAG_DIRECT  :: This flag is set to indicate direct      */
-  /*                              rendering.  In this mode, client         */
-  /*                              applications must provide their own span */
-  /*                              callback.  This lets them directly       */
-  /*                              draw or compose over an existing bitmap. */
-  /*                              If this bit is not set, the target       */
-  /*                              pixmap's buffer _must_ be zeroed before  */
-  /*                              rendering.                               */
-  /*                                                                       */
-  /*                              Note that for now, direct rendering is   */
-  /*                              only possible with anti-aliased glyphs.  */
-  /*                                                                       */
-  /*    FT_RASTER_FLAG_CLIP    :: This flag is only used in direct         */
-  /*                              rendering mode.  If set, the output will */
-  /*                              be clipped to a box specified in the     */
-  /*                              `clip_box' field of the                  */
-  /*                              @FT_Raster_Params structure.             */
-  /*                                                                       */
-  /*                              Note that by default, the glyph bitmap   */
-  /*                              is clipped to the target pixmap, except  */
-  /*                              in direct rendering mode where all spans */
-  /*                              are generated if no clipping box is set. */
-  /*                                                                       */
-#define FT_RASTER_FLAG_DEFAULT  0x0
-#define FT_RASTER_FLAG_AA       0x1
-#define FT_RASTER_FLAG_DIRECT   0x2
-#define FT_RASTER_FLAG_CLIP     0x4
-
-  /* deprecated */
-#define ft_raster_flag_default  FT_RASTER_FLAG_DEFAULT
-#define ft_raster_flag_aa       FT_RASTER_FLAG_AA
-#define ft_raster_flag_direct   FT_RASTER_FLAG_DIRECT
-#define ft_raster_flag_clip     FT_RASTER_FLAG_CLIP
-
-
-  /*************************************************************************/
-  /*                                                                       */
-  /* <Struct>                                                              */
-  /*    FT_Raster_Params                                                   */
-  /*                                                                       */
-  /* <Description>                                                         */
-  /*    A structure to hold the arguments used by a raster's render        */
-  /*    function.                                                          */
-  /*                                                                       */
-  /* <Fields>                                                              */
-  /*    target      :: The target bitmap.                                  */
-  /*                                                                       */
-  /*    source      :: A pointer to the source glyph image (e.g., an       */
-  /*                   @FT_Outline).                                       */
-  /*                                                                       */
-  /*    flags       :: The rendering flags.                                */
-  /*                                                                       */
-  /*    gray_spans  :: The gray span drawing callback.                     */
-  /*                                                                       */
-  /*    black_spans :: The black span drawing callback.  UNIMPLEMENTED!    */
-  /*                                                                       */
-  /*    bit_test    :: The bit test callback.  UNIMPLEMENTED!              */
-  /*                                                                       */
-  /*    bit_set     :: The bit set callback.  UNIMPLEMENTED!               */
-  /*                                                                       */
-  /*    user        :: User-supplied data that is passed to each drawing   */
-  /*                   callback.                                           */
-  /*                                                                       */
-  /*    clip_box    :: An optional clipping box.  It is only used in       */
-  /*                   direct rendering mode.  Note that coordinates here  */
-  /*                   should be expressed in _integer_ pixels (and not in */
-  /*                   26.6 fixed-point units).                            */
-  /*                                                                       */
-  /* <Note>                                                                */
-  /*    An anti-aliased glyph bitmap is drawn if the @FT_RASTER_FLAG_AA    */
-  /*    bit flag is set in the `flags' field, otherwise a monochrome       */
-  /*    bitmap is generated.                                               */
-  /*                                                                       */
-  /*    If the @FT_RASTER_FLAG_DIRECT bit flag is set in `flags', the      */
-  /*    raster will call the `gray_spans' callback to draw gray pixel      */
-  /*    spans, in the case of an aa glyph bitmap, it will call             */
-  /*    `black_spans', and `bit_test' and `bit_set' in the case of a       */
-  /*    monochrome bitmap.  This allows direct composition over a          */
-  /*    pre-existing bitmap through user-provided callbacks to perform the */
-  /*    span drawing/composition.                                          */
-  /*                                                                       */
-  /*    Note that the `bit_test' and `bit_set' callbacks are required when */
-  /*    rendering a monochrome bitmap, as they are crucial to implement    */
-  /*    correct drop-out control as defined in the TrueType specification. */
-  /*                                                                       */
-  typedef struct  FT_Raster_Params_
-  {
-    const FT_Bitmap*        target;
-    const void*             source;
-    int                     flags;
-    FT_SpanFunc             gray_spans;
-    FT_SpanFunc             black_spans;  /* doesn't work! */
-    FT_Raster_BitTest_Func  bit_test;     /* doesn't work! */
-    FT_Raster_BitSet_Func   bit_set;      /* doesn't work! */
-    void*                   user;
-    FT_BBox                 clip_box;
-
-  } FT_Raster_Params;
-
-
-  /*************************************************************************/
-  /*                                                                       */
-  /* <FuncType>                                                            */
-  /*    FT_Raster_NewFunc                                                  */
-  /*                                                                       */
-  /* <Description>                                                         */
-  /*    A function used to create a new raster object.                     */
-  /*                                                                       */
-  /* <Input>                                                               */
-  /*    memory :: A handle to the memory allocator.                        */
-  /*                                                                       */
-  /* <Output>                                                              */
-  /*    raster :: A handle to the new raster object.                       */
-  /*                                                                       */
-  /* <Return>                                                              */
-  /*    Error code.  0~means success.                                      */
-  /*                                                                       */
-  /* <Note>                                                                */
-  /*    The `memory' parameter is a typeless pointer in order to avoid     */
-  /*    un-wanted dependencies on the rest of the FreeType code.  In       */
-  /*    practice, it is an @FT_Memory object, i.e., a handle to the        */
-  /*    standard FreeType memory allocator.  However, this field can be    */
-  /*    completely ignored by a given raster implementation.               */
-  /*                                                                       */
-  typedef int
-  (*FT_Raster_NewFunc)( void*       memory,
-                        FT_Raster*  raster );
-
-#define FT_Raster_New_Func  FT_Raster_NewFunc
-
-
-  /*************************************************************************/
-  /*                                                                       */
-  /* <FuncType>                                                            */
-  /*    FT_Raster_DoneFunc                                                 */
-  /*                                                                       */
-  /* <Description>                                                         */
-  /*    A function used to destroy a given raster object.                  */
-  /*                                                                       */
-  /* <Input>                                                               */
-  /*    raster :: A handle to the raster object.                           */
-  /*                                                                       */
-  typedef void
-  (*FT_Raster_DoneFunc)( FT_Raster  raster );
-
-#define FT_Raster_Done_Func  FT_Raster_DoneFunc
-
-
-  /*************************************************************************/
-  /*                                                                       */
-  /* <FuncType>                                                            */
-  /*    FT_Raster_ResetFunc                                                */
-  /*                                                                       */
-  /* <Description>                                                         */
-  /*    FreeType provides an area of memory called the `render pool',      */
-  /*    available to all registered rasters.  This pool can be freely used */
-  /*    during a given scan-conversion but is shared by all rasters.  Its  */
-  /*    content is thus transient.                                         */
-  /*                                                                       */
-  /*    This function is called each time the render pool changes, or just */
-  /*    after a new raster object is created.                              */
-  /*                                                                       */
-  /* <Input>                                                               */
-  /*    raster    :: A handle to the new raster object.                    */
-  /*                                                                       */
-  /*    pool_base :: The address in memory of the render pool.             */
-  /*                                                                       */
-  /*    pool_size :: The size in bytes of the render pool.                 */
-  /*                                                                       */
-  /* <Note>                                                                */
-  /*    Rasters can ignore the render pool and rely on dynamic memory      */
-  /*    allocation if they want to (a handle to the memory allocator is    */
-  /*    passed to the raster constructor).  However, this is not           */
-  /*    recommended for efficiency purposes.                               */
-  /*                                                                       */
-  typedef void
-  (*FT_Raster_ResetFunc)( FT_Raster       raster,
-                          unsigned char*  pool_base,
-                          unsigned long   pool_size );
-
-#define FT_Raster_Reset_Func  FT_Raster_ResetFunc
-
-
-  /*************************************************************************/
-  /*                                                                       */
-  /* <FuncType>                                                            */
-  /*    FT_Raster_SetModeFunc                                              */
-  /*                                                                       */
-  /* <Description>                                                         */
-  /*    This function is a generic facility to change modes or attributes  */
-  /*    in a given raster.  This can be used for debugging purposes, or    */
-  /*    simply to allow implementation-specific `features' in a given      */
-  /*    raster module.                                                     */
-  /*                                                                       */
-  /* <Input>                                                               */
-  /*    raster :: A handle to the new raster object.                       */
-  /*                                                                       */
-  /*    mode   :: A 4-byte tag used to name the mode or property.          */
-  /*                                                                       */
-  /*    args   :: A pointer to the new mode/property to use.               */
-  /*                                                                       */
-  typedef int
-  (*FT_Raster_SetModeFunc)( FT_Raster      raster,
-                            unsigned long  mode,
-                            void*          args );
-
-#define FT_Raster_Set_Mode_Func  FT_Raster_SetModeFunc
-
-
-  /*************************************************************************/
-  /*                                                                       */
-  /* <FuncType>                                                            */
-  /*    FT_Raster_RenderFunc                                               */
-  /*                                                                       */
-  /* <Description>                                                         */
-  /*    Invoke a given raster to scan-convert a given glyph image into a   */
-  /*    target bitmap.                                                     */
-  /*                                                                       */
-  /* <Input>                                                               */
-  /*    raster :: A handle to the raster object.                           */
-  /*                                                                       */
-  /*    params :: A pointer to an @FT_Raster_Params structure used to      */
-  /*              store the rendering parameters.                          */
-  /*                                                                       */
-  /* <Return>                                                              */
-  /*    Error code.  0~means success.                                      */
-  /*                                                                       */
-  /* <Note>                                                                */
-  /*    The exact format of the source image depends on the raster's glyph */
-  /*    format defined in its @FT_Raster_Funcs structure.  It can be an    */
-  /*    @FT_Outline or anything else in order to support a large array of  */
-  /*    glyph formats.                                                     */
-  /*                                                                       */
-  /*    Note also that the render function can fail and return a           */
-  /*    `FT_Err_Unimplemented_Feature' error code if the raster used does  */
-  /*    not support direct composition.                                    */
-  /*                                                                       */
-  /*    XXX: For now, the standard raster doesn't support direct           */
-  /*         composition but this should change for the final release (see */
-  /*         the files `demos/src/ftgrays.c' and `demos/src/ftgrays2.c'    */
-  /*         for examples of distinct implementations which support direct */
-  /*         composition).                                                 */
-  /*                                                                       */
-  typedef int
-  (*FT_Raster_RenderFunc)( FT_Raster                raster,
-                           const FT_Raster_Params*  params );
-
-#define FT_Raster_Render_Func  FT_Raster_RenderFunc
-
-
-  /*************************************************************************/
-  /*                                                                       */
-  /* <Struct>                                                              */
-  /*    FT_Raster_Funcs                                                    */
-  /*                                                                       */
-  /* <Description>                                                         */
-  /*   A structure used to describe a given raster class to the library.   */
-  /*                                                                       */
-  /* <Fields>                                                              */
-  /*    glyph_format  :: The supported glyph format for this raster.       */
-  /*                                                                       */
-  /*    raster_new    :: The raster constructor.                           */
-  /*                                                                       */
-  /*    raster_reset  :: Used to reset the render pool within the raster.  */
-  /*                                                                       */
-  /*    raster_render :: A function to render a glyph into a given bitmap. */
-  /*                                                                       */
-  /*    raster_done   :: The raster destructor.                            */
-  /*                                                                       */
-  typedef struct  FT_Raster_Funcs_
-  {
-    FT_Glyph_Format        glyph_format;
-    FT_Raster_NewFunc      raster_new;
-    FT_Raster_ResetFunc    raster_reset;
-    FT_Raster_SetModeFunc  raster_set_mode;
-    FT_Raster_RenderFunc   raster_render;
-    FT_Raster_DoneFunc     raster_done;
-
-  } FT_Raster_Funcs;
-
-
-  /* */
-
-
-FT_END_HEADER
-
-#endif /* __FTIMAGE_H__ */
-
-
-/* END */
-
-
-/* Local Variables: */
-/* coding: utf-8    */
-/* End:             */
->>>>>>> 538d9683
+/***************************************************************************/
+/*                                                                         */
+/*  ftimage.h                                                              */
+/*                                                                         */
+/*    FreeType glyph image formats and default raster interface            */
+/*    (specification).                                                     */
+/*                                                                         */
+/*  Copyright 1996-2001, 2002, 2003, 2004, 2005, 2006, 2007, 2008, 2009,   */
+/*            2010 by                                                      */
+/*  David Turner, Robert Wilhelm, and Werner Lemberg.                      */
+/*                                                                         */
+/*  This file is part of the FreeType project, and may only be used,       */
+/*  modified, and distributed under the terms of the FreeType project      */
+/*  license, LICENSE.TXT.  By continuing to use, modify, or distribute     */
+/*  this file you indicate that you have read the license and              */
+/*  understand and accept it fully.                                        */
+/*                                                                         */
+/***************************************************************************/
+
+  /*************************************************************************/
+  /*                                                                       */
+  /* Note: A `raster' is simply a scan-line converter, used to render      */
+  /*       FT_Outlines into FT_Bitmaps.                                    */
+  /*                                                                       */
+  /*************************************************************************/
+
+
+#ifndef __FTIMAGE_H__
+#define __FTIMAGE_H__
+
+
+  /* _STANDALONE_ is from ftgrays.c */
+#ifndef _STANDALONE_
+#include <ft2build.h>
+#endif
+
+
+FT_BEGIN_HEADER
+
+
+  /*************************************************************************/
+  /*                                                                       */
+  /* <Section>                                                             */
+  /*    basic_types                                                        */
+  /*                                                                       */
+  /*************************************************************************/
+
+
+  /*************************************************************************/
+  /*                                                                       */
+  /* <Type>                                                                */
+  /*    FT_Pos                                                             */
+  /*                                                                       */
+  /* <Description>                                                         */
+  /*    The type FT_Pos is used to store vectorial coordinates.  Depending */
+  /*    on the context, these can represent distances in integer font      */
+  /*    units, or 16.16, or 26.6 fixed float pixel coordinates.            */
+  /*                                                                       */
+  typedef signed long  FT_Pos;
+
+
+  /*************************************************************************/
+  /*                                                                       */
+  /* <Struct>                                                              */
+  /*    FT_Vector                                                          */
+  /*                                                                       */
+  /* <Description>                                                         */
+  /*    A simple structure used to store a 2D vector; coordinates are of   */
+  /*    the FT_Pos type.                                                   */
+  /*                                                                       */
+  /* <Fields>                                                              */
+  /*    x :: The horizontal coordinate.                                    */
+  /*    y :: The vertical coordinate.                                      */
+  /*                                                                       */
+  typedef struct  FT_Vector_
+  {
+    FT_Pos  x;
+    FT_Pos  y;
+
+  } FT_Vector;
+
+
+  /*************************************************************************/
+  /*                                                                       */
+  /* <Struct>                                                              */
+  /*    FT_BBox                                                            */
+  /*                                                                       */
+  /* <Description>                                                         */
+  /*    A structure used to hold an outline's bounding box, i.e., the      */
+  /*    coordinates of its extrema in the horizontal and vertical          */
+  /*    directions.                                                        */
+  /*                                                                       */
+  /* <Fields>                                                              */
+  /*    xMin :: The horizontal minimum (left-most).                        */
+  /*                                                                       */
+  /*    yMin :: The vertical minimum (bottom-most).                        */
+  /*                                                                       */
+  /*    xMax :: The horizontal maximum (right-most).                       */
+  /*                                                                       */
+  /*    yMax :: The vertical maximum (top-most).                           */
+  /*                                                                       */
+  /* <Note>                                                                */
+  /*    The bounding box is specified with the coordinates of the lower    */
+  /*    left and the upper right corner.  In PostScript, those values are  */
+  /*    often called (llx,lly) and (urx,ury), respectively.                */
+  /*                                                                       */
+  /*    If `yMin' is negative, this value gives the glyph's descender.     */
+  /*    Otherwise, the glyph doesn't descend below the baseline.           */
+  /*    Similarly, if `ymax' is positive, this value gives the glyph's     */
+  /*    ascender.                                                          */
+  /*                                                                       */
+  /*    `xMin' gives the horizontal distance from the glyph's origin to    */
+  /*    the left edge of the glyph's bounding box.  If `xMin' is negative, */
+  /*    the glyph extends to the left of the origin.                       */
+  /*                                                                       */
+  typedef struct  FT_BBox_
+  {
+    FT_Pos  xMin, yMin;
+    FT_Pos  xMax, yMax;
+
+  } FT_BBox;
+
+
+  /*************************************************************************/
+  /*                                                                       */
+  /* <Enum>                                                                */
+  /*    FT_Pixel_Mode                                                      */
+  /*                                                                       */
+  /* <Description>                                                         */
+  /*    An enumeration type used to describe the format of pixels in a     */
+  /*    given bitmap.  Note that additional formats may be added in the    */
+  /*    future.                                                            */
+  /*                                                                       */
+  /* <Values>                                                              */
+  /*    FT_PIXEL_MODE_NONE ::                                              */
+  /*      Value~0 is reserved.                                             */
+  /*                                                                       */
+  /*    FT_PIXEL_MODE_MONO ::                                              */
+  /*      A monochrome bitmap, using 1~bit per pixel.  Note that pixels    */
+  /*      are stored in most-significant order (MSB), which means that     */
+  /*      the left-most pixel in a byte has value 128.                     */
+  /*                                                                       */
+  /*    FT_PIXEL_MODE_GRAY ::                                              */
+  /*      An 8-bit bitmap, generally used to represent anti-aliased glyph  */
+  /*      images.  Each pixel is stored in one byte.  Note that the number */
+  /*      of `gray' levels is stored in the `num_grays' field of the       */
+  /*      @FT_Bitmap structure (it generally is 256).                      */
+  /*                                                                       */
+  /*    FT_PIXEL_MODE_GRAY2 ::                                             */
+  /*      A 2-bit per pixel bitmap, used to represent embedded             */
+  /*      anti-aliased bitmaps in font files according to the OpenType     */
+  /*      specification.  We haven't found a single font using this        */
+  /*      format, however.                                                 */
+  /*                                                                       */
+  /*    FT_PIXEL_MODE_GRAY4 ::                                             */
+  /*      A 4-bit per pixel bitmap, representing embedded anti-aliased     */
+  /*      bitmaps in font files according to the OpenType specification.   */
+  /*      We haven't found a single font using this format, however.       */
+  /*                                                                       */
+  /*    FT_PIXEL_MODE_LCD ::                                               */
+  /*      An 8-bit bitmap, representing RGB or BGR decimated glyph images  */
+  /*      used for display on LCD displays; the bitmap is three times      */
+  /*      wider than the original glyph image.  See also                   */
+  /*      @FT_RENDER_MODE_LCD.                                             */
+  /*                                                                       */
+  /*    FT_PIXEL_MODE_LCD_V ::                                             */
+  /*      An 8-bit bitmap, representing RGB or BGR decimated glyph images  */
+  /*      used for display on rotated LCD displays; the bitmap is three    */
+  /*      times taller than the original glyph image.  See also            */
+  /*      @FT_RENDER_MODE_LCD_V.                                           */
+  /*                                                                       */
+  typedef enum  FT_Pixel_Mode_
+  {
+    FT_PIXEL_MODE_NONE = 0,
+    FT_PIXEL_MODE_MONO,
+    FT_PIXEL_MODE_GRAY,
+    FT_PIXEL_MODE_GRAY2,
+    FT_PIXEL_MODE_GRAY4,
+    FT_PIXEL_MODE_LCD,
+    FT_PIXEL_MODE_LCD_V,
+
+    FT_PIXEL_MODE_MAX      /* do not remove */
+
+  } FT_Pixel_Mode;
+
+
+  /*************************************************************************/
+  /*                                                                       */
+  /* <Enum>                                                                */
+  /*    ft_pixel_mode_xxx                                                  */
+  /*                                                                       */
+  /* <Description>                                                         */
+  /*    A list of deprecated constants.  Use the corresponding             */
+  /*    @FT_Pixel_Mode values instead.                                     */
+  /*                                                                       */
+  /* <Values>                                                              */
+  /*    ft_pixel_mode_none  :: See @FT_PIXEL_MODE_NONE.                    */
+  /*    ft_pixel_mode_mono  :: See @FT_PIXEL_MODE_MONO.                    */
+  /*    ft_pixel_mode_grays :: See @FT_PIXEL_MODE_GRAY.                    */
+  /*    ft_pixel_mode_pal2  :: See @FT_PIXEL_MODE_GRAY2.                   */
+  /*    ft_pixel_mode_pal4  :: See @FT_PIXEL_MODE_GRAY4.                   */
+  /*                                                                       */
+#define ft_pixel_mode_none   FT_PIXEL_MODE_NONE
+#define ft_pixel_mode_mono   FT_PIXEL_MODE_MONO
+#define ft_pixel_mode_grays  FT_PIXEL_MODE_GRAY
+#define ft_pixel_mode_pal2   FT_PIXEL_MODE_GRAY2
+#define ft_pixel_mode_pal4   FT_PIXEL_MODE_GRAY4
+
+ /* */
+
+#if 0
+
+  /*************************************************************************/
+  /*                                                                       */
+  /* <Enum>                                                                */
+  /*    FT_Palette_Mode                                                    */
+  /*                                                                       */
+  /* <Description>                                                         */
+  /*    THIS TYPE IS DEPRECATED.  DO NOT USE IT!                           */
+  /*                                                                       */
+  /*    An enumeration type to describe the format of a bitmap palette,    */
+  /*    used with ft_pixel_mode_pal4 and ft_pixel_mode_pal8.               */
+  /*                                                                       */
+  /* <Values>                                                              */
+  /*    ft_palette_mode_rgb  :: The palette is an array of 3-byte RGB      */
+  /*                            records.                                   */
+  /*                                                                       */
+  /*    ft_palette_mode_rgba :: The palette is an array of 4-byte RGBA     */
+  /*                            records.                                   */
+  /*                                                                       */
+  /* <Note>                                                                */
+  /*    As ft_pixel_mode_pal2, pal4 and pal8 are currently unused by       */
+  /*    FreeType, these types are not handled by the library itself.       */
+  /*                                                                       */
+  typedef enum  FT_Palette_Mode_
+  {
+    ft_palette_mode_rgb = 0,
+    ft_palette_mode_rgba,
+
+    ft_palette_mode_max   /* do not remove */
+
+  } FT_Palette_Mode;
+
+  /* */
+
+#endif
+
+
+  /*************************************************************************/
+  /*                                                                       */
+  /* <Struct>                                                              */
+  /*    FT_Bitmap                                                          */
+  /*                                                                       */
+  /* <Description>                                                         */
+  /*    A structure used to describe a bitmap or pixmap to the raster.     */
+  /*    Note that we now manage pixmaps of various depths through the      */
+  /*    `pixel_mode' field.                                                */
+  /*                                                                       */
+  /* <Fields>                                                              */
+  /*    rows         :: The number of bitmap rows.                         */
+  /*                                                                       */
+  /*    width        :: The number of pixels in bitmap row.                */
+  /*                                                                       */
+  /*    pitch        :: The pitch's absolute value is the number of bytes  */
+  /*                    taken by one bitmap row, including padding.        */
+  /*                    However, the pitch is positive when the bitmap has */
+  /*                    a `down' flow, and negative when it has an `up'    */
+  /*                    flow.  In all cases, the pitch is an offset to add */
+  /*                    to a bitmap pointer in order to go down one row.   */
+  /*                                                                       */
+  /*                    For the B/W rasterizer, `pitch' is always an even  */
+  /*                    number.                                            */
+  /*                                                                       */
+  /*    buffer       :: A typeless pointer to the bitmap buffer.  This     */
+  /*                    value should be aligned on 32-bit boundaries in    */
+  /*                    most cases.                                        */
+  /*                                                                       */
+  /*    num_grays    :: This field is only used with                       */
+  /*                    @FT_PIXEL_MODE_GRAY; it gives the number of gray   */
+  /*                    levels used in the bitmap.                         */
+  /*                                                                       */
+  /*    pixel_mode   :: The pixel mode, i.e., how pixel bits are stored.   */
+  /*                    See @FT_Pixel_Mode for possible values.            */
+  /*                                                                       */
+  /*    palette_mode :: This field is intended for paletted pixel modes;   */
+  /*                    it indicates how the palette is stored.  Not       */
+  /*                    used currently.                                    */
+  /*                                                                       */
+  /*    palette      :: A typeless pointer to the bitmap palette; this     */
+  /*                    field is intended for paletted pixel modes.  Not   */
+  /*                    used currently.                                    */
+  /*                                                                       */
+  /* <Note>                                                                */
+  /*   For now, the only pixel modes supported by FreeType are mono and    */
+  /*   grays.  However, drivers might be added in the future to support    */
+  /*   more `colorful' options.                                            */
+  /*                                                                       */
+  typedef struct  FT_Bitmap_
+  {
+    int             rows;
+    int             width;
+    int             pitch;
+    unsigned char*  buffer;
+    short           num_grays;
+    char            pixel_mode;
+    char            palette_mode;
+    void*           palette;
+
+  } FT_Bitmap;
+
+
+  /*************************************************************************/
+  /*                                                                       */
+  /* <Section>                                                             */
+  /*    outline_processing                                                 */
+  /*                                                                       */
+  /*************************************************************************/
+
+
+  /*************************************************************************/
+  /*                                                                       */
+  /* <Struct>                                                              */
+  /*    FT_Outline                                                         */
+  /*                                                                       */
+  /* <Description>                                                         */
+  /*    This structure is used to describe an outline to the scan-line     */
+  /*    converter.                                                         */
+  /*                                                                       */
+  /* <Fields>                                                              */
+  /*    n_contours :: The number of contours in the outline.               */
+  /*                                                                       */
+  /*    n_points   :: The number of points in the outline.                 */
+  /*                                                                       */
+  /*    points     :: A pointer to an array of `n_points' @FT_Vector       */
+  /*                  elements, giving the outline's point coordinates.    */
+  /*                                                                       */
+  /*    tags       :: A pointer to an array of `n_points' chars, giving    */
+  /*                  each outline point's type.                           */
+  /*                                                                       */
+  /*                  If bit~0 is unset, the point is `off' the curve,     */
+  /*                  i.e., a Bézier control point, while it is `on' if    */
+  /*                  set.                                                 */
+  /*                                                                       */
+  /*                  Bit~1 is meaningful for `off' points only.  If set,  */
+  /*                  it indicates a third-order Bézier arc control point; */
+  /*                  and a second-order control point if unset.           */
+  /*                                                                       */
+  /*                  If bit~2 is set, bits 5-7 contain the drop-out mode  */
+  /*                  (as defined in the OpenType specification; the value */
+  /*                  is the same as the argument to the SCANMODE          */
+  /*                  instruction).                                        */
+  /*                                                                       */
+  /*                  Bits 3 and~4 are reserved for internal purposes.     */
+  /*                                                                       */
+  /*    contours   :: An array of `n_contours' shorts, giving the end      */
+  /*                  point of each contour within the outline.  For       */
+  /*                  example, the first contour is defined by the points  */
+  /*                  `0' to `contours[0]', the second one is defined by   */
+  /*                  the points `contours[0]+1' to `contours[1]', etc.    */
+  /*                                                                       */
+  /*    flags      :: A set of bit flags used to characterize the outline  */
+  /*                  and give hints to the scan-converter and hinter on   */
+  /*                  how to convert/grid-fit it.  See @FT_OUTLINE_FLAGS.  */
+  /*                                                                       */
+  /* <Note>                                                                */
+  /*    The B/W rasterizer only checks bit~2 in the `tags' array for the   */
+  /*    first point of each contour.  The drop-out mode as given with      */
+  /*    @FT_OUTLINE_IGNORE_DROPOUTS, @FT_OUTLINE_SMART_DROPOUTS, and       */
+  /*    @FT_OUTLINE_INCLUDE_STUBS in `flags' is then overridden.           */
+  /*                                                                       */
+  typedef struct  FT_Outline_
+  {
+    short       n_contours;      /* number of contours in glyph        */
+    short       n_points;        /* number of points in the glyph      */
+
+    FT_Vector*  points;          /* the outline's points               */
+    char*       tags;            /* the points flags                   */
+    short*      contours;        /* the contour end points             */
+
+    int         flags;           /* outline masks                      */
+
+  } FT_Outline;
+
+  /* Following limits must be consistent with */
+  /* FT_Outline.{n_contours,n_points}         */
+#define FT_OUTLINE_CONTOURS_MAX  SHRT_MAX
+#define FT_OUTLINE_POINTS_MAX    SHRT_MAX
+
+
+  /*************************************************************************/
+  /*                                                                       */
+  /* <Enum>                                                                */
+  /*    FT_OUTLINE_FLAGS                                                   */
+  /*                                                                       */
+  /* <Description>                                                         */
+  /*    A list of bit-field constants use for the flags in an outline's    */
+  /*    `flags' field.                                                     */
+  /*                                                                       */
+  /* <Values>                                                              */
+  /*    FT_OUTLINE_NONE ::                                                 */
+  /*      Value~0 is reserved.                                             */
+  /*                                                                       */
+  /*    FT_OUTLINE_OWNER ::                                                */
+  /*      If set, this flag indicates that the outline's field arrays      */
+  /*      (i.e., `points', `flags', and `contours') are `owned' by the     */
+  /*      outline object, and should thus be freed when it is destroyed.   */
+  /*                                                                       */
+  /*    FT_OUTLINE_EVEN_ODD_FILL ::                                        */
+  /*      By default, outlines are filled using the non-zero winding rule. */
+  /*      If set to 1, the outline will be filled using the even-odd fill  */
+  /*      rule (only works with the smooth rasterizer).                    */
+  /*                                                                       */
+  /*    FT_OUTLINE_REVERSE_FILL ::                                         */
+  /*      By default, outside contours of an outline are oriented in       */
+  /*      clock-wise direction, as defined in the TrueType specification.  */
+  /*      This flag is set if the outline uses the opposite direction      */
+  /*      (typically for Type~1 fonts).  This flag is ignored by the scan  */
+  /*      converter.                                                       */
+  /*                                                                       */
+  /*    FT_OUTLINE_IGNORE_DROPOUTS ::                                      */
+  /*      By default, the scan converter will try to detect drop-outs in   */
+  /*      an outline and correct the glyph bitmap to ensure consistent     */
+  /*      shape continuity.  If set, this flag hints the scan-line         */
+  /*      converter to ignore such cases.  See below for more information. */
+  /*                                                                       */
+  /*    FT_OUTLINE_SMART_DROPOUTS ::                                       */
+  /*      Select smart dropout control.  If unset, use simple dropout      */
+  /*      control.  Ignored if @FT_OUTLINE_IGNORE_DROPOUTS is set.  See    */
+  /*      below for more information.                                      */
+  /*                                                                       */
+  /*    FT_OUTLINE_INCLUDE_STUBS ::                                        */
+  /*      If set, turn pixels on for `stubs', otherwise exclude them.      */
+  /*      Ignored if @FT_OUTLINE_IGNORE_DROPOUTS is set.  See below for    */
+  /*      more information.                                                */
+  /*                                                                       */
+  /*    FT_OUTLINE_HIGH_PRECISION ::                                       */
+  /*      This flag indicates that the scan-line converter should try to   */
+  /*      convert this outline to bitmaps with the highest possible        */
+  /*      quality.  It is typically set for small character sizes.  Note   */
+  /*      that this is only a hint that might be completely ignored by a   */
+  /*      given scan-converter.                                            */
+  /*                                                                       */
+  /*    FT_OUTLINE_SINGLE_PASS ::                                          */
+  /*      This flag is set to force a given scan-converter to only use a   */
+  /*      single pass over the outline to render a bitmap glyph image.     */
+  /*      Normally, it is set for very large character sizes.  It is only  */
+  /*      a hint that might be completely ignored by a given               */
+  /*      scan-converter.                                                  */
+  /*                                                                       */
+  /* <Note>                                                                */
+  /*    The flags @FT_OUTLINE_IGNORE_DROPOUTS, @FT_OUTLINE_SMART_DROPOUTS, */
+  /*    and @FT_OUTLINE_INCLUDE_STUBS are ignored by the smooth            */
+  /*    rasterizer.                                                        */
+  /*                                                                       */
+  /*    There exists a second mechanism to pass the drop-out mode to the   */
+  /*    B/W rasterizer; see the `tags' field in @FT_Outline.               */
+  /*                                                                       */
+  /*    Please refer to the description of the `SCANTYPE' instruction in   */
+  /*    the OpenType specification (in file `ttinst1.doc') how simple      */
+  /*    drop-outs, smart drop-outs, and stubs are defined.                 */
+  /*                                                                       */
+#define FT_OUTLINE_NONE             0x0
+#define FT_OUTLINE_OWNER            0x1
+#define FT_OUTLINE_EVEN_ODD_FILL    0x2
+#define FT_OUTLINE_REVERSE_FILL     0x4
+#define FT_OUTLINE_IGNORE_DROPOUTS  0x8
+#define FT_OUTLINE_SMART_DROPOUTS   0x10
+#define FT_OUTLINE_INCLUDE_STUBS    0x20
+
+#define FT_OUTLINE_HIGH_PRECISION   0x100
+#define FT_OUTLINE_SINGLE_PASS      0x200
+
+
+ /*************************************************************************
+  *
+  * @enum:
+  *   ft_outline_flags
+  *
+  * @description:
+  *   These constants are deprecated.  Please use the corresponding
+  *   @FT_OUTLINE_FLAGS values.
+  *
+  * @values:
+  *   ft_outline_none            :: See @FT_OUTLINE_NONE.
+  *   ft_outline_owner           :: See @FT_OUTLINE_OWNER.
+  *   ft_outline_even_odd_fill   :: See @FT_OUTLINE_EVEN_ODD_FILL.
+  *   ft_outline_reverse_fill    :: See @FT_OUTLINE_REVERSE_FILL.
+  *   ft_outline_ignore_dropouts :: See @FT_OUTLINE_IGNORE_DROPOUTS.
+  *   ft_outline_high_precision  :: See @FT_OUTLINE_HIGH_PRECISION.
+  *   ft_outline_single_pass     :: See @FT_OUTLINE_SINGLE_PASS.
+  */
+#define ft_outline_none             FT_OUTLINE_NONE
+#define ft_outline_owner            FT_OUTLINE_OWNER
+#define ft_outline_even_odd_fill    FT_OUTLINE_EVEN_ODD_FILL
+#define ft_outline_reverse_fill     FT_OUTLINE_REVERSE_FILL
+#define ft_outline_ignore_dropouts  FT_OUTLINE_IGNORE_DROPOUTS
+#define ft_outline_high_precision   FT_OUTLINE_HIGH_PRECISION
+#define ft_outline_single_pass      FT_OUTLINE_SINGLE_PASS
+
+  /* */
+
+#define FT_CURVE_TAG( flag )  ( flag & 3 )
+
+#define FT_CURVE_TAG_ON            1
+#define FT_CURVE_TAG_CONIC         0
+#define FT_CURVE_TAG_CUBIC         2
+
+#define FT_CURVE_TAG_HAS_SCANMODE  4
+
+#define FT_CURVE_TAG_TOUCH_X       8  /* reserved for the TrueType hinter */
+#define FT_CURVE_TAG_TOUCH_Y      16  /* reserved for the TrueType hinter */
+
+#define FT_CURVE_TAG_TOUCH_BOTH    ( FT_CURVE_TAG_TOUCH_X | \
+                                     FT_CURVE_TAG_TOUCH_Y )
+
+#define FT_Curve_Tag_On       FT_CURVE_TAG_ON
+#define FT_Curve_Tag_Conic    FT_CURVE_TAG_CONIC
+#define FT_Curve_Tag_Cubic    FT_CURVE_TAG_CUBIC
+#define FT_Curve_Tag_Touch_X  FT_CURVE_TAG_TOUCH_X
+#define FT_Curve_Tag_Touch_Y  FT_CURVE_TAG_TOUCH_Y
+
+
+  /*************************************************************************/
+  /*                                                                       */
+  /* <FuncType>                                                            */
+  /*    FT_Outline_MoveToFunc                                              */
+  /*                                                                       */
+  /* <Description>                                                         */
+  /*    A function pointer type used to describe the signature of a `move  */
+  /*    to' function during outline walking/decomposition.                 */
+  /*                                                                       */
+  /*    A `move to' is emitted to start a new contour in an outline.       */
+  /*                                                                       */
+  /* <Input>                                                               */
+  /*    to   :: A pointer to the target point of the `move to'.            */
+  /*                                                                       */
+  /*    user :: A typeless pointer which is passed from the caller of the  */
+  /*            decomposition function.                                    */
+  /*                                                                       */
+  /* <Return>                                                              */
+  /*    Error code.  0~means success.                                      */
+  /*                                                                       */
+  typedef int
+  (*FT_Outline_MoveToFunc)( const FT_Vector*  to,
+                            void*             user );
+
+#define FT_Outline_MoveTo_Func  FT_Outline_MoveToFunc
+
+
+  /*************************************************************************/
+  /*                                                                       */
+  /* <FuncType>                                                            */
+  /*    FT_Outline_LineToFunc                                              */
+  /*                                                                       */
+  /* <Description>                                                         */
+  /*    A function pointer type used to describe the signature of a `line  */
+  /*    to' function during outline walking/decomposition.                 */
+  /*                                                                       */
+  /*    A `line to' is emitted to indicate a segment in the outline.       */
+  /*                                                                       */
+  /* <Input>                                                               */
+  /*    to   :: A pointer to the target point of the `line to'.            */
+  /*                                                                       */
+  /*    user :: A typeless pointer which is passed from the caller of the  */
+  /*            decomposition function.                                    */
+  /*                                                                       */
+  /* <Return>                                                              */
+  /*    Error code.  0~means success.                                      */
+  /*                                                                       */
+  typedef int
+  (*FT_Outline_LineToFunc)( const FT_Vector*  to,
+                            void*             user );
+
+#define FT_Outline_LineTo_Func  FT_Outline_LineToFunc
+
+
+  /*************************************************************************/
+  /*                                                                       */
+  /* <FuncType>                                                            */
+  /*    FT_Outline_ConicToFunc                                             */
+  /*                                                                       */
+  /* <Description>                                                         */
+  /*    A function pointer type used to describe the signature of a `conic */
+  /*    to' function during outline walking or decomposition.              */
+  /*                                                                       */
+  /*    A `conic to' is emitted to indicate a second-order Bézier arc in   */
+  /*    the outline.                                                       */
+  /*                                                                       */
+  /* <Input>                                                               */
+  /*    control :: An intermediate control point between the last position */
+  /*               and the new target in `to'.                             */
+  /*                                                                       */
+  /*    to      :: A pointer to the target end point of the conic arc.     */
+  /*                                                                       */
+  /*    user    :: A typeless pointer which is passed from the caller of   */
+  /*               the decomposition function.                             */
+  /*                                                                       */
+  /* <Return>                                                              */
+  /*    Error code.  0~means success.                                      */
+  /*                                                                       */
+  typedef int
+  (*FT_Outline_ConicToFunc)( const FT_Vector*  control,
+                             const FT_Vector*  to,
+                             void*             user );
+
+#define FT_Outline_ConicTo_Func  FT_Outline_ConicToFunc
+
+
+  /*************************************************************************/
+  /*                                                                       */
+  /* <FuncType>                                                            */
+  /*    FT_Outline_CubicToFunc                                             */
+  /*                                                                       */
+  /* <Description>                                                         */
+  /*    A function pointer type used to describe the signature of a `cubic */
+  /*    to' function during outline walking or decomposition.              */
+  /*                                                                       */
+  /*    A `cubic to' is emitted to indicate a third-order Bézier arc.      */
+  /*                                                                       */
+  /* <Input>                                                               */
+  /*    control1 :: A pointer to the first Bézier control point.           */
+  /*                                                                       */
+  /*    control2 :: A pointer to the second Bézier control point.          */
+  /*                                                                       */
+  /*    to       :: A pointer to the target end point.                     */
+  /*                                                                       */
+  /*    user     :: A typeless pointer which is passed from the caller of  */
+  /*                the decomposition function.                            */
+  /*                                                                       */
+  /* <Return>                                                              */
+  /*    Error code.  0~means success.                                      */
+  /*                                                                       */
+  typedef int
+  (*FT_Outline_CubicToFunc)( const FT_Vector*  control1,
+                             const FT_Vector*  control2,
+                             const FT_Vector*  to,
+                             void*             user );
+
+#define FT_Outline_CubicTo_Func  FT_Outline_CubicToFunc
+
+
+  /*************************************************************************/
+  /*                                                                       */
+  /* <Struct>                                                              */
+  /*    FT_Outline_Funcs                                                   */
+  /*                                                                       */
+  /* <Description>                                                         */
+  /*    A structure to hold various function pointers used during outline  */
+  /*    decomposition in order to emit segments, conic, and cubic Béziers. */
+  /*                                                                       */
+  /* <Fields>                                                              */
+  /*    move_to  :: The `move to' emitter.                                 */
+  /*                                                                       */
+  /*    line_to  :: The segment emitter.                                   */
+  /*                                                                       */
+  /*    conic_to :: The second-order Bézier arc emitter.                   */
+  /*                                                                       */
+  /*    cubic_to :: The third-order Bézier arc emitter.                    */
+  /*                                                                       */
+  /*    shift    :: The shift that is applied to coordinates before they   */
+  /*                are sent to the emitter.                               */
+  /*                                                                       */
+  /*    delta    :: The delta that is applied to coordinates before they   */
+  /*                are sent to the emitter, but after the shift.          */
+  /*                                                                       */
+  /* <Note>                                                                */
+  /*    The point coordinates sent to the emitters are the transformed     */
+  /*    version of the original coordinates (this is important for high    */
+  /*    accuracy during scan-conversion).  The transformation is simple:   */
+  /*                                                                       */
+  /*    {                                                                  */
+  /*      x' = (x << shift) - delta                                        */
+  /*      y' = (x << shift) - delta                                        */
+  /*    }                                                                  */
+  /*                                                                       */
+  /*    Set the values of `shift' and `delta' to~0 to get the original     */
+  /*    point coordinates.                                                 */
+  /*                                                                       */
+  typedef struct  FT_Outline_Funcs_
+  {
+    FT_Outline_MoveToFunc   move_to;
+    FT_Outline_LineToFunc   line_to;
+    FT_Outline_ConicToFunc  conic_to;
+    FT_Outline_CubicToFunc  cubic_to;
+
+    int                     shift;
+    FT_Pos                  delta;
+
+  } FT_Outline_Funcs;
+
+
+  /*************************************************************************/
+  /*                                                                       */
+  /* <Section>                                                             */
+  /*    basic_types                                                        */
+  /*                                                                       */
+  /*************************************************************************/
+
+
+  /*************************************************************************/
+  /*                                                                       */
+  /* <Macro>                                                               */
+  /*    FT_IMAGE_TAG                                                       */
+  /*                                                                       */
+  /* <Description>                                                         */
+  /*    This macro converts four-letter tags to an unsigned long type.     */
+  /*                                                                       */
+  /* <Note>                                                                */
+  /*    Since many 16-bit compilers don't like 32-bit enumerations, you    */
+  /*    should redefine this macro in case of problems to something like   */
+  /*    this:                                                              */
+  /*                                                                       */
+  /*    {                                                                  */
+  /*      #define FT_IMAGE_TAG( value, _x1, _x2, _x3, _x4 )  value         */
+  /*    }                                                                  */
+  /*                                                                       */
+  /*    to get a simple enumeration without assigning special numbers.     */
+  /*                                                                       */
+#ifndef FT_IMAGE_TAG
+#define FT_IMAGE_TAG( value, _x1, _x2, _x3, _x4 )  \
+          value = ( ( (unsigned long)_x1 << 24 ) | \
+                    ( (unsigned long)_x2 << 16 ) | \
+                    ( (unsigned long)_x3 << 8  ) | \
+                      (unsigned long)_x4         )
+#endif /* FT_IMAGE_TAG */
+
+
+  /*************************************************************************/
+  /*                                                                       */
+  /* <Enum>                                                                */
+  /*    FT_Glyph_Format                                                    */
+  /*                                                                       */
+  /* <Description>                                                         */
+  /*    An enumeration type used to describe the format of a given glyph   */
+  /*    image.  Note that this version of FreeType only supports two image */
+  /*    formats, even though future font drivers will be able to register  */
+  /*    their own format.                                                  */
+  /*                                                                       */
+  /* <Values>                                                              */
+  /*    FT_GLYPH_FORMAT_NONE ::                                            */
+  /*      The value~0 is reserved.                                         */
+  /*                                                                       */
+  /*    FT_GLYPH_FORMAT_COMPOSITE ::                                       */
+  /*      The glyph image is a composite of several other images.  This    */
+  /*      format is _only_ used with @FT_LOAD_NO_RECURSE, and is used to   */
+  /*      report compound glyphs (like accented characters).               */
+  /*                                                                       */
+  /*    FT_GLYPH_FORMAT_BITMAP ::                                          */
+  /*      The glyph image is a bitmap, and can be described as an          */
+  /*      @FT_Bitmap.  You generally need to access the `bitmap' field of  */
+  /*      the @FT_GlyphSlotRec structure to read it.                       */
+  /*                                                                       */
+  /*    FT_GLYPH_FORMAT_OUTLINE ::                                         */
+  /*      The glyph image is a vectorial outline made of line segments     */
+  /*      and Bézier arcs; it can be described as an @FT_Outline; you      */
+  /*      generally want to access the `outline' field of the              */
+  /*      @FT_GlyphSlotRec structure to read it.                           */
+  /*                                                                       */
+  /*    FT_GLYPH_FORMAT_PLOTTER ::                                         */
+  /*      The glyph image is a vectorial path with no inside and outside   */
+  /*      contours.  Some Type~1 fonts, like those in the Hershey family,  */
+  /*      contain glyphs in this format.  These are described as           */
+  /*      @FT_Outline, but FreeType isn't currently capable of rendering   */
+  /*      them correctly.                                                  */
+  /*                                                                       */
+  typedef enum  FT_Glyph_Format_
+  {
+    FT_IMAGE_TAG( FT_GLYPH_FORMAT_NONE, 0, 0, 0, 0 ),
+
+    FT_IMAGE_TAG( FT_GLYPH_FORMAT_COMPOSITE, 'c', 'o', 'm', 'p' ),
+    FT_IMAGE_TAG( FT_GLYPH_FORMAT_BITMAP,    'b', 'i', 't', 's' ),
+    FT_IMAGE_TAG( FT_GLYPH_FORMAT_OUTLINE,   'o', 'u', 't', 'l' ),
+    FT_IMAGE_TAG( FT_GLYPH_FORMAT_PLOTTER,   'p', 'l', 'o', 't' )
+
+  } FT_Glyph_Format;
+
+
+  /*************************************************************************/
+  /*                                                                       */
+  /* <Enum>                                                                */
+  /*    ft_glyph_format_xxx                                                */
+  /*                                                                       */
+  /* <Description>                                                         */
+  /*    A list of deprecated constants.  Use the corresponding             */
+  /*    @FT_Glyph_Format values instead.                                   */
+  /*                                                                       */
+  /* <Values>                                                              */
+  /*    ft_glyph_format_none      :: See @FT_GLYPH_FORMAT_NONE.            */
+  /*    ft_glyph_format_composite :: See @FT_GLYPH_FORMAT_COMPOSITE.       */
+  /*    ft_glyph_format_bitmap    :: See @FT_GLYPH_FORMAT_BITMAP.          */
+  /*    ft_glyph_format_outline   :: See @FT_GLYPH_FORMAT_OUTLINE.         */
+  /*    ft_glyph_format_plotter   :: See @FT_GLYPH_FORMAT_PLOTTER.         */
+  /*                                                                       */
+#define ft_glyph_format_none       FT_GLYPH_FORMAT_NONE
+#define ft_glyph_format_composite  FT_GLYPH_FORMAT_COMPOSITE
+#define ft_glyph_format_bitmap     FT_GLYPH_FORMAT_BITMAP
+#define ft_glyph_format_outline    FT_GLYPH_FORMAT_OUTLINE
+#define ft_glyph_format_plotter    FT_GLYPH_FORMAT_PLOTTER
+
+
+  /*************************************************************************/
+  /*************************************************************************/
+  /*************************************************************************/
+  /*****                                                               *****/
+  /*****            R A S T E R   D E F I N I T I O N S                *****/
+  /*****                                                               *****/
+  /*************************************************************************/
+  /*************************************************************************/
+  /*************************************************************************/
+
+
+  /*************************************************************************/
+  /*                                                                       */
+  /* A raster is a scan converter, in charge of rendering an outline into  */
+  /* a a bitmap.  This section contains the public API for rasters.        */
+  /*                                                                       */
+  /* Note that in FreeType 2, all rasters are now encapsulated within      */
+  /* specific modules called `renderers'.  See `freetype/ftrender.h' for   */
+  /* more details on renderers.                                            */
+  /*                                                                       */
+  /*************************************************************************/
+
+
+  /*************************************************************************/
+  /*                                                                       */
+  /* <Section>                                                             */
+  /*    raster                                                             */
+  /*                                                                       */
+  /* <Title>                                                               */
+  /*    Scanline Converter                                                 */
+  /*                                                                       */
+  /* <Abstract>                                                            */
+  /*    How vectorial outlines are converted into bitmaps and pixmaps.     */
+  /*                                                                       */
+  /* <Description>                                                         */
+  /*    This section contains technical definitions.                       */
+  /*                                                                       */
+  /*************************************************************************/
+
+
+  /*************************************************************************/
+  /*                                                                       */
+  /* <Type>                                                                */
+  /*    FT_Raster                                                          */
+  /*                                                                       */
+  /* <Description>                                                         */
+  /*    A handle (pointer) to a raster object.  Each object can be used    */
+  /*    independently to convert an outline into a bitmap or pixmap.       */
+  /*                                                                       */
+  typedef struct FT_RasterRec_*  FT_Raster;
+
+
+  /*************************************************************************/
+  /*                                                                       */
+  /* <Struct>                                                              */
+  /*    FT_Span                                                            */
+  /*                                                                       */
+  /* <Description>                                                         */
+  /*    A structure used to model a single span of gray (or black) pixels  */
+  /*    when rendering a monochrome or anti-aliased bitmap.                */
+  /*                                                                       */
+  /* <Fields>                                                              */
+  /*    x        :: The span's horizontal start position.                  */
+  /*                                                                       */
+  /*    len      :: The span's length in pixels.                           */
+  /*                                                                       */
+  /*    coverage :: The span color/coverage, ranging from 0 (background)   */
+  /*                to 255 (foreground).  Only used for anti-aliased       */
+  /*                rendering.                                             */
+  /*                                                                       */
+  /* <Note>                                                                */
+  /*    This structure is used by the span drawing callback type named     */
+  /*    @FT_SpanFunc which takes the y~coordinate of the span as a         */
+  /*    a parameter.                                                       */
+  /*                                                                       */
+  /*    The coverage value is always between 0 and 255.  If you want less  */
+  /*    gray values, the callback function has to reduce them.             */
+  /*                                                                       */
+  typedef struct  FT_Span_
+  {
+    short           x;
+    unsigned short  len;
+    unsigned char   coverage;
+
+  } FT_Span;
+
+
+  /*************************************************************************/
+  /*                                                                       */
+  /* <FuncType>                                                            */
+  /*    FT_SpanFunc                                                        */
+  /*                                                                       */
+  /* <Description>                                                         */
+  /*    A function used as a call-back by the anti-aliased renderer in     */
+  /*    order to let client applications draw themselves the gray pixel    */
+  /*    spans on each scan line.                                           */
+  /*                                                                       */
+  /* <Input>                                                               */
+  /*    y     :: The scanline's y~coordinate.                              */
+  /*                                                                       */
+  /*    count :: The number of spans to draw on this scanline.             */
+  /*                                                                       */
+  /*    spans :: A table of `count' spans to draw on the scanline.         */
+  /*                                                                       */
+  /*    user  :: User-supplied data that is passed to the callback.        */
+  /*                                                                       */
+  /* <Note>                                                                */
+  /*    This callback allows client applications to directly render the    */
+  /*    gray spans of the anti-aliased bitmap to any kind of surfaces.     */
+  /*                                                                       */
+  /*    This can be used to write anti-aliased outlines directly to a      */
+  /*    given background bitmap, and even perform translucency.            */
+  /*                                                                       */
+  /*    Note that the `count' field cannot be greater than a fixed value   */
+  /*    defined by the `FT_MAX_GRAY_SPANS' configuration macro in          */
+  /*    `ftoption.h'.  By default, this value is set to~32, which means    */
+  /*    that if there are more than 32~spans on a given scanline, the      */
+  /*    callback is called several times with the same `y' parameter in    */
+  /*    order to draw all callbacks.                                       */
+  /*                                                                       */
+  /*    Otherwise, the callback is only called once per scan-line, and     */
+  /*    only for those scanlines that do have `gray' pixels on them.       */
+  /*                                                                       */
+  typedef void
+  (*FT_SpanFunc)( int             y,
+                  int             count,
+                  const FT_Span*  spans,
+                  void*           user );
+
+#define FT_Raster_Span_Func  FT_SpanFunc
+
+
+  /*************************************************************************/
+  /*                                                                       */
+  /* <FuncType>                                                            */
+  /*    FT_Raster_BitTest_Func                                             */
+  /*                                                                       */
+  /* <Description>                                                         */
+  /*    THIS TYPE IS DEPRECATED.  DO NOT USE IT.                           */
+  /*                                                                       */
+  /*    A function used as a call-back by the monochrome scan-converter    */
+  /*    to test whether a given target pixel is already set to the drawing */
+  /*    `color'.  These tests are crucial to implement drop-out control    */
+  /*    per-se the TrueType spec.                                          */
+  /*                                                                       */
+  /* <Input>                                                               */
+  /*    y     :: The pixel's y~coordinate.                                 */
+  /*                                                                       */
+  /*    x     :: The pixel's x~coordinate.                                 */
+  /*                                                                       */
+  /*    user  :: User-supplied data that is passed to the callback.        */
+  /*                                                                       */
+  /* <Return>                                                              */
+  /*   1~if the pixel is `set', 0~otherwise.                               */
+  /*                                                                       */
+  typedef int
+  (*FT_Raster_BitTest_Func)( int    y,
+                             int    x,
+                             void*  user );
+
+
+  /*************************************************************************/
+  /*                                                                       */
+  /* <FuncType>                                                            */
+  /*    FT_Raster_BitSet_Func                                              */
+  /*                                                                       */
+  /* <Description>                                                         */
+  /*    THIS TYPE IS DEPRECATED.  DO NOT USE IT.                           */
+  /*                                                                       */
+  /*    A function used as a call-back by the monochrome scan-converter    */
+  /*    to set an individual target pixel.  This is crucial to implement   */
+  /*    drop-out control according to the TrueType specification.          */
+  /*                                                                       */
+  /* <Input>                                                               */
+  /*    y     :: The pixel's y~coordinate.                                 */
+  /*                                                                       */
+  /*    x     :: The pixel's x~coordinate.                                 */
+  /*                                                                       */
+  /*    user  :: User-supplied data that is passed to the callback.        */
+  /*                                                                       */
+  /* <Return>                                                              */
+  /*    1~if the pixel is `set', 0~otherwise.                              */
+  /*                                                                       */
+  typedef void
+  (*FT_Raster_BitSet_Func)( int    y,
+                            int    x,
+                            void*  user );
+
+
+  /*************************************************************************/
+  /*                                                                       */
+  /* <Enum>                                                                */
+  /*    FT_RASTER_FLAG_XXX                                                 */
+  /*                                                                       */
+  /* <Description>                                                         */
+  /*    A list of bit flag constants as used in the `flags' field of a     */
+  /*    @FT_Raster_Params structure.                                       */
+  /*                                                                       */
+  /* <Values>                                                              */
+  /*    FT_RASTER_FLAG_DEFAULT :: This value is 0.                         */
+  /*                                                                       */
+  /*    FT_RASTER_FLAG_AA      :: This flag is set to indicate that an     */
+  /*                              anti-aliased glyph image should be       */
+  /*                              generated.  Otherwise, it will be        */
+  /*                              monochrome (1-bit).                      */
+  /*                                                                       */
+  /*    FT_RASTER_FLAG_DIRECT  :: This flag is set to indicate direct      */
+  /*                              rendering.  In this mode, client         */
+  /*                              applications must provide their own span */
+  /*                              callback.  This lets them directly       */
+  /*                              draw or compose over an existing bitmap. */
+  /*                              If this bit is not set, the target       */
+  /*                              pixmap's buffer _must_ be zeroed before  */
+  /*                              rendering.                               */
+  /*                                                                       */
+  /*                              Note that for now, direct rendering is   */
+  /*                              only possible with anti-aliased glyphs.  */
+  /*                                                                       */
+  /*    FT_RASTER_FLAG_CLIP    :: This flag is only used in direct         */
+  /*                              rendering mode.  If set, the output will */
+  /*                              be clipped to a box specified in the     */
+  /*                              `clip_box' field of the                  */
+  /*                              @FT_Raster_Params structure.             */
+  /*                                                                       */
+  /*                              Note that by default, the glyph bitmap   */
+  /*                              is clipped to the target pixmap, except  */
+  /*                              in direct rendering mode where all spans */
+  /*                              are generated if no clipping box is set. */
+  /*                                                                       */
+#define FT_RASTER_FLAG_DEFAULT  0x0
+#define FT_RASTER_FLAG_AA       0x1
+#define FT_RASTER_FLAG_DIRECT   0x2
+#define FT_RASTER_FLAG_CLIP     0x4
+
+  /* deprecated */
+#define ft_raster_flag_default  FT_RASTER_FLAG_DEFAULT
+#define ft_raster_flag_aa       FT_RASTER_FLAG_AA
+#define ft_raster_flag_direct   FT_RASTER_FLAG_DIRECT
+#define ft_raster_flag_clip     FT_RASTER_FLAG_CLIP
+
+
+  /*************************************************************************/
+  /*                                                                       */
+  /* <Struct>                                                              */
+  /*    FT_Raster_Params                                                   */
+  /*                                                                       */
+  /* <Description>                                                         */
+  /*    A structure to hold the arguments used by a raster's render        */
+  /*    function.                                                          */
+  /*                                                                       */
+  /* <Fields>                                                              */
+  /*    target      :: The target bitmap.                                  */
+  /*                                                                       */
+  /*    source      :: A pointer to the source glyph image (e.g., an       */
+  /*                   @FT_Outline).                                       */
+  /*                                                                       */
+  /*    flags       :: The rendering flags.                                */
+  /*                                                                       */
+  /*    gray_spans  :: The gray span drawing callback.                     */
+  /*                                                                       */
+  /*    black_spans :: The black span drawing callback.  UNIMPLEMENTED!    */
+  /*                                                                       */
+  /*    bit_test    :: The bit test callback.  UNIMPLEMENTED!              */
+  /*                                                                       */
+  /*    bit_set     :: The bit set callback.  UNIMPLEMENTED!               */
+  /*                                                                       */
+  /*    user        :: User-supplied data that is passed to each drawing   */
+  /*                   callback.                                           */
+  /*                                                                       */
+  /*    clip_box    :: An optional clipping box.  It is only used in       */
+  /*                   direct rendering mode.  Note that coordinates here  */
+  /*                   should be expressed in _integer_ pixels (and not in */
+  /*                   26.6 fixed-point units).                            */
+  /*                                                                       */
+  /* <Note>                                                                */
+  /*    An anti-aliased glyph bitmap is drawn if the @FT_RASTER_FLAG_AA    */
+  /*    bit flag is set in the `flags' field, otherwise a monochrome       */
+  /*    bitmap is generated.                                               */
+  /*                                                                       */
+  /*    If the @FT_RASTER_FLAG_DIRECT bit flag is set in `flags', the      */
+  /*    raster will call the `gray_spans' callback to draw gray pixel      */
+  /*    spans, in the case of an aa glyph bitmap, it will call             */
+  /*    `black_spans', and `bit_test' and `bit_set' in the case of a       */
+  /*    monochrome bitmap.  This allows direct composition over a          */
+  /*    pre-existing bitmap through user-provided callbacks to perform the */
+  /*    span drawing/composition.                                          */
+  /*                                                                       */
+  /*    Note that the `bit_test' and `bit_set' callbacks are required when */
+  /*    rendering a monochrome bitmap, as they are crucial to implement    */
+  /*    correct drop-out control as defined in the TrueType specification. */
+  /*                                                                       */
+  typedef struct  FT_Raster_Params_
+  {
+    const FT_Bitmap*        target;
+    const void*             source;
+    int                     flags;
+    FT_SpanFunc             gray_spans;
+    FT_SpanFunc             black_spans;  /* doesn't work! */
+    FT_Raster_BitTest_Func  bit_test;     /* doesn't work! */
+    FT_Raster_BitSet_Func   bit_set;      /* doesn't work! */
+    void*                   user;
+    FT_BBox                 clip_box;
+
+  } FT_Raster_Params;
+
+
+  /*************************************************************************/
+  /*                                                                       */
+  /* <FuncType>                                                            */
+  /*    FT_Raster_NewFunc                                                  */
+  /*                                                                       */
+  /* <Description>                                                         */
+  /*    A function used to create a new raster object.                     */
+  /*                                                                       */
+  /* <Input>                                                               */
+  /*    memory :: A handle to the memory allocator.                        */
+  /*                                                                       */
+  /* <Output>                                                              */
+  /*    raster :: A handle to the new raster object.                       */
+  /*                                                                       */
+  /* <Return>                                                              */
+  /*    Error code.  0~means success.                                      */
+  /*                                                                       */
+  /* <Note>                                                                */
+  /*    The `memory' parameter is a typeless pointer in order to avoid     */
+  /*    un-wanted dependencies on the rest of the FreeType code.  In       */
+  /*    practice, it is an @FT_Memory object, i.e., a handle to the        */
+  /*    standard FreeType memory allocator.  However, this field can be    */
+  /*    completely ignored by a given raster implementation.               */
+  /*                                                                       */
+  typedef int
+  (*FT_Raster_NewFunc)( void*       memory,
+                        FT_Raster*  raster );
+
+#define FT_Raster_New_Func  FT_Raster_NewFunc
+
+
+  /*************************************************************************/
+  /*                                                                       */
+  /* <FuncType>                                                            */
+  /*    FT_Raster_DoneFunc                                                 */
+  /*                                                                       */
+  /* <Description>                                                         */
+  /*    A function used to destroy a given raster object.                  */
+  /*                                                                       */
+  /* <Input>                                                               */
+  /*    raster :: A handle to the raster object.                           */
+  /*                                                                       */
+  typedef void
+  (*FT_Raster_DoneFunc)( FT_Raster  raster );
+
+#define FT_Raster_Done_Func  FT_Raster_DoneFunc
+
+
+  /*************************************************************************/
+  /*                                                                       */
+  /* <FuncType>                                                            */
+  /*    FT_Raster_ResetFunc                                                */
+  /*                                                                       */
+  /* <Description>                                                         */
+  /*    FreeType provides an area of memory called the `render pool',      */
+  /*    available to all registered rasters.  This pool can be freely used */
+  /*    during a given scan-conversion but is shared by all rasters.  Its  */
+  /*    content is thus transient.                                         */
+  /*                                                                       */
+  /*    This function is called each time the render pool changes, or just */
+  /*    after a new raster object is created.                              */
+  /*                                                                       */
+  /* <Input>                                                               */
+  /*    raster    :: A handle to the new raster object.                    */
+  /*                                                                       */
+  /*    pool_base :: The address in memory of the render pool.             */
+  /*                                                                       */
+  /*    pool_size :: The size in bytes of the render pool.                 */
+  /*                                                                       */
+  /* <Note>                                                                */
+  /*    Rasters can ignore the render pool and rely on dynamic memory      */
+  /*    allocation if they want to (a handle to the memory allocator is    */
+  /*    passed to the raster constructor).  However, this is not           */
+  /*    recommended for efficiency purposes.                               */
+  /*                                                                       */
+  typedef void
+  (*FT_Raster_ResetFunc)( FT_Raster       raster,
+                          unsigned char*  pool_base,
+                          unsigned long   pool_size );
+
+#define FT_Raster_Reset_Func  FT_Raster_ResetFunc
+
+
+  /*************************************************************************/
+  /*                                                                       */
+  /* <FuncType>                                                            */
+  /*    FT_Raster_SetModeFunc                                              */
+  /*                                                                       */
+  /* <Description>                                                         */
+  /*    This function is a generic facility to change modes or attributes  */
+  /*    in a given raster.  This can be used for debugging purposes, or    */
+  /*    simply to allow implementation-specific `features' in a given      */
+  /*    raster module.                                                     */
+  /*                                                                       */
+  /* <Input>                                                               */
+  /*    raster :: A handle to the new raster object.                       */
+  /*                                                                       */
+  /*    mode   :: A 4-byte tag used to name the mode or property.          */
+  /*                                                                       */
+  /*    args   :: A pointer to the new mode/property to use.               */
+  /*                                                                       */
+  typedef int
+  (*FT_Raster_SetModeFunc)( FT_Raster      raster,
+                            unsigned long  mode,
+                            void*          args );
+
+#define FT_Raster_Set_Mode_Func  FT_Raster_SetModeFunc
+
+
+  /*************************************************************************/
+  /*                                                                       */
+  /* <FuncType>                                                            */
+  /*    FT_Raster_RenderFunc                                               */
+  /*                                                                       */
+  /* <Description>                                                         */
+  /*    Invoke a given raster to scan-convert a given glyph image into a   */
+  /*    target bitmap.                                                     */
+  /*                                                                       */
+  /* <Input>                                                               */
+  /*    raster :: A handle to the raster object.                           */
+  /*                                                                       */
+  /*    params :: A pointer to an @FT_Raster_Params structure used to      */
+  /*              store the rendering parameters.                          */
+  /*                                                                       */
+  /* <Return>                                                              */
+  /*    Error code.  0~means success.                                      */
+  /*                                                                       */
+  /* <Note>                                                                */
+  /*    The exact format of the source image depends on the raster's glyph */
+  /*    format defined in its @FT_Raster_Funcs structure.  It can be an    */
+  /*    @FT_Outline or anything else in order to support a large array of  */
+  /*    glyph formats.                                                     */
+  /*                                                                       */
+  /*    Note also that the render function can fail and return a           */
+  /*    `FT_Err_Unimplemented_Feature' error code if the raster used does  */
+  /*    not support direct composition.                                    */
+  /*                                                                       */
+  /*    XXX: For now, the standard raster doesn't support direct           */
+  /*         composition but this should change for the final release (see */
+  /*         the files `demos/src/ftgrays.c' and `demos/src/ftgrays2.c'    */
+  /*         for examples of distinct implementations which support direct */
+  /*         composition).                                                 */
+  /*                                                                       */
+  typedef int
+  (*FT_Raster_RenderFunc)( FT_Raster                raster,
+                           const FT_Raster_Params*  params );
+
+#define FT_Raster_Render_Func  FT_Raster_RenderFunc
+
+
+  /*************************************************************************/
+  /*                                                                       */
+  /* <Struct>                                                              */
+  /*    FT_Raster_Funcs                                                    */
+  /*                                                                       */
+  /* <Description>                                                         */
+  /*   A structure used to describe a given raster class to the library.   */
+  /*                                                                       */
+  /* <Fields>                                                              */
+  /*    glyph_format  :: The supported glyph format for this raster.       */
+  /*                                                                       */
+  /*    raster_new    :: The raster constructor.                           */
+  /*                                                                       */
+  /*    raster_reset  :: Used to reset the render pool within the raster.  */
+  /*                                                                       */
+  /*    raster_render :: A function to render a glyph into a given bitmap. */
+  /*                                                                       */
+  /*    raster_done   :: The raster destructor.                            */
+  /*                                                                       */
+  typedef struct  FT_Raster_Funcs_
+  {
+    FT_Glyph_Format        glyph_format;
+    FT_Raster_NewFunc      raster_new;
+    FT_Raster_ResetFunc    raster_reset;
+    FT_Raster_SetModeFunc  raster_set_mode;
+    FT_Raster_RenderFunc   raster_render;
+    FT_Raster_DoneFunc     raster_done;
+
+  } FT_Raster_Funcs;
+
+
+  /* */
+
+
+FT_END_HEADER
+
+#endif /* __FTIMAGE_H__ */
+
+
+/* END */
+
+
+/* Local Variables: */
+/* coding: utf-8    */
+/* End:             */