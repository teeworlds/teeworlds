FreeType = {
	basepath = PathDir(ModuleFilename()),
	
	OptFind = function (name, required)	
		local check = function(option, settings)
			option.value = false
			option.use_ftconfig = false
			option.use_win32lib = false
			option.lib_path = nil
			
			if ExecuteSilent("freetype-config") > 0 and ExecuteSilent("freetype-config --cflags") == 0 then
				option.value = true
				option.use_ftconfig = true
			end
				
			if platform == "win32" then
				option.value = true
				option.use_win32lib = true
			end
		end
		
		local apply = function(option, settings)
			-- include path
			settings.cc.includes:Add(FreeType.basepath .. "/include")
			
			if option.use_ftconfig == true then
				settings.cc.flags:Add("`freetype-config --cflags`")
				settings.link.flags:Add("`freetype-config --libs`")
				
			elseif option.use_win32lib == true then
<<<<<<< HEAD
				settings.cc.includes:Add(FreeType.basepath .. "/include")
				settings.link.libpath:Add(FreeType.basepath .. "/lib")
				settings.link.libs:Add("freetype")
=======
				settings.link.libs:Add(FreeType.basepath .. "/lib/freetype241MT")
>>>>>>> 538d9683
			end
		end
		
		local save = function(option, output)
			output:option(option, "value")
			output:option(option, "use_ftconfig")
			output:option(option, "use_win32lib")
		end
		
		local display = function(option)
			if option.value == true then
				if option.use_ftconfig == true then return "using freetype-config" end
				if option.use_win32lib == true then return "using supplied win32 libraries" end
				return "using unknown method"
			else
				if option.required then
					return "not found (required)"
				else
					return "not found (optional)"
				end
			end
		end
		
		local o = MakeOption(name, 0, check, save, display)
		o.Apply = apply
		o.include_path = nil
		o.lib_path = nil
		o.required = required
		return o
	end
}<|MERGE_RESOLUTION|>--- conflicted
+++ resolved
@@ -28,13 +28,9 @@
 				settings.link.flags:Add("`freetype-config --libs`")
 				
 			elseif option.use_win32lib == true then
-<<<<<<< HEAD
 				settings.cc.includes:Add(FreeType.basepath .. "/include")
 				settings.link.libpath:Add(FreeType.basepath .. "/lib")
 				settings.link.libs:Add("freetype")
-=======
-				settings.link.libs:Add(FreeType.basepath .. "/lib/freetype241MT")
->>>>>>> 538d9683
 			end
 		end
 		
