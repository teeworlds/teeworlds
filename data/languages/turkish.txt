
##### translated strings #####

%d Bytes
== %d Bayt

%d of %d servers, %d players
== %d/%d sunucu, %d oyuncu

%d%% loaded
== %d%% yüklendi

%ds left
== %ds kaldı

%i minute left
== %i dakika kaldı

%i minutes left
== %i dakika kaldı

%i second left
== %i saniye kaldı

%i seconds left
== %i saniye kaldı

%s wins!
== %s kazandı!

-Page %d-
== -Sayfa %d-

Abort
== İptal

Add
== Ekle

Add Friend
== Arkadaş Ekle

Address
== Adres

All
== Hepsi

Alpha
== Şeffaflık

Always show name plates
== Oyuncu isimlerini her zaman göster

Are you sure that you want to delete the demo?
== Demo dosyasını silmek istediğinize emin misiniz?

Are you sure that you want to quit?
== Çıkmak istediğinize emin misiniz?

Are you sure that you want to remove the player from your friends list?
== Bu oyuncuyu arkadaş listenizden kaldırmak istediğinize emin misiniz?

As this is the first time you launch the game, please enter your nick name below. It's recommended that you check the settings to adjust them to your liking before joining a server.
== Oyunu ilk açışınız olduğundan dolayı takma adınızı giriniz. Bir oyuna katılmadan önce ayarları incelemeniz ve isteklerinize göre özelleştirmeniz önerilir.

Automatically record demos
== Demoları otomatik olarak kaydet

Automatically take game over screenshot
== Otomatik olarak oyun bitişinde ekran görüntüsü al

Blue team
== Mavi takım

Blue team wins!
== Mavi takım kazandı!

Body
== Gövde

Call vote
== Oylama başlat

Change settings
== Ayarları değiştir

Chat
== Sohbet

Clan
== Clan

Client
== İstemci

Close
== Kapat

Compatible version
== Uyumlu versiyon

Connect
== Bağlan

Connecting to
== Bağlanılıyor

Connection Problems...
== Bağlantı Hataları...

Console
== Konsol

Controls
== Kontroller

Count players only
== Sadece oyuncuları say

Country
== Ülke

Crc:
== Crc:

Created:
== Yaratıldı:

Current
== Şimdiki

Current version: %s
== Mevcut versiyon: %s

Custom colors
== Özel renkler

Delete
== Sil

Delete demo
== Demoyu sil

Demo details
== Demo ayrıntıları

Demofile: %s
== Demo dosyası

Demos
== Demolar

Disconnect
== Bağlantıyı kes

Disconnected
== Bağlantı kesildi

Display Modes
== Çözünürlük

Downloading map
== Harita yükleniyor

Draw!
== Berabere!

Dynamic Camera
== Dinamik Kamera

Emoticon
== Yüz ifadesi

Enter
== Gir

Error
== Hata

Error loading demo
== Demo yüklenirken hata oluştu

FSAA samples
== FSAA örnekleri

Favorite
== Favori

Favorites
== Favoriler

Feet
== Ayak

Filter
== Filtre

Fire
== Ateş

Folder
== Dosya

Force vote
== Oylamayı zorla

Free-View
== Serbest Görüntü

Friends
== Arkadaşlar

Fullscreen
== Tam ekran

Game
== Oyun

Game info
== Oyun bilgisi

Game over
== Oyun sonu

Game type
== Oyun türü

Game types:
== Oyun türleri:

General
== Genel

Graphics
== Grafik

Grenade
== El bombası

Hammer
== Çekiç

Has people playing
== Insan bulunduran

High Detail
== High Detail

Hook
== Kanca

Host address
== Sunucu adresi

Hue
== Renk

Info
== Bilgi

Internet
== Internet

Invalid Demo
== Geçersiz Demo

Join blue
== Maviye katıl

Join game
== Oyuna katıl

Join red
== Kırmızıya katıl

Jump
== Zıpla

Kick player
== Oyuncuyu At

LAN
== LAN

Language
== Dil

Length:
== Uzunluk:

Lht.
== Parlaklık

Loading
== Yükleniyor

MOTD
== MOTD

Map
== Harita

Map:
== Harita:

Max Screenshots
== Maksimum Ekran Alıntısı Sayısı

Max demos
== Maksimum Demo Sayısı

Maximum ping:
== Maximum ping

Miscellaneous
== Çeşitli

Mouse sens.
== Mouse duyarlılığı

Move left
== Sola git

Move player to spectators
== Seyircilere katıl

Move right
== Sağa git

Movement
== Hareket

Mute when not active
== Aktif değilken sessizleştir

Name
== İsim

Name plates size
== Boyut

Netversion:
== Netversion :

New name:
== Yeni isim :

News
== Haberler

Next weapon
== Sonraki silah

Nickname
== Takma ad

No
== Hayır

No password
== Şifresiz

No servers found
== Sunucu bulunamadı

No servers match your filter criteria
== Filtre kriterlerinize uygun sunucu bulunamadı

Ok
== Tamam

Open
== Aç

Parent Folder
== Üst dizin

Password
== Şifre

Password incorrect
== Hatalı şifre

Ping
== Ping

Pistol
== Tabanca

Play
== Oynat

Play background music
== Arkaplan müziğini çal

Player
== Oyuncu

Player options
== Oyuncu ayarları

Players
== Oyuncular

Please balance teams!
== Takımları dengeleyin!

Prev. weapon
== Önceki silah

Quality Textures
== Kaliteli dolgular

Quick search:
== Hızlı Arama :

Quit
== Çıkış

Quit anyway?
== Çıkmak istediğinize emin misiniz?

REC %3d:%02d
== REC %3d:%02d

Reason:
== Neden :

Record demo
== Demo kaydet

Red team
== Kırmızı takım

Red team wins!
== Kırmızı takım kazandı!

Refresh
== Yenile

Refreshing master servers
== Ana sunucu yenileniyor

Remote console
== Uzak Konsol

Remove
== Çıkar

Remove friend
== Arkadaşı sil

Rename
== Yeniden isimlendir

Rename demo
== Demonun adını değiştir

Reset filter
== Filitreleri varsayılanlara getir

Reset to defaults
== Varsayılanlara getir

Rifle
== Lazer

Round
== Raund

Sample rate
== Sample rate

Sat.
== Doygunluk

Score
== Skor

Score board
== Skor tahtası

Score limit
== Skor limiti

Scoreboard
== Skor tahtası

Screenshot
== Ekran alıntısı

Server address:
== Sunucu adresi :

Server details
== Sunucucu detayları

Server filter
== Filtreler

Server info
== Sunucu bilgisi

Server not full
== Sunucu dolu değil

Settings
== Ayarlar

Shotgun
== Tüfek

Show chat
== Sohbeti göster

Show friends only
== Sadece arkadaşları göster

Show ingame HUD
== Oyun içi HUD ı göster

Show name plates
== Oyuncu isimlerini göster

Show only supported
== Desteklenmeyen çözünürlükleri gizle

Size:
== Boyut:

Skins
== Skins

Sound
== Ses

Sound error
== Ses hatası

Sound volume
== Ses yüksekliği

Spectate
== İzle

Spectate next
== Sıradakini izle

Spectate previous
== Öncekini izle

Spectator mode
== İzleyici modu

Spectators
== İzleyiciler

Standard gametype
== Standart oyun türleri

Standard map
== Standart haritalar

Stop record
== Kaydı durdur

Strict gametype filter
== Sıkı oyun türü filtresi

Sudden Death
== Ani ölüm

Switch weapon on pickup
== Silah alındığıda yeni silaha geç

Team
== Takım

Team chat
== Takım sohbeti

Teeworlds %s is out! Download it at www.teeworlds.com!
== Teeworlds %s çıktı! www.teeworlds.com dan indirin!

Texture Compression
== Dolgu sıkıştırması

The audio device couldn't be initialised.
== Ses donanımı başlatılamadı.

The server is running a non-standard tuning on a pure game type.
== Bu sunucu standart olmayan bir ayarı saf bir oyun türünde kullanıyor.

There's an unsaved map in the editor, you might want to save it before you quit the game.
== Editörde kaydedilmemiş bir harita var, kapatmadan önce kaydetmek isteyebilirsiniz.

Time limit
== Süre limiti

Time limit: %d min
== Süre limiti: %d min

Try again
== Tekrar dene

Type
== Tür

Type:
== Tür:

UI Color
== Menü rengi

Unable to delete the demo
== Demo silinemiyor

Unable to rename the demo
== Demonun ismi değiştirilemiyor

Use sounds
== Sesleri kullan

Use team colors for name plates
== İsim etiketlerinde takım renklerini kullan

V-Sync
== V-Sync

Version
== Sürüm

Version:
== Versyon :

Vote command:
== Komut:

Vote description:
== Açıklama :

Vote no
== Olumsuz oy ver

Vote yes
== Olumlu oy ver

Voting
== Oylama

Warmup
== Isınma

Weapon
== Silah

Welcome to Teeworlds
== Teeworlds'e hoşgeldiniz

Yes
== Evet

You must restart the game for all settings to take effect.
== Bütün ayarların aktif olması için oyunu yeniden başlatmalısınız.

Your skin
== Sizin görünüşünüz

no limit
== limit yok

##### needs translation #####

Game paused
== 

Player country:
== 

Respawn
== 

Show only chat messages from friends
== 

##### old translations #####

<<<<<<< HEAD
##### race #####

Ghost
== 

Server browser
== 

Activate
== 

Deactivate
== 

Time
== 

Race specific settings
== 

Auto record
== 

Save player name
== 

Show other players
== 

Show checkpoint difference
== 

Enable Ghost
== 

Save Ghost
== 

Show ghost name plates
== 

Always show ghost name plates
== 

Show best time on server
== 

Api token
== 

Username
== 

Password
== 

Error requesting api token
== 

None
== 

Checking...
== 

Request api token
== 

Finish time
== 

Server best
== 

##### client-pack #####

Synchronize annimation with server time
== 

Particle flow (experimental)
== 

Show Client ID in scoreboard
== 

Show ghost
== 

Anti rainbow
== 

Allowed color changes
== 

Show Client ID in name plates
== 

Laser color
== 

Fonts
== 

Block spam
== 

Show chat history on chat input
== 

Enter the names you want to look for.
== 

Seperate them with a simple space.
== 

General settings
== 

Show hud
== 

Clear all
== 

Special settings
== 

Server time
== 

Health
== 

Ammunition
== 

Crosshair
== 

DM score
== 

FPS
== 

Viewmode
== 

Warmup
== 

Votes
== 

Record info
== 

Broadcast
== 

Server messages
== 

Kill messages
== 

Emoticons
== 

Team balance warning
== 

Sound settings
== 

Activate server message sound
== 

Activate chat message sound
== 

Activate spree sounds
== 

Key bindings
== 

Zoom out
==

Zoom in
== 

Hud
== 

Race
== 

Frags
== 

Deaths
== 

Suicides
== 

Ratio
== 

Net
== 

FPM
== 

Spree
== 

Best spree
== 

Caps
== 

Time played
== 

Grabs
== 

Captures
== 

Kills holding flag
== 

Deaths with flag
== 

Carriers killed
== 

Stats
== 

Misc
== 

About
== 

Teeworlds %s with TeeComp %s by spl0k
== 

Enemy based colors
== 

Use DM colors for team %s
== 

mates
== 

enemies
== 

Enemies
== 

Team mates
== 

Team 1
== 

Team 2
== 

team 2
== 

Use DM colors for %s
== 

Enemy based skins
== 

Force team %s/FFA skins
== 

Forced skin
== 

Force %s skins
== 

Show in global statboard
== 

Net score
== 

Frags per minute
== 

Current spree
== 

Weapons stats
== 

Flag captures
== 

Flag grabs
== 

Global statboard
== 

Player board
== 

Next player
== 

Name plates
== 

Show score in name plate
== 

HUD/Flag
== 

Make HUD match tees colors
== 

Make flags match tees colors
== 

Display speed meter
== 

Speed meter show acceleration
== 

Others
== 

Hide flag while carrying it
== 

Automatically take game over stat screenshot
== 

For Teeworlds
== 

Compiled
== 

By Alban 'spl0k' FERON
== 

Special thanks to:
== 

some other MonkeyStyle members
== 

and the Teeworlds.com community
== 

so you can set while u set while u set options
== 

Yo dawg I herd you like tabs so we put tabs in yo tabs in yo tabs
== 

Black team
== 

Black team wins!
== 

White team
== 

White team wins!
== 

Grey team
== 

Grey team wins!
== 

Orange team
== 

Orange team wins!
== 

Yellow team
== 

Yellow team wins!
== 

Green team
== 

Green team wins!
== 

Purple team
== 

Purple team wins!
== 

Show in Scoreboard
== 

Column titles
== 

Hide seperator
== 

No color headers
== 
=======
﻿
== ## translated strings #####
>>>>>>> e8f9145a
<|MERGE_RESOLUTION|>--- conflicted
+++ resolved
@@ -1,4 +1,4 @@
-
+﻿
 ##### translated strings #####
 
 %d Bytes
@@ -686,7 +686,12 @@
 
 ##### old translations #####
 
-<<<<<<< HEAD
+﻿
+== ## translated strings #####
+
+#### needs translation #####
+##### old translations #####
+
 ##### race #####
 
 Ghost
@@ -1121,8 +1126,4 @@
 == 
 
 No color headers
-== 
-=======
-﻿
-== ## translated strings #####
->>>>>>> e8f9145a
+== 