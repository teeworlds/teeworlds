##### translated strings #####

%ds left
== faltam %ds

%d of %d servers, %d players
== %d de %d servidores, %d jogadores

Abort
== Cancelar

Address
== Endereço

All
== Todos

Alpha
== Alpha

Always show name plates
== Sempre mostrar apelidos

Are you sure that you want to quit?
== Você tem certeza que deseja sair?

As this is the first time you have launched the game, please enter your nickname below. It is recommended that you check your settings so you adjust them to your preferences before joining a server.
== Como esta é a primeira vez que você abriu o jogo, por favor, entre com seu apelido abaixo. É recomendado que você cheque suas configurações e então ajuste elas para suas preferências antes de entrar em um servidor.

Blue team
== Time azul

Blue team wins!
== Time azul vence!

Body
== Corpo

Call vote
== Votação

Chat
== Conversa

Close
== Fechar

Compatible version
== Versão compatível

Connect
== Conectar

Connecting to
== Conectando a

Connection Problems...
== Problemas de Conexão...

Console
== Console

Controls
== Controles

Current
== Atualmente

Current version: %s
== Versão atual : %s

Custom colors
== Cores personalizadas

Demos
== Demos

Disconnect
== Desconectar

Disconnected
== Desconectado

Display Modes
== Modos de exibição

Downloading map
== Baixando mapa

Draw!
== Empate!

Dynamic Camera
== Câmera dinâmica

Emoticon
== Emoticon

Enter
== Entrar

error loading demo
== erro ao carregar demo

Error
== Erro

FSAA samples
== Amostras FSAA

Favorite
== Favorito

Favorites
== Favoritos

Feet
== Pés

Filter
== Filtro

Fire
== Atirar

Force vote
== Forçar

Fullscreen
== Tela cheia

Game
== Jogo

Game info
== Info. sobre o jogo

Game over
== Fim de Jogo

Game type
== Tipo de jogo

Game types:
== Tipos de jogo:

General
== Geral

Graphics
== Gráficos

Grenade
== Granada

Hammer
== Martelo

Has people playing
== Tem gente jogando

High Detail
== Mais detalhes (HD)

Hook
== Gancho

Host address
== Endereço do host

Hue
== Matiz

Info
== Info.

Internet
== Internet

Join blue
== Azul

Join game
== Entre no jogo

Join red
== Vermelho

Jump
== Pular

Kick
== Kick

LAN
== LAN

Language
== Linguagem

Lht.
== Luz

Loading
== Carregando

MOTD
== MOTD

Map
== Mapa

Maximum ping:
== Ping máximo:

Miscellaneous
== Diversos

Mouse sens.
== Sens. do mouse

Move left
== Esquerda

Move right
== Direita

Movement
== Movimento

Mute when not active
== Silenciar quando inativo

Name
== Nome

News
== Notícia

Next weapon
== Próxima arma

Nickname
== Apelido

No
== Não

No password
== Sem senha

No servers found
== Nenhum servidor encontrado

No servers match your filter criteria
== Nenhum servidor corresponde aos critérios do filtro

Ok
== Ok

Password
== Senha

Incorrect password
== Senha incorreta

Password incorrect
== Senha incorreta

Ping
== Ping

Pistol
== Pistola

Play
== Assistir

Player
== Jogador

Players
== Jogadores

Please balance teams!
== Por favor, balanceie os times!

Prev. weapon
== Arma anterior

Quality Textures
== Texturas de Qualidade

Quick search:
== Pesquisa rápida:

Quit
== Sair

Red team
== Time vermelho

Red team wins!
== Time vermelho vence!

Refresh
== Atualizar

Refreshing master servers
== Atualizando servidores master

Remote console
== Console remoto

Reset filter
== Resetar filtro

Reset to defaults
== Resetar para padrão

Rifle
== Laser

Round
== Rodada

Sample rate
== Taxa de som

Sat.
== Sat.

Score
== Pontos

Score board
== Placar

Score limit
== Placar máx.

Scoreboard
== Placar

Screenshot
== Captura da tela

Server details
== Detalhes do server

Server info
== Info do server

Server not full
== Servidor não cheio

Settings
== Config.

Shotgun
== Espingarda

Show chat
== Mostrar conversa

Show name plates
== Mostrar apelidos

Show only supported
== Mostrar apenas suportados

Skins
== Skins

Sound
== Som

Sound volume
== Volume de som

Spectate
== Observar

Spectators
== Observadores

Standard gametype
== Tipo de jogo padrão

Standard map
== Mapa padrão

Sudden Death
== Morte Súbita

Switch weapon on pickup
== Trocar arma ao pegar

Team
== Time

Team chat
== Conv. de equipe

Teeworlds %s is out! Download it at www.teeworlds.com!
== Teeworlds %s foi lançado! Baixe-o em www.teeworlds.com!

Texture Compression
== Compressão de Textura

The server is running a non-standard tuning on a pure game type.
== O servidor está rodando uma modificação não padrão em um tipo de jogo puro.

Time limit
== Tempo máx.

Try again
== Tente de novo

Type
== Tipo

UI Color
== Cor do menu

Use sounds
== Usar sons

V-Sync
== V-Sync

Version
== Versão

Vote no
== Votar não

Vote yes
== Votar sim

Voting
== Votação

Warmup
== Aquecimento

Weapon
== Arma

Welcome to Teeworlds
== Bem-vindo ao Teeworlds!

Yes
== Sim

You must restart the game for all settings to take effect.
== Você deve reiniciar o jogo para que todas as alterações tenham efeito.

Your skin
== Sua skin

##### needs translation ####

<<<<<<< HEAD
=======
Password incorrect
== Password incorrect

Please balance teams!
== Please balance teams!

Connection Problems...
== Connection Problems...

Warmup
== Warmup

Sudden Death
== Sudden Death

%ds left
== %ds left

error loading demo
== error loading demo

Error
== Error

Open map
== Open map

Open
== Open

Save map
== Save map

Save
== Save

HD
== HD

[ctrl+h] Toggle High Detail
== [ctrl+h] Toggle High Detail

Anim
== Anim

[ctrl+m] Toggle animation
== [ctrl+m] Toggle animation

Proof
== Proof

[ctrl+p] Toggles proof borders. These borders represent what a player maximum can see.
== [ctrl+p] Toggles proof borders. These borders represent what a player maximum can see.

ZO
== ZO

[NumPad-] Zoom out
== [NumPad-] Zoom out

[NumPad*] Zoom to normal and remove editor offset
== [NumPad*] Zoom to normal and remove editor offset

ZI
== ZI

[NumPad+] Zoom in
== [NumPad+] Zoom in

Increase animation speed
== Increase animation speed

Normal animation speed
== Normal animation speed

Decrease animation speed
== Decrease animation speed

[N] Flip brush horizontal
== [N] Flip brush horizontal

[M] Flip brush vertical
== [M] Flip brush vertical

CCW
== CCW

[R] Rotates the brush counter clockwise
== [R] Rotates the brush counter clockwise

CW
== CW

[T] Rotates the brush clockwise
== [T] Rotates the brush clockwise

Add Quad
== Add Quad

Adds a new quad
== Adds a new quad

Border
== Border

Left mouse button to move. Hold shift to move pivot. Hold ctrl to rotate.
== Left mouse button to move. Hold shift to move pivot. Hold ctrl to rotate.

Left mouse button to move. Hold shift to move the texture.
== Left mouse button to move. Hold shift to move the texture.

Use left mouse button to drag and create a brush.
== Use left mouse button to drag and create a brush.

Use left mouse button to paint with the brush. Right button clears the brush.
== Use left mouse button to paint with the brush. Right button clears the brush.

Decrease
== Decrease

Increase
== Increase

None
== None

Toggle group visibility
== Toggle group visibility

Select group. Right click for properties.
== Select group. Right click for properties.

Add group
== Add group

Adds a new group
== Adds a new group

Embed
== Embed

Embeds the image into the map file.
== Embeds the image into the map file.

Make external
== Make external

Removes the image from the map file.
== Removes the image from the map file.

Replace
== Replace

Replaces the image with a new one
== Replaces the image with a new one

Replace Image
== Replace Image

Remove
== Remove

Removes the image from the map
== Removes the image from the map

Embedded
== Embedded

External
== External

Select image
== Select image

Load a new image to use in the map
== Load a new image to use in the map

Add Image
== Add Image

Add
== Add

Filename:
== Filename:

Cancel
== Cancel

Layers
== Layers

Images
== Images

Switch between images and layers managment.
== Switch between images and layers managment.

Envelopes
== Envelopes

Toggles the envelope editor.
== Toggles the envelope editor.

%s Right click for context menu.
== %s Right click for context menu.

Color+
== Color+

Creates a new color envelope
== Creates a new color envelope

Pos.+
== Pos.+

Creates a new pos envelope
== Creates a new pos envelope

Previous Envelope
== Previous Envelope

Next Envelope
== Next Envelope

Name:
== Name:

Press right mouse button to create a new point
== Press right mouse button to create a new point

Switch curve type
== Switch curve type

Left mouse to drag. Hold shift to alter time point aswell. Right click to delete.
== Left mouse to drag. Hold shift to alter time point aswell. Right click to delete.

New
== New

Creates a new map
== Creates a new map

Opens a map for editing
== Opens a map for editing

Append
== Append

Opens a map and adds everything from that map to the current one
== Opens a map and adds everything from that map to the current one

Append map
== Append map

Saves the current map
== Saves the current map

Save As
== Save As

Saves the current map under a new name
== Saves the current map under a new name

Exits from the editor
== Exits from the editor

Clear collision
== Clear collision

Removes collision from this layer
== Removes collision from this layer

Make collision
== Make collision

Constructs collision from this layer
== Constructs collision from this layer

Width
== Width

Height
== Height

Image
== Image

Delete group
== Delete group

Add quads layer
== Add quads layer

Creates a new quad layer
== Creates a new quad layer

Add tile layer
== Add tile layer

Creates a new tile layer
== Creates a new tile layer

Delete layer
== Delete Layer

Deletes the layer
== Deletes the layer

Group
== Group

Order
== Order

Detail
== Detail

Delete
== Delete

Deletes the current quad
== Deletes the current quad

Square
== Square

Squares the current quad
== Squares the current quad

Pos. Env
== Pos. Env

Pos. TO
== Pos. TO

Color Env
== Color Env

Color TO
== Color TO

Select layer. Right click for properties.
== Select layer. Right click for properties.

Toggle layer visibility
== Toggle layer visibility

File
== File

>>>>>>> 7ca5e0fb
##### old translations ####<|MERGE_RESOLUTION|>--- conflicted
+++ resolved
@@ -461,8 +461,6 @@
 
 ##### needs translation ####
 
-<<<<<<< HEAD
-=======
 Password incorrect
 == Password incorrect
 
@@ -814,5 +812,4 @@
 File
 == File
 
->>>>>>> 7ca5e0fb
 ##### old translations ####