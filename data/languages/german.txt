
##### translated strings #####

%d of %d servers, %d players
== %d von %d Servern, %d Spieler

%d%% loaded
== %d%% geladen

%ds left
== Noch %ds

%s Right click for context menu.
== %s Rechtsklick für Kontextmenü.

Abort
== Abbrechen

Add
== Hinzufügen

Add Image
== Grafik hinzufügen

Add Quad
== Viere. hinz.

Add group
== Gruppe hinz.

Add quads layer
== Viereck-Ebene hinzu.

Add tile layer
== Platten-Ebene hinzuf.

Address
== Adresse

Adds a new group
== Fügt eine neue Gruppe hinzu

Adds a new quad
== Fügt ein neues Viereck hinzu

All
== Alle

Alpha
== Alpha

Alpha value of the envelope
== Alpha-Wert der Animation

Always show name plates
== Spielernamen immer anzeigen

Anim
== Anima.

Append
== Anhängen

Append map
== Karte anhängen

Are you sure that you want to delete the demo?
== Möchtest du die Demo wirklich löschen?

Are you sure that you want to quit?
== Bist du sicher, dass du beenden möchtest?

As this is the first time you launch the game, please enter your nick name below. It's recommended that you check the settings to adjust them to your liking before joining a server.
== Da dies der erste Start des Spiels ist, gib bitte unten deinen Namen ein. Es wird empfohlen die Einstellungen zu überprüfen, um sie deinen Vorstellungen anzupassen, bevor du einem Server beitrittst.

Aspect ratio
== Seitenverhältnis

Automatically record demos
== Automatisch Demos aufnehmen

Automatically take game over screenshot
== Automatisch am Ende einer Runde ein Bildschirmfoto erstellen

Blue team
== Blaues Team

Blue team wins!
== Blaues Team gewinnt!

Blue value of the envelope
== Blau-Wert der Animation

Body
== Körper

Border
== Rand

CCW
== GUZS

CW
== UZS

Call vote
== Abstimmen

Cancel
== Abbrech.

Chat
== Chat

Clear collision
== Kollision löschen

Clip H
== Aussch. H

Clip W
== Aussch. W

Clip X
== Aussch. X

Clip Y
== Aussch. Y

Close
== Schließ.

Color
== Farbe

Color Env
== Farbanim.

Color TO
== Farbe zu

Color+
== Farbe+

Compatible version
== Kompatible Version

Connect
== Verbinden

Connecting to
== Verbinden mit

Connection Problems...
== Verbindungsprobleme...

Console
== Konsole

Constructs collision from this layer
== Erstellt die Kollision aus dieser Ebene

Controls
== Steuerung

Creates a new color envelope
== Erstellt eine neue Farbanimation

Creates a new map
== Erstellt eine neue Karte

Creates a new pos envelope
== Erstellt eine neue Positionsanimation

Creates a new quad layer
== Erstellt eine neue Viereck-Ebene

Creates a new tile layer
== Erstellt eine neue Tile-Ebene

Current
== Aktuell

Current version: %s
== Aktuelle Version: %s

Custom colors
== Eigene Farben

Decrease
== Verringern

Decrease animation speed
== Animationsgeschwindigkeit verringern

Delete
== Löschen

Delete demo
== Demo löschen

Delete group
== Gruppe löschen

Delete layer
== Ebene löschen

Delete this envelope
== Löscht die Animation

Deletes the current quad
== Entfernt das ausgewählte Viereck

Deletes the layer
== Entfernt die Ebene

Demos
== Demos

Detail
== Detail

Disconnect
== Trennen

Disconnected
== Verbindung getrennt

Display Modes
== Auflösungen

Down
== Unten

Downloading map
== Karte herunterladen

Draw!
== Unentschieden!

Dynamic Camera
== Dynamische Kamera

Embed
== Einbetten

Embedded
== Eingebettet

Embeds the image into the map file.
== Bettet die Grafik in die Kartendatei ein.

Emoticon
== Emoticon

Enable/disable group for saving
== Aktiviert/deaktiviert die Gruppe beim speichern

Enable/disable layer for saving
== Aktiviert/deaktiviert die Ebene beim speichern

Enter
== Starten

Envelopes
== Animation.

Error
== Fehlgeschlagen

Error loading demo
== Fehler beim Laden der Demo, die Datei ist ungültig.

Exit
== Beenden

Exits from the editor
== Schließt den Editor

External
== Extern

FSAA samples
== Vollbild Anti-Aliasing

Favorite
== Favorit

Favorites
== Favoriten

Feet
== Füße

File
== Datei

File: %s
== Datei: %s

Filename:
== Dateina.:

Filter
== Filter

Fire
== Feuern

Folder
== Ordner

Force vote
== Erzwingen

Fullscreen
== Vollbild

Game
== Spiel

Game info
== Spielinfo

Game over
== Spiel vorbei

Game type
== Spieltyp

Game types:
== Spieltypen:

General
== Allgemein

Graphics
== Grafik

Green value of the envelope
== Grün-Wert der Animation

Grenade
== Granate

Group
== Gruppe

HD
== HD

Hammer
== Hammer

Has people playing
== Server nicht leer

Height
== Höhe

High Detail
== Hohe Details

Hook
== Haken

Host address
== Serveradresse

Hue
== Farb.

Image
== Grafik

Images
== Grafiken

Increase
== Vergrößern

Increase animation speed
== Animationsgeschwindigkeit erhöhen

Info
== Info

Internet
== Internet

Invalid Demo
== Ungültige Demo

Join blue
== zu Blau

Join game
== Beitreten

Join red
== zu Rot

Jump
== Springen

Kick
== Kicken

LAN
== LAN

Language
== Sprache

Layers
== Ebenen

Left
== Links

Left mouse button to move. Hold shift to move pivot. Hold ctrl to rotate.
== Linke Maustaste zum Bewegen. Umschalttaste gedrückt halten, um die Achse zu bewegen. Strg gedrückt halten zum drehen.

Left mouse button to move. Hold shift to move the texture.
== Linke Maustaste zum Bewegen. Umschalttaste gedrückt halten, um die Textur zu bewegen.

Left mouse to drag. Hold ctrl to be more precise. Hold shift to alter time point aswell. Right click to delete.
== Mit linker Maustaste ziehen. Strg für eine höhere Genauigkeit gedrückt halten. Umschalt gedrückt halten, um die Zeitlinie auszuwählen. Rechtsklick zum löschen.

Lht.
== Hell.

Load
== Laden

Load a new image to use in the map
== Lädt eine neue Grafik, um sie in der Karte zu benutzen.

Load map
== Karte laden

Loading
== Laden

MOTD
== Nachricht des Tages

Make collision
== Kollision erstellen

Make external
== Extern machen

Map
== Karte

Max Screenshots
== Maximale Bildschirmfotos

Max demos
== Maximale Demos

Maximum ping:
== Maximaler Ping:

Miscellaneous
== Verschiedenes

Mouse sens.
== Maus-Empfindl.

Move left
== Nach links

Move right
== Nach rechts

Movement
== Bewegungen

Mute when not active
== Stumm, wenn inaktiv

Name
== Name

Name:
== Name:

New
== Neu

New folder
== Neuer Ordner

News
== News

Next Envelope
== Nächste Animation

Next weapon
== Nächste Waffe

Nickname
== Spitzname

No
== Nein

No password
== Kein Passwort

No servers found
== Keine Server gefunden

No servers match your filter criteria
== Kein Server entspricht den Kriterien

None
== Kein

Normal animation speed
== Normale Animationsgeschwindigkeit

Ok
== OK

Open
== Öffnen

Opens a map and adds everything from that map to the current one
== Öffnet eine Karte und fügt alles aus dieser in die aktuelle ein.

Opens a map for editing
== Öffnet eine Map zum Bearbeiten

Order
== Reihenf.

Para X
== Para. X

Para Y
== Para. Y

Parent Folder
== Übergeordneter Ordner

Password
== Passwort

Password incorrect
== Passwort falsch

Ping
== Ping

Pistol
== Pistole

Play
== Abspielen

Player
== Spieler

Players
== Spieler

Please balance teams!
== Bitte Teams ausgleichen!

Pos X
== Pos. X

Pos Y
== Pos. Y

Pos. Env
== Pos. anim.

Pos. TO
== Pos. zu

Pos.+
== Pos.+

Press right mouse button to create a new point
== Drücke die rechte Maustaste, um einen neuen Punkt zu erstellen

Prev. weapon
== Vorherige Waffe

Previous Envelope
== Vorherige Animation

Proof
== Testra.

Quads
== Vier.

Quality Textures
== Hochaufgelöste Texturen

Quick search:
== Schnellsuche:

Quit
== Beenden

REC
== REC

Reason:
== Grund

Record demo
== Demo aufneh.

Red team
== Rotes team

Red team wins!
== Rotes Team gewinnt!

Red value of the envelope
== Rot-Wert der Animation

Refocus
== Wiederh.

Refresh
== Erneuern

Refreshing master servers
== Aktualisiere Masterserver

Remote console
== Remotekonsole

Remove
== Entfernen

Removes collision from this layer
== Entfernt die Kollision aus dieser Ebene

Removes the image from the map
== Entfernt die Grafik aus der Karte

Removes the image from the map file.
== Entfernt die Grafik aus der Kartendatei.

Replace
== Ersetzen

Replace Image
== Grafik ersetzen

Replaces the image with a new one
== Ersetzt die Grafik durch ein neues

Reset filter
== Standardfilter

Reset to defaults
== Standardeinstellung

Resizes the current Quad based on the aspect ratio of the image
== Ändert die Größe des aktuellen Vierecks basierend auf dem Seitenverhältnis des Bildes

Rifle
== Laser

Right
== Rechts

Rotation of the brush in degrees. Use left mouse button to drag and change the value. Hold shift to be more precise.
== Rotation des Pinsels in Grad. Mit gedrückter linker Maustaste ziehen, um den Wert zu ändern. Umschalt gedrückt halten, um die Genauigkeit zu erhöhen.

Rotation of the envelope
== Rotation der Animation

Round
== Runde

Sample rate
== Abtastrate

Sat.
== Sätt.

Save
== Speichern

Save As
== Speichern unter

Save map
== Karte speichern

Saves the current map
== Speichert die aktuelle Karte

Saves the current map under a new name
== Speichert die aktuelle Karte unter neuem Namen

Score
== Score

Score board
== Punktetafel

Score limit
== Punktelimit

Scoreboard
== Punktetafel

Screenshot
== Bildschirmfoto

Select group. Right click for properties.
== Gruppe auswählen. Rechtsklick für Eigenschaften.

Select image
== Grafik auswählen

Select layer. Right click for properties.
== Ebene auswählen. Rechtsklick für Eigenschaften.

Server details
== Serverdetails

Server info
== Serverinfo

Server not full
== Server nicht voll

Settings
== Optionen

Shift
== Verschie.

Shotgun
== Schrotflinte

Show chat
== Chat anzeigen

Show name plates
== Zeige Namen

Show only supported
== Zeige nur unterstützte

Skins
== Skins

Sound
== Ton

Sound volume
== Lautstärke

Spectate
== Zuschauen

Spectators
== Zuschauer

Square
== Quadrat

Squares the current quad
== Macht das ausgewählte Viereck rechteckig

Standard gametype
== Standard-Spieltyp

Standard map
== Standardkarte

Stop record
== Aufnahme be.

Sudden Death
== Sudden Death

Switch between images and layers managment.
== Zwischen Ebenen- und Bildverwaltung umschalten.

Switch curve type
== Kurventyp ändern

Switch weapon on pickup
== Wechsle Waffen beim Aufnehmen

Team
== Team

Team chat
== Teamchat

Teeworlds %s is out! Download it at www.teeworlds.com!
== Teeworld %s ist da! Lade es unter www.teeworlds.com runter!

Texture Compression
== Texturkompression

The server is running a non-standard tuning on a pure game type.
== Der Server läuft nicht mit Standardeinstellungen.

Tiles
== Plat.

Time limit
== Zeitlimit

Time limit: %d min
== Zeitlimit: %d min

Toggle group visibility
== Gruppensichtbarkeit umschalten

Toggle layer visibility
== Sichtbarkeit der Ebene umschalten

Toggles the envelope editor.
== Schaltet den Animationseditor um.

Try again
== Nochmal versuchen

Type
== Typ

UI Color
== Menüfarbe

Up
== Oben

Use Clipping
== Aussch. b.

Use left mouse button to drag and change the color value. Hold shift to be more precise.
== Mit gedrückter linker Maustaste ziehen, um den Farbwert zu ändern. Umschalt gedrückt halten, um die Genauigkeit zu erhöhen.

Use left mouse button to drag and change the value. Hold shift to be more precise.
== Mit gedrückter linker Maustaste ziehen, um den Wert zu ändern. Umschalt gedrückt halten, um die Genauigkeit zu erhöhen.

Use left mouse button to drag and create a brush.
== Benutze die linke Maustaste, um zu ziehen und einen Pinsel zu erstellen.

Use left mouse button to paint with the brush. Right button clears the brush.
== Benutze die linke Maustaste um mit dem Pinsel zu malen. Die rechte Maustaste löscht den Pinsel.

Use sounds
== Aktiviere Ton

V-Sync
== V-Sync

Version
== Version

Vote no
== Nein

Vote yes
== Ja

Voting
== Abstimmung

Warmup
== Aufwärmen

Weapon
== Waffe

Welcome to Teeworlds
== Willkommen bei Teeworlds

Width
== Breite

X-axis of the envelope
== X-Achse der Animation

Y-axis of the envelope
== Y-Achse der Animation

Yes
== Ja

You must restart the game for all settings to take effect.
== Du musst das Spiel neustarten um die Änderungen zu übernehmen.

Your skin
== Dein Skin

ZI
== ZI

ZO
== ZO

[HOME] Restore map focus
== [HOME] Setzt das Blickfeld der Karte zurück

[M] Flip brush vertical
== [M] Pinsel vertikal umdrehen

[N] Flip brush horizontal
== [N] Pinsel horizontal umdrehen

[NumPad*] Zoom to normal and remove editor offset
== [NumBlock*] Normale Größe

[NumPad+] Zoom in
== [NumBlock+] Vergrößern

[NumPad-] Zoom out
== [NumBlock-] Verkleinern

[R] Rotates the brush counter clockwise
== [R] Dreht den Pinsel gegen den Uhrzeigersinn

[T] Rotates the brush clockwise
== [T] dreht den Pinsel im Uhrzeigersinn

[ctrl+h] Toggle High Detail
== [Strg+H] Hohe Details umschalten

[ctrl+m] Toggle animation
== [Strg+M] Animation umschalten

[ctrl+p] Toggles proof borders. These borders represent what a player maximum can see.
== [Strg+P] Schaltet Testrahmen um. Diese Rahmen zeigen, wie viel der Spieler höchstens sehen kann.

<<<<<<< HEAD
Loading DDRace Client
== Lade DDRace Client

##### needs translation #####

Automatically record demos
== 

Automatically take game over screenshot
== 

Max Screenshots
== 

Max demos
== 

=======
>>>>>>> d9c71f49
left
== noch

minute
== Minute

minutes
== Minuten

no limit
== Keine Begrenzung

second
== Sekunde

seconds
== Sekunden

##### needs translation #####

##### old translations #####
<|MERGE_RESOLUTION|>--- conflicted
+++ resolved
@@ -943,7 +943,6 @@
 [ctrl+p] Toggles proof borders. These borders represent what a player maximum can see.
 == [Strg+P] Schaltet Testrahmen um. Diese Rahmen zeigen, wie viel der Spieler höchstens sehen kann.
 
-<<<<<<< HEAD
 Loading DDRace Client
 == Lade DDRace Client
 
@@ -961,8 +960,6 @@
 Max demos
 == 
 
-=======
->>>>>>> d9c71f49
 left
 == noch
 
