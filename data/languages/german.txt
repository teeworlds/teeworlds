--- conflicted
+++ resolved
@@ -683,15 +683,6 @@
 
 ##### needs translation #####
 
-<<<<<<< HEAD
-Game paused
-== 
-
-Respawn
-== 
-
-Show only chat messages from friends
-== 
 
 ##### old translations #####
 
@@ -1129,7 +1120,4 @@
 == Verstecke Trennlinie
 
 No color headers
-== Headers ohne Farbe
-=======
-##### old translations #####
->>>>>>> be24a308
+== Headers ohne Farbe