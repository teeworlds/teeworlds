
##### translated strings #####

%d of %d servers, %d players
== %d/%d ????????, %d ???????

<<<<<<< HEAD
%ds left
== ???????? %d ???.

=======
>>>>>>> ebd45829
%d%% loaded
== %d%% ?????????

<<<<<<< HEAD
[N] Flip brush horizontal
== [N] ????????????? ????? ?? ???????????

[NumPad+] Zoom in
== [ClavierNum+] ?????????

[NumPad-] Zoom out
== [ClavierNum-] ?????????

[M] Flip brush vertical
== [M] ????????????? ????? ?? ?????????
=======
%ds left
== осталось %d сек.

%s Right click for context menu.
== %s Правая кнопка мыши для контекстного меню
>>>>>>> ebd45829

Abort
== ??????

Add
== ????????

Add Image
== Добавить изображение

Add Quad
== Добавить квад

Add group
== ???????? ??????

<<<<<<< HEAD
Add Image
== ???????? ???????????
=======
Add quads layer
== Добавить слой квадов

Add tile layer
== Добавить слой тайлов
>>>>>>> ebd45829

Address
== ?????

Adds a new group
== ???????? ????? ??????

Adds a new quad
== Добавить новый квад

All
== ???

Alpha
== ????????..

Always show name plates
== ?????? ?????????? ???? ???????

Anim
== ????.

Append
== ????????

Append map
== ???????? ????? ? ???????

Are you sure that you want to quit?
== ?? ????????????? ??????? ??????

As this is the first time you launch the game, please enter your nick name below. It's recommended that you check the settings to adjust them to your liking before joining a server.
== ??? ??? ??? ??? ?????? ?????? ????, ??????????, ??????? ???? ??? ? ???? ????. ????? ?????????????? ????????? ????????? ???? ? ???????? ????????? ?? ??? ????? ???, ??? ?????? ??????.

Blue team
== ?????

Blue team wins!
== ????? ????????!

Body
== ????

Border
== ??????? ????

CCW
== CCW

CW
== CW

Call vote
== ??????????

Cancel
== ??????

Chat
== ???

Clear collision
== ???????? ????????

Close
== ???????

Color Env
== Цвет. крив.

Color TO
== Цвет. TO

Color+
== ????+

Compatible version
== ??????????? ??????

Connect
== ????????????

Connecting to
== ??????????? ?

Connection Problems...
== ???????? ?? ??????...

Console
== ???????

Constructs collision from this layer
== Создать коллизии из этого слоя

Controls
== ??????????

<<<<<<< HEAD
Constructs collision from this layer
== ??????? ???????? ?? ????? ????
=======
Creates a new color envelope
== Создать новую кривую цвета
>>>>>>> ebd45829

Creates a new map
== ??????? ????? ?????

Creates a new pos envelope
== Создать новую кривую позиции

Creates a new quad layer
== Создать новый слой квадов

Creates a new tile layer
== Создать новый слой тайлов

Current
== ???????

Current version: %s
== ??????? ??????: %s

Custom colors
== ???? ?????

Decrease
== ?????????

Decrease animation speed
== ????????? ???????? ????????

Delete
== ???????

Delete group
== ??????? ??????

Delete layer
== ??????? ????

Deletes the current quad
== Удалить текущий квад

Deletes the layer
== ??????? ????

Demos
== ????

Detail
== ?????????

Disconnect
== ?????????

Disconnected
== ?????????

Display Modes
== ?????? ???????

Downloading map
<<<<<<< HEAD
== ?????????? ????? 
=======
== Скачивание карты
>>>>>>> ebd45829

Draw!
== ?????!

Dynamic Camera
== ???????????? ??????

Embed
== ????????

Embedded
== ??????????

Embeds the image into the map file.
== ???????? ??????????? ? ???? ?????

Emoticon
== ??????

Enter
== ????

Envelopes
== Кривые

Error
== ??????

<<<<<<< HEAD
error loading demo
== ?????? ??? ???????? ????
=======
Error loading demo
== ошибка при загрузке демо
>>>>>>> ebd45829

Exit
== ?????

Exits from the editor
== ????? ?? ?????????

External
== ???????

FSAA samples
== ??????? FSAA

Favorite
== ?????????

Favorites
== ?????????

Feet
== ????

File
== ????

Filename:
== ??? ?????:

Filter
== ??????

Fire
== ???????

Force vote
== ???????????

Fullscreen
== ????????????? ?????

Game
== ????

Game info
== ???? ?? ????

Game over
== ???? ????????

Game type
== ??? ????

Game types:
== ??? ????:

General
== ????????

Graphics
== ???????

Grenade
== ???????

Group
== ??????

HD
== HD

Hammer
== ???????

Has people playing
== ?????? ?? ??????

Height
== ??????

High Detail
== ??????? ???????????

Hook
== ???????

Host address
== ????? ???????

Hue
== ???????

Image
== ???????????

Images
== ???????????

Increase
== ?????????

Increase animation speed
== ????????? ???????? ????????

Info
== ????

Internet
== ????????

Join blue
== ?? ?????

Join game
== ?????????

Join red
== ?? ???????

Jump
== ??????

Kick
== ????????

LAN
== LAN

Language
== ????

Layers
== ????

Left mouse button to move. Hold shift to move pivot. Hold ctrl to rotate.
== Левая кнопка мыши для перемещения. Зажмите Shift для перемещения опоры. Зажмите Ctrl для поворота.

Left mouse button to move. Hold shift to move the texture.
== Левая кнопка мыши для перемещения. Зажмите Shift для перемещения текстуры.

Lht.
== ???????

Load
== ?????????

Load a new image to use in the map
== ????????? ????? ??????????? ??? ????????????? ??? ? ?????

Loading
== ???????? DDRace

MOTD
== MOTD

Make collision
== ??????? ????????

Make external
== ??????? ???????

Map
== ?????

Maximum ping:
== ????. ????:

<<<<<<< HEAD
min
== ???.

=======
>>>>>>> ebd45829
Miscellaneous
== ?????????????

Mouse sens.
== ??????. ????

Move left
== ?????

Move right
== ??????

Movement
== ???????????

Mute when not active
== ??????? ?????, ????? ???? ?????????

Name
== ???

Name:
== Имя:

New
== ?????

News
== ???????

Next Envelope
== Следуюая кривая

Next weapon
== ????. ??????

Nickname
== ???

<<<<<<< HEAD
Name:
== ???:

=======
>>>>>>> ebd45829
No
== ???

No password
== ??? ??????

No servers found
== ??????? ?? ???????

No servers match your filter criteria
== ??? ????????, ?????????? ????? ?????????

None
== ??????

Normal animation speed
== ?????????? ???????? ????????

Ok
== ??

Open
== ???????

<<<<<<< HEAD
Open map
== ??????? ?????

=======
>>>>>>> ebd45829
Opens a map and adds everything from that map to the current one
== ??????? ????? ? ???????? ?? ??? ??? ? ???????

Opens a map for editing
== ??????? ????? ??? ??????????????

Order
== ???????

Password
== ??????

Password incorrect
== ???????? ??????

Ping
== ????

Pistol
== ????????

Play
== ????????

Player
== ?????

Players
== ??????

Please balance teams!
== ????????????? ???????!

Pos. Env
== Поз. крив.

Pos. TO
== Поз. TO

Pos.+
== ???.+

Press right mouse button to create a new point
== ??????? ?????? ?????? ???? ??? ???????? ????? ?????

Prev. weapon
== ????. ??????

Previous Envelope
== Предыдущая кривая

Proof
== Границы

Quality Textures
== ???????????? ????????

Quick search:
== ??????? ?????:

Quit
== ?????

Reason:
== Причина:

Red team
== ???????

Red team wins!
== ??????? ????????!

<<<<<<< HEAD
Reason:
== ???????:

=======
>>>>>>> ebd45829
Refocus
== ??????? ?????

Refresh
== ????????

Refreshing master servers
== ?????????? ?????? ??????-????????

Remote console
== ??????? ???????

Remove
== ???????

Removes collision from this layer
== ??????? ???????? ?? ????? ????

<<<<<<< HEAD
Removes the image from the map file.
== ??????? ??????????? ?? ????? ? ??????

=======
>>>>>>> ebd45829
Removes the image from the map
== ??????? ??????????? ?? ?????

Removes the image from the map file.
== Удалить изображение из файла с картой

Replace
== ????????

Replace Image
== ???????? ???????????

Replaces the image with a new one
== ???????? ??? ??????????? ??????

Reset filter
== ???????? ???????

Reset to defaults
== ???????? ?????????

Rifle
== ?????

Round
== ?????

Sample rate
== ???????

Sat.
== ????????.

Save
== ?????????

Save As
== ????????? ???

Save map
== ????????? ?????

Saves the current map
== ????????? ??????? ?????

Saves the current map under a new name
== ????????? ??????? ????? ??? ????? ?????????

<<<<<<< HEAD
Select group. Right click for properties.
== ???????? ??????. ?????? ???? ????????? ????????.

Select layer. Right click for properties.
== ???????? ????. ?????? ???? ????????? ????????.

=======
>>>>>>> ebd45829
Score
== ????

Score board
== ?????

Score limit
== ????? ?????

Scoreboard
== ??? ????

Screenshot
== ????????

Select group. Right click for properties.
== Выберите группу. Правый клик открывает свойства.

Select image
== ???????? ???????????

Select layer. Right click for properties.
== Выберите слой. Правый клик открывает свойства.

Server details
== ?????? ???????

Server info
== ??????????

Server not full
== ?????? ?? ????????

Settings
== ?????????

Shotgun
== ????????

Show chat
== ???????? ???

Show name plates
== ?????????? ???? ???????

Show only supported
== ?????? ?????????????? ??????

Skins
== ?????

Sound
== ????

Sound volume
== ????????? ?????

Spectate
== ?????????

Spectators
== ???????????

Square
== ???????

Squares the current quad
== Преобразовать текущий квад в квадрат

Standard gametype
== ??????????? ??? ????

Standard map
== ??????????? ?????

Sudden Death
== ??????? ??????

Switch between images and layers managment.
== Переключиться между управлением слоями и изображениями

Switch curve type
== Изменить тип кривой

Switch weapon on pickup
== ??????????? ?????? ??? ???????

Team
== ???????

Team chat
== ????????? ???

Teeworlds %s is out! Download it at www.teeworlds.com!
== ????? Teeworlds %s! ?????????? ?? www.teeworlds.com!

Texture Compression
== ?????? ???????

The server is running a non-standard tuning on a pure game type.
== ?????? ??????? ? ?????????????? ??????????? ?? ??????????? ???? ????.

Time limit
== ?????

Toggle group visibility
== Переключить видимость группы

Toggle layer visibility
== Переключить видимость слоя

Toggles the envelope editor.
== Показать или скрыть редактор кривых

Try again
== ??????????? ?????

Type
== ???

UI Color
== ???? ??????????

Use left mouse button to drag and create a brush.
== Используйте левую кнопку мыши для перемещения и создания кисти

Use left mouse button to paint with the brush. Right button clears the brush.
== Используйте левую кнопку мыши для рисования кистью. Правая кнопка мыши очищает кисть.

Use sounds
== ???????????? ?????

V-Sync
== ???????????? ?????????????

Version
== ??????

Vote no
== ??????

Vote yes
== ??

Voting
== ???????????

Warmup
== ????????

Weapon
== ??????

Welcome to Teeworlds
== ????? ?????????? ? Teeworlds!

Width
== ??????

Yes
== ??

You must restart the game for all settings to take effect.
== ????????????? ???? ??? ?????????? ?????????.

Your skin
== ??? ????

ZI
== Z+

ZO
== Z-

[M] Flip brush vertical
== [M] Зеркалировать кисть по вертикали

[N] Flip brush horizontal
== [N] Зеркалировать кисть по горизонтали

[NumPad*] Zoom to normal and remove editor offset
== [NumPad*] Установить нормальное увеличение и убрать смещение редактора

[NumPad+] Zoom in
== [ClavierNum+] Увеличить

[NumPad-] Zoom out
== [ClavierNum-] Уменьшить

[R] Rotates the brush counter clockwise
== [R] Повернуть кисть против часовой стрелки

[T] Rotates the brush clockwise
== [T] Повернуть кисть по часовой стрелке

[ctrl+h] Toggle High Detail
== [ctrl+h] ??????????? ??????? ???????????

[ctrl+m] Toggle animation
== [ctrl+m] ??????????? ????????

<<<<<<< HEAD
Proof
== ???????

=======
>>>>>>> ebd45829
[ctrl+p] Toggles proof borders. These borders represent what a player maximum can see.
== [ctrl+p] ???????? ??? ?????? ???????, ? ???????? ??????? ????? ????? ?????? ?????

<<<<<<< HEAD
[NumPad*] Zoom to normal and remove editor offset
== [NumPad*] ?????????? ?????????? ?????????? ? ?????? ???????? ?????????
=======
##### needs translation #####
>>>>>>> ebd45829

Alpha value of the envelope
== 

<<<<<<< HEAD
[R] Rotates the brush counter clockwise
== [R] ????????? ????? ?????? ??????? ???????
=======
Are you sure that you want to delete the demo?
== 
>>>>>>> ebd45829

Aspect ratio
== 

<<<<<<< HEAD
[T] Rotates the brush clockwise
== [T] ????????? ????? ?? ??????? ???????

Add Quad
== ???????? ????

Adds a new quad
== ???????? ????? ????

Left mouse button to move. Hold shift to move pivot. Hold ctrl to rotate.
== ????? ?????? ???? ??? ???????????. ??????? Shift ??? ??????????? ?????. ??????? Ctrl ??? ????????.

Left mouse button to move. Hold shift to move the texture.
== ????? ?????? ???? ??? ???????????. ??????? Shift ??? ??????????? ????????.

Use left mouse button to drag and create a brush.
== ??????????? ????? ?????? ???? ??? ??????????? ? ???????? ?????

Use left mouse button to paint with the brush. Right button clears the brush.
== ??????????? ????? ?????? ???? ??? ????????? ??????. ?????? ?????? ???? ??????? ?????.

Toggle group visibility
== ??????????? ????????? ??????

Switch between images and layers managment.
== ????????????? ????? ??????????? ?????? ? ?????????????

Envelopes
== ??????

Toggles the envelope editor.
== ???????? ??? ?????? ???????? ??????

%s Right click for context menu.
== %s ?????? ?????? ???? ??? ???????????? ????

Creates a new color envelope
== ??????? ????? ?????? ?????

Creates a new pos envelope
== ??????? ????? ?????? ???????

Previous Envelope
== ?????????? ??????

Next Envelope
== ???????? ??????

Switch curve type
== ???????? ??? ??????

Left mouse to drag. Hold shift to alter time point aswell. Right click to delete.
== ????? ?????? ???? ??? ???????????. ??????? Shift ??? ????????? ??????? ???????. ?????? ?????? ???? ??? ????????

Add quads layer
== ???????? ???? ??????

Creates a new quad layer
== ??????? ????? ???? ??????

Add tile layer
== ???????? ???? ??????

Creates a new tile layer
== ??????? ????? ???? ??????

Deletes the current quad
== ??????? ??????? ????

Squares the current quad
== ????????????? ??????? ???? ? ???????

Pos. Env
== ???. ????.

Pos. TO
== ???. TO

Color Env
== ????. ????.

Color TO
== ????. TO

Toggle layer visibility
== ??????????? ????????? ????
=======
Blue value of the envelope
== 

Clip H
== 

Clip W
== 

Clip X
== 

Clip Y
== 

Color
== 

Delete demo
== 

Delete this envelope
== 

Down
== 

Enable/disable group for saving
== 

Enable/disable layer for saving
== 

File: %s
== 

Folder
== 

Green value of the envelope
== 

Invalid Demo
== 

Left
== 

Left mouse to drag. Hold ctrl to be more precise. Hold shift to alter time point aswell. Right click to delete.
== 

Load map
== 

New folder
== 

Para X
== 

Para Y
== 

Parent Folder
== 

Pos X
== 

Pos Y
== 

Quads
== 

REC
== 

Record demo
== 

Red value of the envelope
== 

Resizes the current Quad based on the aspect ratio of the image
== 

Right
== 

Rotation of the brush in degrees. Use left mouse button to drag and change the value. Hold shift to be more precise.
== 

Rotation of the envelope
== 

Shift
== 

Stop record
== 

Tiles
== 

Time limit: %d min
== 

Up
== 

Use Clipping
== 

Use left mouse button to drag and change the color value. Hold shift to be more precise.
== 

Use left mouse button to drag and change the value. Hold shift to be more precise.
== 

X-axis of the envelope
== 

Y-axis of the envelope
== 

[HOME] Restore map focus
== 
>>>>>>> ebd45829

##### old translations #####
<|MERGE_RESOLUTION|>--- conflicted
+++ resolved
@@ -2,42 +2,22 @@
 ##### translated strings #####
 
 %d of %d servers, %d players
-== %d/%d ????????, %d ???????
-
-<<<<<<< HEAD
-%ds left
-== ???????? %d ???.
-
-=======
->>>>>>> ebd45829
+== %d/%d серверов, %d игроков
+
 %d%% loaded
-== %d%% ?????????
-
-<<<<<<< HEAD
-[N] Flip brush horizontal
-== [N] ????????????? ????? ?? ???????????
-
-[NumPad+] Zoom in
-== [ClavierNum+] ?????????
-
-[NumPad-] Zoom out
-== [ClavierNum-] ?????????
-
-[M] Flip brush vertical
-== [M] ????????????? ????? ?? ?????????
-=======
+== %d%% загружено
+
 %ds left
 == осталось %d сек.
 
 %s Right click for context menu.
 == %s Правая кнопка мыши для контекстного меню
->>>>>>> ebd45829
 
 Abort
-== ??????
+== Отмена
 
 Add
-== ????????
+== Добавить
 
 Add Image
 == Добавить изображение
@@ -46,63 +26,58 @@
 == Добавить квад
 
 Add group
-== ???????? ??????
-
-<<<<<<< HEAD
-Add Image
-== ???????? ???????????
-=======
+== Добавить группу
+
 Add quads layer
 == Добавить слой квадов
 
 Add tile layer
 == Добавить слой тайлов
->>>>>>> ebd45829
 
 Address
-== ?????
+== Адрес
 
 Adds a new group
-== ???????? ????? ??????
+== Добавить новую группу
 
 Adds a new quad
 == Добавить новый квад
 
 All
-== ???
+== Все
 
 Alpha
-== ????????..
+== Прозрачн..
 
 Always show name plates
-== ?????? ?????????? ???? ???????
+== Всегда показывать ники игроков
 
 Anim
-== ????.
+== Аним.
 
 Append
-== ????????
+== Вставить
 
 Append map
-== ???????? ????? ? ???????
+== Вставить карту в текущую
 
 Are you sure that you want to quit?
-== ?? ????????????? ??????? ??????
+== Вы действительно желаете выйти?
 
 As this is the first time you launch the game, please enter your nick name below. It's recommended that you check the settings to adjust them to your liking before joining a server.
-== ??? ??? ??? ??? ?????? ?????? ????, ??????????, ??????? ???? ??? ? ???? ????. ????? ?????????????? ????????? ????????? ???? ? ???????? ????????? ?? ??? ????? ???, ??? ?????? ??????.
+== Так как это ваш первый запуск игры, пожалуйста, введите свой ник в поле ниже. Также рекоммендуется проверить настройки игры и поменять некоторые из них перед тем, как начать играть.
 
 Blue team
-== ?????
+== Синие
 
 Blue team wins!
-== ????? ????????!
+== Синие победили!
 
 Body
-== ????
+== Тело
 
 Border
-== ??????? ????
+== Создать края
 
 CCW
 == CCW
@@ -111,19 +86,19 @@
 == CW
 
 Call vote
-== ??????????
+== Голосовать
 
 Cancel
-== ??????
+== Отмена
 
 Chat
-== ???
+== Чат
 
 Clear collision
-== ???????? ????????
+== Очистить коллизии
 
 Close
-== ???????
+== Закрыть
 
 Color Env
 == Цвет. крив.
@@ -132,39 +107,34 @@
 == Цвет. TO
 
 Color+
-== ????+
+== Цвет+
 
 Compatible version
-== ??????????? ??????
+== Совместимая версия
 
 Connect
-== ????????????
+== Подключиться
 
 Connecting to
-== ??????????? ?
+== Подключение к
 
 Connection Problems...
-== ???????? ?? ??????...
+== Проблемы со связью...
 
 Console
-== ???????
+== Консоль
 
 Constructs collision from this layer
 == Создать коллизии из этого слоя
 
 Controls
-== ??????????
-
-<<<<<<< HEAD
-Constructs collision from this layer
-== ??????? ???????? ?? ????? ????
-=======
+== Управление
+
 Creates a new color envelope
 == Создать новую кривую цвета
->>>>>>> ebd45829
 
 Creates a new map
-== ??????? ????? ?????
+== Создать новую карту
 
 Creates a new pos envelope
 == Создать новую кривую позиции
@@ -176,223 +146,214 @@
 == Создать новый слой тайлов
 
 Current
-== ???????
+== Текущий
 
 Current version: %s
-== ??????? ??????: %s
+== Текущая версия: %s
 
 Custom colors
-== ???? ?????
+== Свои цвета
 
 Decrease
-== ?????????
+== Уменьшить
 
 Decrease animation speed
-== ????????? ???????? ????????
+== Уменьшить скорость анимации
 
 Delete
-== ???????
+== Удалить
 
 Delete group
-== ??????? ??????
+== Удалить группу
 
 Delete layer
-== ??????? ????
+== Удалить слой
 
 Deletes the current quad
 == Удалить текущий квад
 
 Deletes the layer
-== ??????? ????
+== Удалить слой
 
 Demos
-== ????
+== Демо
 
 Detail
-== ?????????
+== Детальный
 
 Disconnect
-== ?????????
+== Отключить
 
 Disconnected
-== ?????????
+== Отключено
 
 Display Modes
-== ?????? ???????
+== Режимы дисплея
 
 Downloading map
-<<<<<<< HEAD
-== ?????????? ????? 
-=======
 == Скачивание карты
->>>>>>> ebd45829
 
 Draw!
-== ?????!
+== Ничья!
 
 Dynamic Camera
-== ???????????? ??????
+== Динамическая камера
 
 Embed
-== ????????
+== Встроить
 
 Embedded
-== ??????????
+== Встроенные
 
 Embeds the image into the map file.
-== ???????? ??????????? ? ???? ?????
+== Встроить изображение в саму карту
 
 Emoticon
-== ??????
+== Эмоция
 
 Enter
-== ????
+== Вход
 
 Envelopes
 == Кривые
 
 Error
-== ??????
-
-<<<<<<< HEAD
-error loading demo
-== ?????? ??? ???????? ????
-=======
+== Ошибка
+
 Error loading demo
 == ошибка при загрузке демо
->>>>>>> ebd45829
 
 Exit
-== ?????
+== Выход
 
 Exits from the editor
-== ????? ?? ?????????
+== Выход из редактора
 
 External
-== ???????
+== Внешние
 
 FSAA samples
-== ??????? FSAA
+== Сэмплов FSAA
 
 Favorite
-== ?????????
+== Избранный
 
 Favorites
-== ?????????
+== Избранные
 
 Feet
-== ????
+== Ноги
 
 File
-== ????
+== Файл
 
 Filename:
-== ??? ?????:
+== Имя файла:
 
 Filter
-== ??????
+== Фильтр
 
 Fire
-== ???????
+== Выстрел
 
 Force vote
-== ???????????
+== Форсировать
 
 Fullscreen
-== ????????????? ?????
+== Полноэкранный режим
 
 Game
-== ????
+== Игра
 
 Game info
-== ???? ?? ????
+== Инфо об игре
 
 Game over
-== ???? ????????
+== Игра окончена
 
 Game type
-== ??? ????
+== Тип игры
 
 Game types:
-== ??? ????:
+== Тип игры:
 
 General
-== ????????
+== Основные
 
 Graphics
-== ???????
+== Графика
 
 Grenade
-== ???????
+== Граната
 
 Group
-== ??????
+== Группа
 
 HD
 == HD
 
 Hammer
-== ???????
+== Молоток
 
 Has people playing
-== ?????? ?? ??????
+== Сервер не пустой
 
 Height
-== ??????
+== Высота
 
 High Detail
-== ??????? ???????????
+== Высокая детализация
 
 Hook
-== ???????
+== Веревка
 
 Host address
-== ????? ???????
+== Адрес сервера
 
 Hue
-== ???????
+== Оттенок
 
 Image
-== ???????????
+== Изображение
 
 Images
-== ???????????
+== Изображения
 
 Increase
-== ?????????
+== Увеличить
 
 Increase animation speed
-== ????????? ???????? ????????
+== Увеличить скорость анимации
 
 Info
-== ????
+== Инфо
 
 Internet
-== ????????
+== Интернет
 
 Join blue
-== ?? ?????
+== За синих
 
 Join game
-== ?????????
+== Наблюдать
 
 Join red
-== ?? ???????
+== За красных
 
 Jump
-== ??????
+== Прыжок
 
 Kick
-== ????????
+== Выкинуть
 
 LAN
 == LAN
 
 Language
-== ????
+== Язык
 
 Layers
-== ????
+== Слои
 
 Left mouse button to move. Hold shift to move pivot. Hold ctrl to rotate.
 == Левая кнопка мыши для перемещения. Зажмите Shift для перемещения опоры. Зажмите Ctrl для поворота.
@@ -401,145 +362,127 @@
 == Левая кнопка мыши для перемещения. Зажмите Shift для перемещения текстуры.
 
 Lht.
-== ???????
+== Яркость
 
 Load
-== ?????????
+== Загрузить
 
 Load a new image to use in the map
-== ????????? ????? ??????????? ??? ????????????? ??? ? ?????
+== Загрузить новое изображение для использования его в карте
 
 Loading
-== ???????? DDRace
+== Загрузка
 
 MOTD
 == MOTD
 
 Make collision
-== ??????? ????????
+== Создать коллизии
 
 Make external
-== ??????? ???????
+== Сделать внешним
 
 Map
-== ?????
+== Карта
 
 Maximum ping:
-== ????. ????:
-
-<<<<<<< HEAD
-min
-== ???.
-
-=======
->>>>>>> ebd45829
+== Макс. пинг:
+
 Miscellaneous
-== ?????????????
+== Дополнительно
 
 Mouse sens.
-== ??????. ????
+== Чувств. мыши
 
 Move left
-== ?????
+== Влево
 
 Move right
-== ??????
+== Вправо
 
 Movement
-== ???????????
+== Перемещение
 
 Mute when not active
-== ??????? ?????, ????? ???? ?????????
+== Глушить звуки, когда игра неактивна
 
 Name
-== ???
+== Имя
 
 Name:
 == Имя:
 
 New
-== ?????
+== Новый
 
 News
-== ???????
+== Новости
 
 Next Envelope
 == Следуюая кривая
 
 Next weapon
-== ????. ??????
+== След. оружие
 
 Nickname
-== ???
-
-<<<<<<< HEAD
-Name:
-== ???:
-
-=======
->>>>>>> ebd45829
+== Ник
+
 No
-== ???
+== Нет
 
 No password
-== ??? ??????
+== Без пароля
 
 No servers found
-== ??????? ?? ???????
+== Сервера не найдены
 
 No servers match your filter criteria
-== ??? ????????, ?????????? ????? ?????????
+== Нет серверов, отвечающих вашим критериям
 
 None
-== ??????
+== Ничего
 
 Normal animation speed
-== ?????????? ???????? ????????
+== Нормальная скорость анимации
 
 Ok
-== ??
+== Ок
 
 Open
-== ???????
-
-<<<<<<< HEAD
-Open map
-== ??????? ?????
-
-=======
->>>>>>> ebd45829
+== Открыть
+
 Opens a map and adds everything from that map to the current one
-== ??????? ????? ? ???????? ?? ??? ??? ? ???????
+== Открыть карту и добавить из нее все в текущую
 
 Opens a map for editing
-== ??????? ????? ??? ??????????????
+== Открыть карту для редактирования
 
 Order
-== ???????
+== Порядок
 
 Password
-== ??????
+== Пароль
 
 Password incorrect
-== ???????? ??????
+== Неверный пароль
 
 Ping
-== ????
+== Пинг
 
 Pistol
-== ????????
+== Пистолет
 
 Play
-== ????????
+== Просмотр
 
 Player
-== ?????
+== Игрок
 
 Players
-== ??????
+== Игроки
 
 Please balance teams!
-== ????????????? ???????!
+== Сбалансируйте команды!
 
 Pos. Env
 == Поз. крив.
@@ -548,13 +491,13 @@
 == Поз. TO
 
 Pos.+
-== ???.+
+== Поз.+
 
 Press right mouse button to create a new point
-== ??????? ?????? ?????? ???? ??? ???????? ????? ?????
+== Нажмите правую кнопку мыши для создания новой точки
 
 Prev. weapon
-== ????. ??????
+== Пред. оружие
 
 Previous Envelope
 == Предыдущая кривая
@@ -563,187 +506,166 @@
 == Границы
 
 Quality Textures
-== ???????????? ????????
+== Качественные текстуры
 
 Quick search:
-== ??????? ?????:
+== Быстрый поиск:
 
 Quit
-== ?????
+== Выход
 
 Reason:
 == Причина:
 
 Red team
-== ???????
+== Красные
 
 Red team wins!
-== ??????? ????????!
-
-<<<<<<< HEAD
-Reason:
-== ???????:
-
-=======
->>>>>>> ebd45829
+== Красные победили!
+
 Refocus
-== ??????? ?????
+== Вернуть фокус
 
 Refresh
-== ????????
+== Обновить
 
 Refreshing master servers
-== ?????????? ?????? ??????-????????
+== Обновление списка мастер-серверов
 
 Remote console
-== ??????? ???????
+== Консоль сервера
 
 Remove
-== ???????
+== Удалить
 
 Removes collision from this layer
-== ??????? ???????? ?? ????? ????
-
-<<<<<<< HEAD
-Removes the image from the map file.
-== ??????? ??????????? ?? ????? ? ??????
-
-=======
->>>>>>> ebd45829
+== Удалить коллизии из этого слоя
+
 Removes the image from the map
-== ??????? ??????????? ?? ?????
+== Удалить изображение из карты
 
 Removes the image from the map file.
 == Удалить изображение из файла с картой
 
 Replace
-== ????????
+== Заменить
 
 Replace Image
-== ???????? ???????????
+== Заменить изображение
 
 Replaces the image with a new one
-== ???????? ??? ??????????? ??????
+== Заменить это изображение другим
 
 Reset filter
-== ???????? ???????
+== Сбросить фильтры
 
 Reset to defaults
-== ???????? ?????????
+== Сбросить настройки
 
 Rifle
-== ?????
+== Лазер
 
 Round
-== ?????
+== Раунд
 
 Sample rate
-== ???????
+== Частота
 
 Sat.
-== ????????.
+== Контраст.
 
 Save
-== ?????????
+== Сохранить
 
 Save As
-== ????????? ???
+== Сохранить как
 
 Save map
-== ????????? ?????
+== Сохранить карту
 
 Saves the current map
-== ????????? ??????? ?????
+== Сохранить текущую карту
 
 Saves the current map under a new name
-== ????????? ??????? ????? ??? ????? ?????????
-
-<<<<<<< HEAD
-Select group. Right click for properties.
-== ???????? ??????. ?????? ???? ????????? ????????.
-
-Select layer. Right click for properties.
-== ???????? ????. ?????? ???? ????????? ????????.
-
-=======
->>>>>>> ebd45829
+== Сохранить текущую карту под новым названием
+
 Score
-== ????
+== Очки
 
 Score board
-== ?????
+== Табло
 
 Score limit
-== ????? ?????
+== Лимит очков
 
 Scoreboard
-== ??? ????
+== Ход игры
 
 Screenshot
-== ????????
+== Скриншот
 
 Select group. Right click for properties.
 == Выберите группу. Правый клик открывает свойства.
 
 Select image
-== ???????? ???????????
+== Выберите изображение
 
 Select layer. Right click for properties.
 == Выберите слой. Правый клик открывает свойства.
 
 Server details
-== ?????? ???????
+== Детали сервера
 
 Server info
-== ??????????
+== Информация
 
 Server not full
-== ?????? ?? ????????
+== Сервер не заполнен
 
 Settings
-== ?????????
+== Настройки
 
 Shotgun
-== ????????
+== Дробовик
 
 Show chat
-== ???????? ???
+== Показать чат
 
 Show name plates
-== ?????????? ???? ???????
+== Показывать ники игроков
 
 Show only supported
-== ?????? ?????????????? ??????
+== Только поддерживаемые режимы
 
 Skins
-== ?????
+== Скины
 
 Sound
-== ????
+== Звук
 
 Sound volume
-== ????????? ?????
+== Громкость звука
 
 Spectate
-== ?????????
+== Наблюдать
 
 Spectators
-== ???????????
+== Наблюдатели
 
 Square
-== ???????
+== Квадрат
 
 Squares the current quad
 == Преобразовать текущий квад в квадрат
 
 Standard gametype
-== ??????????? ??? ????
+== Стандартный тип игры
 
 Standard map
-== ??????????? ?????
+== Стандартная карта
 
 Sudden Death
-== ??????? ??????
+== Быстрая смерть
 
 Switch between images and layers managment.
 == Переключиться между управлением слоями и изображениями
@@ -752,25 +674,25 @@
 == Изменить тип кривой
 
 Switch weapon on pickup
-== ??????????? ?????? ??? ???????
+== Переключать оружие при подборе
 
 Team
-== ???????
+== Команда
 
 Team chat
-== ????????? ???
+== Командный чат
 
 Teeworlds %s is out! Download it at www.teeworlds.com!
-== ????? Teeworlds %s! ?????????? ?? www.teeworlds.com!
+== Вышла Teeworlds %s! Скачивайте на www.teeworlds.com!
 
 Texture Compression
-== ?????? ???????
+== Сжатие текстур
 
 The server is running a non-standard tuning on a pure game type.
-== ?????? ??????? ? ?????????????? ??????????? ?? ??????????? ???? ????.
+== Сервер запущен с нестандартными настройками на стандартном типе игры.
 
 Time limit
-== ?????
+== Лимит
 
 Toggle group visibility
 == Переключить видимость группы
@@ -782,13 +704,13 @@
 == Показать или скрыть редактор кривых
 
 Try again
-== ??????????? ?????
+== Попробовать снова
 
 Type
-== ???
+== Тип
 
 UI Color
-== ???? ??????????
+== Цвет интерфейса
 
 Use left mouse button to drag and create a brush.
 == Используйте левую кнопку мыши для перемещения и создания кисти
@@ -797,43 +719,43 @@
 == Используйте левую кнопку мыши для рисования кистью. Правая кнопка мыши очищает кисть.
 
 Use sounds
-== ???????????? ?????
+== Использовать звуки
 
 V-Sync
-== ???????????? ?????????????
+== Вертикальная синхронизация
 
 Version
-== ??????
+== Версия
 
 Vote no
-== ??????
+== Против
 
 Vote yes
-== ??
+== За
 
 Voting
-== ???????????
+== Голосование
 
 Warmup
-== ????????
+== Разминка
 
 Weapon
-== ??????
+== Оружие
 
 Welcome to Teeworlds
-== ????? ?????????? ? Teeworlds!
+== Добро пожаловать в Teeworlds!
 
 Width
-== ??????
+== Ширина
 
 Yes
-== ??
+== Да
 
 You must restart the game for all settings to take effect.
-== ????????????? ???? ??? ?????????? ?????????.
+== Перезапустите игру для применения изменений.
 
 Your skin
-== ??? ????
+== Ваш скин
 
 ZI
 == Z+
@@ -863,129 +785,25 @@
 == [T] Повернуть кисть по часовой стрелке
 
 [ctrl+h] Toggle High Detail
-== [ctrl+h] ??????????? ??????? ???????????
+== [ctrl+h] Переключить высокую детализацию
 
 [ctrl+m] Toggle animation
-== [ctrl+m] ??????????? ????????
-
-<<<<<<< HEAD
-Proof
-== ???????
-
-=======
->>>>>>> ebd45829
+== [ctrl+m] Переключить анимацию
+
 [ctrl+p] Toggles proof borders. These borders represent what a player maximum can see.
-== [ctrl+p] ???????? ??? ?????? ???????, ? ???????? ??????? ????? ????? ?????? ?????
-
-<<<<<<< HEAD
-[NumPad*] Zoom to normal and remove editor offset
-== [NumPad*] ?????????? ?????????? ?????????? ? ?????? ???????? ?????????
-=======
+== [ctrl+p] Показать или скрыть границы, в пределах которых игрок может видеть карту
+
 ##### needs translation #####
->>>>>>> ebd45829
 
 Alpha value of the envelope
 == 
 
-<<<<<<< HEAD
-[R] Rotates the brush counter clockwise
-== [R] ????????? ????? ?????? ??????? ???????
-=======
 Are you sure that you want to delete the demo?
 == 
->>>>>>> ebd45829
 
 Aspect ratio
 == 
 
-<<<<<<< HEAD
-[T] Rotates the brush clockwise
-== [T] ????????? ????? ?? ??????? ???????
-
-Add Quad
-== ???????? ????
-
-Adds a new quad
-== ???????? ????? ????
-
-Left mouse button to move. Hold shift to move pivot. Hold ctrl to rotate.
-== ????? ?????? ???? ??? ???????????. ??????? Shift ??? ??????????? ?????. ??????? Ctrl ??? ????????.
-
-Left mouse button to move. Hold shift to move the texture.
-== ????? ?????? ???? ??? ???????????. ??????? Shift ??? ??????????? ????????.
-
-Use left mouse button to drag and create a brush.
-== ??????????? ????? ?????? ???? ??? ??????????? ? ???????? ?????
-
-Use left mouse button to paint with the brush. Right button clears the brush.
-== ??????????? ????? ?????? ???? ??? ????????? ??????. ?????? ?????? ???? ??????? ?????.
-
-Toggle group visibility
-== ??????????? ????????? ??????
-
-Switch between images and layers managment.
-== ????????????? ????? ??????????? ?????? ? ?????????????
-
-Envelopes
-== ??????
-
-Toggles the envelope editor.
-== ???????? ??? ?????? ???????? ??????
-
-%s Right click for context menu.
-== %s ?????? ?????? ???? ??? ???????????? ????
-
-Creates a new color envelope
-== ??????? ????? ?????? ?????
-
-Creates a new pos envelope
-== ??????? ????? ?????? ???????
-
-Previous Envelope
-== ?????????? ??????
-
-Next Envelope
-== ???????? ??????
-
-Switch curve type
-== ???????? ??? ??????
-
-Left mouse to drag. Hold shift to alter time point aswell. Right click to delete.
-== ????? ?????? ???? ??? ???????????. ??????? Shift ??? ????????? ??????? ???????. ?????? ?????? ???? ??? ????????
-
-Add quads layer
-== ???????? ???? ??????
-
-Creates a new quad layer
-== ??????? ????? ???? ??????
-
-Add tile layer
-== ???????? ???? ??????
-
-Creates a new tile layer
-== ??????? ????? ???? ??????
-
-Deletes the current quad
-== ??????? ??????? ????
-
-Squares the current quad
-== ????????????? ??????? ???? ? ???????
-
-Pos. Env
-== ???. ????.
-
-Pos. TO
-== ???. TO
-
-Color Env
-== ????. ????.
-
-Color TO
-== ????. TO
-
-Toggle layer visibility
-== ??????????? ????????? ????
-=======
 Blue value of the envelope
 == 
 
@@ -1114,6 +932,8 @@
 
 [HOME] Restore map focus
 == 
->>>>>>> ebd45829
-
+
+
+Loading DDRace Client
+== Загрузка DDRace Client
 ##### old translations #####
