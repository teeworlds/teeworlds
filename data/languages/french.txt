--- conflicted
+++ resolved
@@ -959,15 +959,16 @@
 no limit
 == 
 
-<<<<<<< HEAD
+second
+== 
+
+seconds
+== 
+
+##### old translations #####
+
+
+##### DDRace #####
+
 Loading DDRace Client
 == Chargement DDRace Client
-=======
-second
-== 
-
-seconds
-== 
-
->>>>>>> 6063b4c1
-##### old translations #####
