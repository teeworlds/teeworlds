CheckVersion("0.4")

Import("configure.lua")
Import("other/sdl/sdl.lua")
Import("other/freetype/freetype.lua")

--- Setup Config -------
config = NewConfig()
config:Add(OptCCompiler("compiler"))
config:Add(OptTestCompileC("stackprotector", "int main(){return 0;}", "-fstack-protector -fstack-protector-all"))
config:Add(OptLibrary("zlib", "zlib.h", false))
config:Add(SDL.OptFind("sdl", true))
config:Add(FreeType.OptFind("freetype", true))
config:Finalize("config.lua")

-- data compiler
function Script(name)
	if family == "windows" then
		return str_replace(name, "/", "\\")
	end
	return "python " .. name
end

function CHash(output, ...)
	local inputs = TableFlatten({...})

	output = Path(output)

	-- compile all the files
	local cmd = Script("scripts/cmd5.py") .. " "
	for index, inname in ipairs(inputs) do
		cmd = cmd .. Path(inname) .. " "
	end

	cmd = cmd .. " > " .. output

	AddJob(output, "cmd5 " .. output, cmd)
	for index, inname in ipairs(inputs) do
		AddDependency(output, inname)
	end
	AddDependency(output, "scripts/cmd5.py")
	return output
end

--[[
function DuplicateDirectoryStructure(orgpath, srcpath, dstpath)
	for _,v in pairs(CollectDirs(srcpath .. "/")) do
		MakeDirectory(dstpath .. "/" .. string.sub(v, string.len(orgpath)+2))
		DuplicateDirectoryStructure(orgpath, v, dstpath)
	end
end

DuplicateDirectoryStructure("src", "src", "objs")
]]

function ResCompile(scriptfile)
	scriptfile = Path(scriptfile)
	if config.compiler.driver == "cl" then
		output = PathBase(scriptfile) .. ".res"
		AddJob(output, "rc " .. scriptfile, "rc /fo " .. output .. " " .. scriptfile)
	elseif config.compiler.driver == "gcc" then
		output = PathBase(scriptfile) .. ".coff"
		AddJob(output, "windres " .. scriptfile, "windres -i " .. scriptfile .. " -o " .. output)
	end
	AddDependency(output, scriptfile)
	return output
end

function Dat2c(datafile, sourcefile, arrayname)
	datafile = Path(datafile)
	sourcefile = Path(sourcefile)

	AddJob(
		sourcefile,
		"dat2c " .. PathFilename(sourcefile) .. " = " .. PathFilename(datafile),
		Script("scripts/dat2c.py").. "\" " .. sourcefile .. " " .. datafile .. " " .. arrayname
	)
	AddDependency(sourcefile, datafile)
	return sourcefile
end

function ContentCompile(action, output)
	output = Path(output)
	AddJob(
		output,
		action .. " > " .. output,
		--Script("datasrc/compile.py") .. "\" ".. Path(output) .. " " .. action
		Script("datasrc/compile.py") .. " " .. action .. " > " .. Path(output)
	)
	AddDependency(output, Path("datasrc/content.py")) -- do this more proper
	AddDependency(output, Path("datasrc/network.py"))
	AddDependency(output, Path("datasrc/compile.py"))
	AddDependency(output, Path("datasrc/datatypes.py"))
	return output
end

-- Content Compile
network_source = ContentCompile("network_source", "src/game/generated/protocol.cpp")
network_header = ContentCompile("network_header", "src/game/generated/protocol.h")
client_content_source = ContentCompile("client_content_source", "src/game/generated/client_data.cpp")
client_content_header = ContentCompile("client_content_header", "src/game/generated/client_data.h")
server_content_source = ContentCompile("server_content_source", "src/game/generated/server_data.cpp")
server_content_header = ContentCompile("server_content_header", "src/game/generated/server_data.h")

AddDependency(network_source, network_header)
AddDependency(client_content_source, client_content_header)
AddDependency(server_content_source, server_content_header)

nethash = CHash("src/game/generated/nethash.cpp", "src/engine/shared/protocol.h", "src/game/generated/protocol.h", "src/game/tuning.h", "src/game/gamecore.cpp", network_header)

client_link_other = {}
client_depends = {}
server_link_other = {}

if family == "windows" then
	if platform == "win32" then
		table.insert(client_depends, CopyToDirectory(".", "other\\freetype\\lib32\\freetype.dll"))
		table.insert(client_depends, CopyToDirectory(".", "other\\sdl\\lib32\\SDL.dll"))
	else
		table.insert(client_depends, CopyToDirectory(".", "other\\freetype\\lib64\\freetype.dll"))
		table.insert(client_depends, CopyToDirectory(".", "other\\sdl\\lib64\\SDL.dll"))
	end

	if config.compiler.driver == "cl" then
		client_link_other = {ResCompile("other/icons/teeworlds_cl.rc")}
		server_link_other = {ResCompile("other/icons/teeworlds_srv_cl.rc")}
	elseif config.compiler.driver == "gcc" then
		client_link_other = {ResCompile("other/icons/teeworlds_gcc.rc")}
		server_link_other = {ResCompile("other/icons/teeworlds_srv_gcc.rc")}
	end
end

function Intermediate_Output(settings, input)
	return "objs/" .. string.sub(PathBase(input), string.len("src/")+1) .. settings.config_ext
end

function build(settings)
	-- apply compiler settings
	config.compiler:Apply(settings)
	
	--settings.objdir = Path("objs")
	settings.cc.Output = Intermediate_Output

	if config.compiler.driver == "cl" then
		settings.cc.flags:Add("/wd4244")
	else
<<<<<<< HEAD
		settings.cc.flags:Add("-Wall")
		if platform == "macosx" then
=======
		settings.cc.flags:Add("-Wall", "-fno-exceptions")
		if family == "windows" then
			-- disable visibility attribute support for gcc on windows
			settings.cc.defines:Add("NO_VIZ")
		elseif platform == "macosx" then
>>>>>>> e8f9145a
			settings.cc.flags:Add("-mmacosx-version-min=10.5", "-isysroot /Developer/SDKs/MacOSX10.5.sdk")
			settings.link.flags:Add("-mmacosx-version-min=10.5", "-isysroot /Developer/SDKs/MacOSX10.5.sdk")
		elseif config.stackprotector.value == 1 then
			settings.cc.flags:Add("-fstack-protector", "-fstack-protector-all")
			settings.link.flags:Add("-fstack-protector", "-fstack-protector-all")
		end
	end

	-- set some platform specific settings
	settings.cc.includes:Add("src")

	if family == "unix" then
		if platform == "macosx" then
			settings.link.frameworks:Add("Carbon")
			settings.link.frameworks:Add("AppKit")
		else
			settings.link.libs:Add("pthread")
		end
		
		if platform == "solaris" then
		    settings.link.flags:Add("-lsocket")
		    settings.link.flags:Add("-lnsl")
		end
	elseif family == "windows" then
		settings.link.libs:Add("gdi32")
		settings.link.libs:Add("user32")
		settings.link.libs:Add("ws2_32")
		settings.link.libs:Add("ole32")
		settings.link.libs:Add("shell32")
	end

	-- compile zlib if needed
	if config.zlib.value == 1 then
		settings.link.libs:Add("z")
		if config.zlib.include_path then
			settings.cc.includes:Add(config.zlib.include_path)
		end
		zlib = {}
	else
		zlib = Compile(settings, Collect("src/engine/external/zlib/*.c"))
		settings.cc.includes:Add("src/engine/external/zlib")
	end

	-- build the small libraries
	wavpack = Compile(settings, Collect("src/engine/external/wavpack/*.c"))
	pnglite = Compile(settings, Collect("src/engine/external/pnglite/*.c"))
	json = Compile(settings, Collect("src/engine/external/json/*.cpp"))

	-- build game components
	engine_settings = settings:Copy()
	server_settings = engine_settings:Copy()
	client_settings = engine_settings:Copy()
	launcher_settings = engine_settings:Copy()

	if family == "unix" then
		if platform == "macosx" then
			client_settings.link.frameworks:Add("OpenGL")
			client_settings.link.frameworks:Add("AGL")
			client_settings.link.frameworks:Add("Carbon")
			client_settings.link.frameworks:Add("Cocoa")
			launcher_settings.link.frameworks:Add("Cocoa")
		else
			client_settings.link.libs:Add("X11")
			client_settings.link.libs:Add("GL")
			client_settings.link.libs:Add("GLU")
		end

	elseif family == "windows" then
		client_settings.link.libs:Add("opengl32")
		client_settings.link.libs:Add("glu32")
		client_settings.link.libs:Add("winmm")
	end

	-- apply sdl settings
	config.sdl:Apply(client_settings)
	-- apply freetype settings
	config.freetype:Apply(client_settings)

	engine = Compile(engine_settings, Collect("src/engine/shared/*.cpp", "src/base/*.c"))
	client = Compile(client_settings, Collect("src/engine/client/*.cpp"))
	server = Compile(server_settings, Collect("src/engine/server/*.cpp"))

	versionserver = Compile(settings, Collect("src/versionsrv/*.cpp"))
	masterserver = Compile(settings, Collect("src/mastersrv/*.cpp"))
	game_shared = Compile(settings, Collect("src/game/*.cpp"), nethash, network_source)
	game_client = Compile(settings, CollectRecursive("src/game/client/*.cpp"), client_content_source)
	game_server = Compile(settings, CollectRecursive("src/game/server/*.cpp"), server_content_source)
	game_editor = Compile(settings, Collect("src/game/editor/*.cpp"))
	game_http = Compile(settings, Collect("src/game/http/*.cpp"))

	-- build tools (TODO: fix this so we don't get double _d_d stuff)
	tools_src = Collect("src/tools/*.cpp", "src/tools/*.c")

	client_osxlaunch = {}
	server_osxlaunch = {}
	if platform == "macosx" then
		client_osxlaunch = Compile(client_settings, "src/osxlaunch/client.m")
		server_osxlaunch = Compile(launcher_settings, "src/osxlaunch/server.m")
	end

	tools = {}
	for i,v in ipairs(tools_src) do
		toolname = PathFilename(PathBase(v))
		tools[i] = Link(settings, toolname, Compile(settings, v), engine, zlib, pnglite)
	end

	-- build client, server, version server and master server
	client_exe = Link(client_settings, "teeworlds", game_shared, game_client,
		engine, client, game_editor, zlib, pnglite, wavpack,
		client_link_other, client_osxlaunch, game_http, json)

	server_exe = Link(server_settings, "teeworlds_srv", engine, server,
		game_shared, game_server, zlib, server_link_other, game_http)

	serverlaunch = {}
	if platform == "macosx" then
		serverlaunch = Link(launcher_settings, "serverlaunch", server_osxlaunch)
	end

	versionserver_exe = Link(server_settings, "versionsrv", versionserver,
		engine, zlib)

	masterserver_exe = Link(server_settings, "mastersrv", masterserver,
		engine, zlib)

	-- make targets
	c = PseudoTarget("client".."_"..settings.config_name, client_exe, client_depends)
	s = PseudoTarget("server".."_"..settings.config_name, server_exe, serverlaunch)
	g = PseudoTarget("game".."_"..settings.config_name, client_exe, server_exe)

	v = PseudoTarget("versionserver".."_"..settings.config_name, versionserver_exe)
	m = PseudoTarget("masterserver".."_"..settings.config_name, masterserver_exe)
	t = PseudoTarget("tools".."_"..settings.config_name, tools)

	all = PseudoTarget(settings.config_name, c, s, v, m, t)
	return all
end


debug_settings = NewSettings()
debug_settings.config_name = "debug"
debug_settings.config_ext = "_d"
debug_settings.debug = 1
debug_settings.optimize = 0
debug_settings.cc.defines:Add("CONF_DEBUG")

release_settings = NewSettings()
release_settings.config_name = "release"
release_settings.config_ext = ""
release_settings.debug = 0
release_settings.optimize = 1
release_settings.cc.defines:Add("CONF_RELEASE")

if platform == "macosx" then
	debug_settings_ppc = debug_settings:Copy()
	debug_settings_ppc.config_name = "debug_ppc"
	debug_settings_ppc.config_ext = "_ppc_d"
	debug_settings_ppc.cc.flags:Add("-arch ppc")
	debug_settings_ppc.link.flags:Add("-arch ppc")
	debug_settings_ppc.cc.defines:Add("CONF_DEBUG")

	release_settings_ppc = release_settings:Copy()
	release_settings_ppc.config_name = "release_ppc"
	release_settings_ppc.config_ext = "_ppc"
	release_settings_ppc.cc.flags:Add("-arch ppc")
	release_settings_ppc.link.flags:Add("-arch ppc")
	release_settings_ppc.cc.defines:Add("CONF_RELEASE")

	ppc_d = build(debug_settings_ppc)
	ppc_r = build(release_settings_ppc)

	if arch == "ia32" or arch == "amd64" then
		debug_settings_x86 = debug_settings:Copy()
		debug_settings_x86.config_name = "debug_x86"
		debug_settings_x86.config_ext = "_x86_d"
		debug_settings_x86.cc.flags:Add("-arch i386")
		debug_settings_x86.link.flags:Add("-arch i386")
		debug_settings_x86.cc.defines:Add("CONF_DEBUG")

		release_settings_x86 = release_settings:Copy()
		release_settings_x86.config_name = "release_x86"
		release_settings_x86.config_ext = "_x86"
		release_settings_x86.cc.flags:Add("-arch i386")
		release_settings_x86.link.flags:Add("-arch i386")
		release_settings_x86.cc.defines:Add("CONF_RELEASE")
	
		x86_d = build(debug_settings_x86)
		x86_r = build(release_settings_x86)
	end

	if arch == "amd64" then
		debug_settings_x86_64 = debug_settings:Copy()
		debug_settings_x86_64.config_name = "debug_x86_64"
		debug_settings_x86_64.config_ext = "_x86_64_d"
		debug_settings_x86_64.cc.flags:Add("-arch x86_64")
		debug_settings_x86_64.link.flags:Add("-arch x86_64")
		debug_settings_x86_64.cc.defines:Add("CONF_DEBUG")

		release_settings_x86_64 = release_settings:Copy()
		release_settings_x86_64.config_name = "release_x86_64"
		release_settings_x86_64.config_ext = "_x86_64"
		release_settings_x86_64.cc.flags:Add("-arch x86_64")
		release_settings_x86_64.link.flags:Add("-arch x86_64")
		release_settings_x86_64.cc.defines:Add("CONF_RELEASE")

		x86_64_d = build(debug_settings_x86_64)
		x86_64_r = build(release_settings_x86_64)
	end

	DefaultTarget("game_debug_x86")
	
	if arch == "ia32" then
		PseudoTarget("release", ppc_r, x86_r)
		PseudoTarget("debug", ppc_d, x86_d)
		PseudoTarget("server_release", "server_release_x86", "server_release_ppc")
		PseudoTarget("server_debug", "server_debug_x86", "server_debug_ppc")
		PseudoTarget("client_release", "client_release_x86", "client_release_ppc")
		PseudoTarget("client_debug", "client_debug_x86", "client_debug_ppc")
	elseif arch == "amd64" then
		PseudoTarget("release", ppc_r, x86_r, x86_64_r)
		PseudoTarget("debug", ppc_d, x86_d, x86_64_d)
		PseudoTarget("server_release", "server_release_x86", "server_release_x86_64", "server_release_ppc")
		PseudoTarget("server_debug", "server_debug_x86", "server_release_x86_64", "server_debug_ppc")
		PseudoTarget("client_release", "client_release_x86", "server_release_x86_64", "client_release_ppc")
		PseudoTarget("client_debug", "client_debug_x86", "server_release_x86_64", "client_debug_ppc")
	else
		PseudoTarget("release", ppc_r)
		PseudoTarget("debug", ppc_d)
		PseudoTarget("server_release", "server_release_ppc")
		PseudoTarget("server_debug", "server_debug_ppc")
		PseudoTarget("client_release", "client_release_ppc")
		PseudoTarget("client_debug", "client_debug_ppc")
	end
else
	build(debug_settings)
	build(release_settings)
	DefaultTarget("game_debug")
end<|MERGE_RESOLUTION|>--- conflicted
+++ resolved
@@ -144,16 +144,11 @@
 	if config.compiler.driver == "cl" then
 		settings.cc.flags:Add("/wd4244")
 	else
-<<<<<<< HEAD
 		settings.cc.flags:Add("-Wall")
-		if platform == "macosx" then
-=======
-		settings.cc.flags:Add("-Wall", "-fno-exceptions")
 		if family == "windows" then
 			-- disable visibility attribute support for gcc on windows
 			settings.cc.defines:Add("NO_VIZ")
 		elseif platform == "macosx" then
->>>>>>> e8f9145a
 			settings.cc.flags:Add("-mmacosx-version-min=10.5", "-isysroot /Developer/SDKs/MacOSX10.5.sdk")
 			settings.link.flags:Add("-mmacosx-version-min=10.5", "-isysroot /Developer/SDKs/MacOSX10.5.sdk")
 		elseif config.stackprotector.value == 1 then
