--- conflicted
+++ resolved
@@ -54,16 +54,10 @@
         run: |
           cd build_debug
           ./teeworlds_srv shutdown
-<<<<<<< HEAD
           cd ..
       - name: Test Bam release
         run: |
           ./build/x86_64/release/teeworlds_srv shutdown
       - name: Test Bam debug
         run: |
-          ./build/x86_64/debug/teeworlds_srv shutdown
-
-            
-=======
-          cd ..
->>>>>>> 0f404c24
+          ./build/x86_64/debug/teeworlds_srv shutdown