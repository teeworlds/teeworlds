--- conflicted
+++ resolved
@@ -619,11 +619,7 @@
 
 // ------------ CGraphicsBackend_SDL_OpenGL
 
-<<<<<<< HEAD
-int CGraphicsBackend_SDL_OpenGL::Init(const char *pName, int *pWidth, int *pHeight, int FsaaSamples, int Flags, int *pDesktopWidth, int *pDesktopHeight)
-=======
-int CGraphicsBackend_SDL_OpenGL::Init(const char *pName, int Screen, int *Width, int *Height, int FsaaSamples, int Flags, int *pDesktopWidth, int *pDesktopHeight)
->>>>>>> 2232a73d
+int CGraphicsBackend_SDL_OpenGL::Init(const char *pName, int Screen, int *pWidth, int *pHeight, int FsaaSamples, int Flags, int *pDesktopWidth, int *pDesktopHeight)
 {
 	if(!SDL_WasInit(SDL_INIT_VIDEO))
 	{
@@ -649,13 +645,8 @@
 	// use current resolution as default
 	if(*pWidth == 0 || *pHeight == 0)
 	{
-<<<<<<< HEAD
-		*pWidth = pInfo->current_w;
-		*pHeight = pInfo->current_h;
-=======
-		*Width = ScreenBounds.w;
-		*Height = ScreenBounds.h;
->>>>>>> 2232a73d
+		*pWidth = ScreenBounds.w;
+		*pHeight = ScreenBounds.h;
 	}
 
 	// store desktop resolution for settings reset button
@@ -708,15 +699,9 @@
 
 	SDL_GetWindowSize(m_pWindow, Width, Height);
 
-<<<<<<< HEAD
-	// create window
-	m_pScreenSurface = SDL_SetVideoMode(*pWidth, *pHeight, 0, SdlFlags);
-	if(!m_pScreenSurface)
-=======
 	m_GLContext = SDL_GL_CreateContext(m_pWindow);
 
 	if(m_GLContext == NULL)
->>>>>>> 2232a73d
 	{
 		dbg_msg("gfx", "unable to create OpenGL context: %s", SDL_GetError());
 		return -1;
