// copyright (c) 2007 magnus auvinen, see licence.txt for more info

#include <stdlib.h> // qsort
#include <stdarg.h>
#include <math.h>
#include <time.h>

#include <base/system.h>
#include <engine/shared/engine.h>

#include <engine/shared/protocol.h>
#include <engine/shared/snapshot.h>
#include <engine/shared/compression.h>
#include <engine/shared/network.h>
#include <engine/shared/config.h>
#include <engine/shared/packer.h>
#include <engine/shared/memheap.h>
#include <engine/shared/datafile.h>
#include <engine/shared/ringbuffer.h>
#include <engine/shared/protocol.h>

#include <engine/shared/demorec.h>

#include <mastersrv/mastersrv.h>
#include <versionsrv/versionsrv.h>

#include "client.h"


void CGraph::Init(float Min, float Max)
{
	m_Min = Min;
	m_Max = Max;
	m_Index = 0;
}

void CGraph::ScaleMax()
{
	int i = 0;
	m_Max = 0;
	for(i = 0; i < MAX_VALUES; i++)
	{
		if(m_aValues[i] > m_Max)
			m_Max = m_aValues[i];
	}
}

void CGraph::ScaleMin()
{
	int i = 0;
	m_Min = m_Max;
	for(i = 0; i < MAX_VALUES; i++)
	{
		if(m_aValues[i] < m_Min)
			m_Min = m_aValues[i];
	}
}

void CGraph::Add(float v, float r, float g, float b)
{
	m_Index = (m_Index+1)&(MAX_VALUES-1);
	m_aValues[m_Index] = v;
	m_aColors[m_Index][0] = r;
	m_aColors[m_Index][1] = g;
	m_aColors[m_Index][2] = b;
}

void CGraph::Render(IGraphics *pGraphics, int Font, float x, float y, float w, float h, const char *pDescription)
{
	//m_pGraphics->BlendNormal();


	pGraphics->TextureSet(-1);

	pGraphics->QuadsBegin();
	pGraphics->SetColor(0, 0, 0, 0.75f);
	IGraphics::CQuadItem QuadItem(x, y, w, h);
	pGraphics->QuadsDrawTL(&QuadItem, 1);
	pGraphics->QuadsEnd();

	pGraphics->LinesBegin();
	pGraphics->SetColor(0.95f, 0.95f, 0.95f, 1.00f);
	IGraphics::CLineItem LineItem(x, y+h/2, x+w, y+h/2);
	pGraphics->LinesDraw(&LineItem, 1);
	pGraphics->SetColor(0.5f, 0.5f, 0.5f, 0.75f);
	IGraphics::CLineItem Array[2] = {
		IGraphics::CLineItem(x, y+(h*3)/4, x+w, y+(h*3)/4),
		IGraphics::CLineItem(x, y+h/4, x+w, y+h/4)};
	pGraphics->LinesDraw(Array, 2);
	for(int i = 1; i < MAX_VALUES; i++)
	{
		float a0 = (i-1)/(float)MAX_VALUES;
		float a1 = i/(float)MAX_VALUES;
		int i0 = (m_Index+i-1)&(MAX_VALUES-1);
		int i1 = (m_Index+i)&(MAX_VALUES-1);

		float v0 = (m_aValues[i0]-m_Min) / (m_Max-m_Min);
		float v1 = (m_aValues[i1]-m_Min) / (m_Max-m_Min);

		IGraphics::CColorVertex Array[2] = {
			IGraphics::CColorVertex(0, m_aColors[i0][0], m_aColors[i0][1], m_aColors[i0][2], 0.75f),
			IGraphics::CColorVertex(1, m_aColors[i1][0], m_aColors[i1][1], m_aColors[i1][2], 0.75f)};
		pGraphics->SetColorVertex(Array, 2);
		IGraphics::CLineItem LineItem(x+a0*w, y+h-v0*h, x+a1*w, y+h-v1*h);
		pGraphics->LinesDraw(&LineItem, 1);

	}
	pGraphics->LinesEnd();

	pGraphics->TextureSet(Font);
	pGraphics->QuadsText(x+2, y+h-16, 16, 1,1,1,1, pDescription);

	char aBuf[32];
	str_format(aBuf, sizeof(aBuf), "%.2f", m_Max);
	pGraphics->QuadsText(x+w-8*str_length(aBuf)-8, y+2, 16, 1,1,1,1, aBuf);

	str_format(aBuf, sizeof(aBuf), "%.2f", m_Min);
	pGraphics->QuadsText(x+w-8*str_length(aBuf)-8, y+h-16, 16, 1,1,1,1, aBuf);
}


void CSmoothTime::Init(int64 Target)
{
	m_Snap = time_get();
	m_Current = Target;
	m_Target = Target;
	m_aAdjustSpeed[0] = 0.3f;
	m_aAdjustSpeed[1] = 0.3f;
	m_Graph.Init(0.0f, 0.5f);
}

void CSmoothTime::SetAdjustSpeed(int Direction, float Value)
{
	m_aAdjustSpeed[Direction] = Value;
}

int64 CSmoothTime::Get(int64 Now)
{
	int64 c = m_Current + (Now - m_Snap);
	int64 t = m_Target + (Now - m_Snap);

	// it's faster to adjust upward instead of downward
	// we might need to adjust these abit

	float AdjustSpeed = m_aAdjustSpeed[0];
	if(t > c)
		AdjustSpeed = m_aAdjustSpeed[1];

	float a = ((Now-m_Snap)/(float)time_freq()) * AdjustSpeed;
	if(a > 1.0f)
		a = 1.0f;

	int64 r = c + (int64)((t-c)*a);

	m_Graph.Add(a+0.5f,1,1,1);

	return r;
}

void CSmoothTime::UpdateInt(int64 Target)
{
	int64 Now = time_get();
	m_Current = Get(Now);
	m_Snap = Now;
	m_Target = Target;
}

void CSmoothTime::Update(CGraph *pGraph, int64 Target, int TimeLeft, int AdjustDirection)
{
	int UpdateTimer = 1;

	if(TimeLeft < 0)
	{
		int IsSpike = 0;
		if(TimeLeft < -50)
		{
			IsSpike = 1;

			m_SpikeCounter += 5;
			if(m_SpikeCounter > 50)
				m_SpikeCounter = 50;
		}

		if(IsSpike && m_SpikeCounter < 15)
		{
			// ignore this ping spike
			UpdateTimer = 0;
			pGraph->Add(TimeLeft, 1,1,0);
		}
		else
		{
			pGraph->Add(TimeLeft, 1,0,0);
			if(m_aAdjustSpeed[AdjustDirection] < 30.0f)
				m_aAdjustSpeed[AdjustDirection] *= 2.0f;
		}
	}
	else
	{
		if(m_SpikeCounter)
			m_SpikeCounter--;

		pGraph->Add(TimeLeft, 0,1,0);

		m_aAdjustSpeed[AdjustDirection] *= 0.95f;
		if(m_aAdjustSpeed[AdjustDirection] < 2.0f)
			m_aAdjustSpeed[AdjustDirection] = 2.0f;
	}

	if(UpdateTimer)
		UpdateInt(Target);
}


CClient::CClient() : m_DemoPlayer(&m_SnapshotDelta), m_DemoRecorder(&m_SnapshotDelta)
{
	m_pEditor = 0;
	m_pInput = 0;
	m_pGraphics = 0;
	m_pSound = 0;
	m_pGameClient = 0;
	m_pMap = 0;
	m_pConsole = 0;

	m_FrameTime = 0.0001f;
	m_FrameTimeLow = 1.0f;
	m_FrameTimeHigh = 0.0f;
	m_Frames = 0;

	m_GameTickSpeed = SERVER_TICK_SPEED;

	m_WindowMustRefocus = 0;
	m_SnapCrcErrors = 0;

	m_AckGameTick = -1;
	m_CurrentRecvTick = 0;
	m_RconAuthed = 0;

	// version-checking
	m_aVersionStr[0] = '0';
	m_aVersionStr[1] = 0;

	// pinging
	m_PingStartTime = 0;

	//
	m_aCurrentMap[0] = 0;
	m_CurrentMapCrc = 0;

	//
	m_aCmdConnect[0] = 0;

	// map download
	m_aMapdownloadFilename[0] = 0;
	m_aMapdownloadName[0] = 0;
	m_MapdownloadFile = 0;
	m_MapdownloadChunk = 0;
	m_MapdownloadCrc = 0;
	m_MapdownloadAmount = -1;
	m_MapdownloadTotalsize = -1;

	m_CurrentServerInfoRequestTime = -1;

	m_CurrentInput = 0;

	m_State = IClient::STATE_OFFLINE;
	m_aServerAddressStr[0] = 0;

	mem_zero(m_aSnapshots, sizeof(m_aSnapshots));
	m_RecivedSnapshots = 0;

	m_VersionInfo.m_State = 0;
}

// ----- send functions -----
int CClient::SendMsg(CMsgPacker *pMsg, int Flags)
{
	return SendMsgEx(pMsg, Flags, false);
}

int CClient::SendMsgEx(CMsgPacker *pMsg, int Flags, bool System)
{
	CNetChunk Packet;

	if(State() == IClient::STATE_OFFLINE)
		return 0;

	mem_zero(&Packet, sizeof(CNetChunk));

	Packet.m_ClientID = 0;
	Packet.m_pData = pMsg->Data();
	Packet.m_DataSize = pMsg->Size();

	// HACK: modify the message id in the packet and store the system flag
	if(*((unsigned char*)Packet.m_pData) == 1 && System && Packet.m_DataSize == 1)
		dbg_break();

	*((unsigned char*)Packet.m_pData) <<= 1;
	if(System)
		*((unsigned char*)Packet.m_pData) |= 1;

	if(Flags&MSGFLAG_VITAL)
		Packet.m_Flags |= NETSENDFLAG_VITAL;
	if(Flags&MSGFLAG_FLUSH)
		Packet.m_Flags |= NETSENDFLAG_FLUSH;

	if(Flags&MSGFLAG_RECORD)
	{
		if(m_DemoRecorder.IsRecording())
			m_DemoRecorder.RecordMessage(Packet.m_pData, Packet.m_DataSize);
	}

	if(!(Flags&MSGFLAG_NOSEND))
		m_NetClient.Send(&Packet);
	return 0;
}

void CClient::SendInfo()
{
	CMsgPacker Msg(NETMSG_INFO);
	Msg.AddString(GameClient()->NetVersion(), 128);
	Msg.AddString(g_Config.m_PlayerName, 128);
	Msg.AddString(g_Config.m_ClanName, 128);
	Msg.AddString(g_Config.m_Password, 128);
	SendMsgEx(&Msg, MSGFLAG_VITAL|MSGFLAG_FLUSH);
}


void CClient::SendEnterGame()
{
	CMsgPacker Msg(NETMSG_ENTERGAME);
	SendMsgEx(&Msg, MSGFLAG_VITAL|MSGFLAG_FLUSH);
}

void CClient::SendReady()
{
	CMsgPacker Msg(NETMSG_READY);
	SendMsgEx(&Msg, MSGFLAG_VITAL|MSGFLAG_FLUSH);
}

bool CClient::RconAuthed()
{
	return m_RconAuthed;
}

void CClient::RconAuth(const char *pName, const char *pPassword)
{
	if(RconAuthed())
		return;
        
	CMsgPacker Msg(NETMSG_RCON_AUTH);
	Msg.AddString(pName, 32);
	Msg.AddString(pPassword, 32);
	SendMsgEx(&Msg, MSGFLAG_VITAL);
}

void CClient::Rcon(const char *pCmd)
{
	CMsgPacker Msg(NETMSG_RCON_CMD);
	Msg.AddString(pCmd, 256);
	SendMsgEx(&Msg, MSGFLAG_VITAL);
}

bool CClient::ConnectionProblems()
{
	return m_NetClient.GotProblems() != 0;
}

void CClient::DirectInput(int *pInput, int Size)
{
	int i;
	CMsgPacker Msg(NETMSG_INPUT);
	Msg.AddInt(m_AckGameTick);
	Msg.AddInt(m_PredTick);
	Msg.AddInt(Size);

	for(i = 0; i < Size/4; i++)
		Msg.AddInt(pInput[i]);

	SendMsgEx(&Msg, 0);
}


void CClient::SendInput()
{
	int64 Now = time_get();

	if(m_PredTick <= 0)
		return;

	// fetch input
	int Size = GameClient()->OnSnapInput(m_aInputs[m_CurrentInput].m_aData);

	if(!Size)
		return;

	// pack input
	CMsgPacker Msg(NETMSG_INPUT);
	Msg.AddInt(m_AckGameTick);
	Msg.AddInt(m_PredTick);
	Msg.AddInt(Size);

	m_aInputs[m_CurrentInput].m_Tick = m_PredTick;
	m_aInputs[m_CurrentInput].m_PredictedTime = m_PredictedTime.Get(Now);
	m_aInputs[m_CurrentInput].m_Time = Now;

	// pack it
	for(int i = 0; i < Size/4; i++)
		Msg.AddInt(m_aInputs[m_CurrentInput].m_aData[i]);

	m_CurrentInput++;
	m_CurrentInput%=200;

	SendMsgEx(&Msg, MSGFLAG_FLUSH);
}

const char *CClient::LatestVersion()
{
	return m_aVersionStr;
}

// TODO: OPT: do this alot smarter!
int *CClient::GetInput(int Tick)
{
	int Best = -1;
	for(int i = 0; i < 200; i++)
	{
		if(m_aInputs[i].m_Tick <= Tick && (Best == -1 || m_aInputs[Best].m_Tick < m_aInputs[i].m_Tick))
			Best = i;
	}

	if(Best != -1)
		return (int *)m_aInputs[Best].m_aData;
	return 0;
}

// ------ state handling -----
void CClient::SetState(int s)
{
	int Old = m_State;
	if(g_Config.m_Debug)
		dbg_msg("client", "state change. last=%d current=%d", m_State, s);
	m_State = s;
	if(Old != s)
		GameClient()->OnStateChange(m_State, Old);
}

void CClient::TeecompDemoStart()
{
	char aFilename[512];
	time_t Rawtime;
	struct tm *pTmp;

	time(&Rawtime);
	pTmp = localtime(&Rawtime);

	str_format(aFilename, sizeof(aFilename), "demos/%d-%02d-%d_%02d-%02d-%02d_%s.demo", pTmp->tm_year + 1900, pTmp->tm_mon + 1, pTmp->tm_mday, pTmp->tm_hour, pTmp->tm_min, pTmp->tm_sec, m_aCurrentMap);
	m_DemoRecorder.Start(Storage(), aFilename, GameClient()->NetVersion(), m_aCurrentMap, m_CurrentMapCrc, "client");
}

bool CClient::DemoIsRecording()
{
	return m_DemoRecorder.IsRecording();
}

bool CClient::DemoIsPlaying()
{
	return m_DemoPlayer.IsPlaying();
}

// called when the map is loaded and we should init for a new round
void CClient::OnEnterGame()
{
	// reset input
	int i;
	for(i = 0; i < 200; i++)
		m_aInputs[i].m_Tick = -1;
	m_CurrentInput = 0;

	// reset snapshots
	m_aSnapshots[SNAP_CURRENT] = 0;
	m_aSnapshots[SNAP_PREV] = 0;
	m_SnapshotStorage.PurgeAll();
	m_RecivedSnapshots = 0;
	m_SnapshotParts = 0;
	m_PredTick = 0;
	m_CurrentRecvTick = 0;
	m_CurGameTick = 0;
	m_PrevGameTick = 0;
}

void CClient::EnterGame()
{
	if(State() == IClient::STATE_DEMOPLAYBACK)
		return;

	// now we will wait for two snapshots
	// to finish the connection
	SendEnterGame();
	OnEnterGame();
}

void CClient::Connect(const char *pAddress)
{
	char aBuf[512];
	int Port = 8303;

	Disconnect();

	str_copy(m_aServerAddressStr, pAddress, sizeof(m_aServerAddressStr));

	dbg_msg("client", "connecting to '%s'", m_aServerAddressStr);

	ServerInfoRequest();
	str_copy(aBuf, m_aServerAddressStr, sizeof(aBuf));

	for(int k = 0; aBuf[k]; k++)
	{
		if(aBuf[k] == ':')
		{
			Port = str_toint(aBuf+k+1);
			aBuf[k] = 0;
			break;
		}
	}

	// TODO: IPv6 support
	if(net_host_lookup(aBuf, &m_ServerAddress, NETTYPE_IPV4) != 0)
	{
		dbg_msg("client", "could not find the address of %s, connecting to localhost", aBuf);
		net_host_lookup("localhost", &m_ServerAddress, NETTYPE_IPV4);
	}

	m_RconAuthed = 0;
	m_ServerAddress.port = Port;
	m_NetClient.Connect(&m_ServerAddress);
	SetState(IClient::STATE_CONNECTING);

	if(m_DemoRecorder.IsRecording())
		m_DemoRecorder.Stop();

	m_InputtimeMarginGraph.Init(-150.0f, 150.0f);
	m_GametimeMarginGraph.Init(-150.0f, 150.0f);
}

void CClient::DisconnectWithReason(const char *pReason)
{
	// stop demo playback and recorder
	m_DemoPlayer.Stop();
	m_DemoRecorder.Stop();

	//
	m_RconAuthed = 0;
	m_NetClient.Disconnect(pReason);
	SetState(IClient::STATE_OFFLINE);
	m_pMap->Unload();

	// disable all downloads
	m_MapdownloadChunk = 0;
	if(m_MapdownloadFile)
		io_close(m_MapdownloadFile);
	m_MapdownloadFile = 0;
	m_MapdownloadCrc = 0;
	m_MapdownloadTotalsize = -1;
	m_MapdownloadAmount = 0;

	// clear the current server info
	mem_zero(&m_CurrentServerInfo, sizeof(m_CurrentServerInfo));
	mem_zero(&m_ServerAddress, sizeof(m_ServerAddress));

	// clear snapshots
	m_aSnapshots[SNAP_CURRENT] = 0;
	m_aSnapshots[SNAP_PREV] = 0;
	m_RecivedSnapshots = 0;
}

void CClient::Disconnect()
{
	DisconnectWithReason(0);
}


void CClient::GetServerInfo(CServerInfo *pServerInfo)
{
	mem_copy(pServerInfo, &m_CurrentServerInfo, sizeof(m_CurrentServerInfo));
}

void CClient::ServerInfoRequest()
{
	mem_zero(&m_CurrentServerInfo, sizeof(m_CurrentServerInfo));
	m_CurrentServerInfoRequestTime = 0;
}

int CClient::LoadData()
{
	m_DebugFont = Graphics()->LoadTexture("debug_font.png", CImageInfo::FORMAT_AUTO, IGraphics::TEXLOAD_NORESAMPLE);
	return 1;
}

// ---

void *CClient::SnapGetItem(int SnapId, int Index, CSnapItem *pItem)
{
	CSnapshotItem *i;
	dbg_assert(SnapId >= 0 && SnapId < NUM_SNAPSHOT_TYPES, "invalid SnapId");
	i = m_aSnapshots[SnapId]->m_pAltSnap->GetItem(Index);
	pItem->m_DataSize = m_aSnapshots[SnapId]->m_pAltSnap->GetItemSize(Index);
	pItem->m_Type = i->Type();
	pItem->m_Id = i->ID();
	return (void *)i->Data();
}

void CClient::SnapInvalidateItem(int SnapId, int Index)
{
	CSnapshotItem *i;
	dbg_assert(SnapId >= 0 && SnapId < NUM_SNAPSHOT_TYPES, "invalid SnapId");
	i = m_aSnapshots[SnapId]->m_pAltSnap->GetItem(Index);
	if(i)
	{
		if((char *)i < (char *)m_aSnapshots[SnapId]->m_pAltSnap || (char *)i > (char *)m_aSnapshots[SnapId]->m_pAltSnap + m_aSnapshots[SnapId]->m_SnapSize)
			dbg_msg("ASDFASDFASdf", "ASDFASDFASDF");
		if((char *)i >= (char *)m_aSnapshots[SnapId]->m_pSnap && (char *)i < (char *)m_aSnapshots[SnapId]->m_pSnap + m_aSnapshots[SnapId]->m_SnapSize)
			dbg_msg("ASDFASDFASdf", "ASDFASDFASDF");
		i->m_TypeAndID = -1;
	}
}

void *CClient::SnapFindItem(int SnapId, int Type, int Id)
{
	// TODO: linear search. should be fixed.
	int i;

	if(!m_aSnapshots[SnapId])
		return 0x0;

	for(i = 0; i < m_aSnapshots[SnapId]->m_pSnap->NumItems(); i++)
	{
		CSnapshotItem *pItem = m_aSnapshots[SnapId]->m_pAltSnap->GetItem(i);
		if(pItem->Type() == Type && pItem->ID() == Id)
			return (void *)pItem->Data();
	}
	return 0x0;
}

int CClient::SnapNumItems(int SnapId)
{
	dbg_assert(SnapId >= 0 && SnapId < NUM_SNAPSHOT_TYPES, "invalid SnapId");
	if(!m_aSnapshots[SnapId])
		return 0;
	return m_aSnapshots[SnapId]->m_pSnap->NumItems();
}

void CClient::SnapSetStaticsize(int ItemType, int Size)
{
	m_SnapshotDelta.SetStaticsize(ItemType, Size);
}


void CClient::DebugRender()
{
	static NETSTATS Prev, Current;
	static int64 LastSnap = 0;
	static float FrameTimeAvg = 0;
	int64 Now = time_get();
	char aBuffer[512];

	if(!g_Config.m_Debug)
		return;

	//m_pGraphics->BlendNormal();
	Graphics()->TextureSet(m_DebugFont);
	Graphics()->MapScreen(0,0,Graphics()->ScreenWidth(),Graphics()->ScreenHeight());

	if(time_get()-LastSnap > time_freq())
	{
		LastSnap = time_get();
		Prev = Current;
		net_stats(&Current);
	}

	/*
		eth = 14
		ip = 20
		udp = 8
		total = 42
	*/
	FrameTimeAvg = FrameTimeAvg*0.9f + m_FrameTime*0.1f;
	str_format(aBuffer, sizeof(aBuffer), "ticks: %8d %8d mem %dk %d  gfxmem: %dk  fps: %3d",
		m_CurGameTick, m_PredTick,
		mem_stats()->allocated/1024,
		mem_stats()->total_allocations,
		Graphics()->MemoryUsage()/1024,
		(int)(1.0f/FrameTimeAvg));
	Graphics()->QuadsText(2, 2, 16, 1,1,1,1, aBuffer);


	{
		int SendPackets = (Current.sent_packets-Prev.sent_packets);
		int SendBytes = (Current.sent_bytes-Prev.sent_bytes);
		int SendTotal = SendBytes + SendPackets*42;
		int RecvPackets = (Current.recv_packets-Prev.recv_packets);
		int RecvBytes = (Current.recv_bytes-Prev.recv_bytes);
		int RecvTotal = RecvBytes + RecvPackets*42;

		if(!SendPackets) SendPackets++;
		if(!RecvPackets) RecvPackets++;
		str_format(aBuffer, sizeof(aBuffer), "send: %3d %5d+%4d=%5d (%3d kbps) avg: %5d\nrecv: %3d %5d+%4d=%5d (%3d kbps) avg: %5d",
			SendPackets, SendBytes, SendPackets*42, SendTotal, (SendTotal*8)/1024, SendBytes/SendPackets,
			RecvPackets, RecvBytes, RecvPackets*42, RecvTotal, (RecvTotal*8)/1024, RecvBytes/RecvPackets);
		Graphics()->QuadsText(2, 14, 16, 1,1,1,1, aBuffer);
	}

	// render rates
	{
		int y = 0;
		int i;
		for(i = 0; i < 256; i++)
		{
			if(m_SnapshotDelta.GetDataRate(i))
			{
				str_format(aBuffer, sizeof(aBuffer), "%4d %20s: %8d %8d %8d", i, GameClient()->GetItemName(i), m_SnapshotDelta.GetDataRate(i)/8, m_SnapshotDelta.GetDataUpdates(i),
					(m_SnapshotDelta.GetDataRate(i)/m_SnapshotDelta.GetDataUpdates(i))/8);
				Graphics()->QuadsText(2, 100+y*12, 16, 1,1,1,1, aBuffer);
				y++;
			}
		}
	}

	str_format(aBuffer, sizeof(aBuffer), "pred: %d ms",
		(int)((m_PredictedTime.Get(Now)-m_GameTime.Get(Now))*1000/(float)time_freq()));
	Graphics()->QuadsText(2, 70, 16, 1,1,1,1, aBuffer);

	// render graphs
	if(g_Config.m_DbgGraphs)
	{
		//Graphics()->MapScreen(0,0,400.0f,300.0f);
		float w = Graphics()->ScreenWidth()/4.0f;
		float h = Graphics()->ScreenHeight()/6.0f;
		float sp = Graphics()->ScreenWidth()/100.0f;
		float x = Graphics()->ScreenWidth()-w-sp;

		m_FpsGraph.ScaleMax();
		m_FpsGraph.ScaleMin();
		m_FpsGraph.Render(Graphics(), m_DebugFont, x, sp*5, w, h, "FPS");
		m_InputtimeMarginGraph.Render(Graphics(), m_DebugFont, x, sp*5+h+sp, w, h, "Prediction Margin");
		m_GametimeMarginGraph.Render(Graphics(), m_DebugFont, x, sp*5+h+sp+h+sp, w, h, "Gametime Margin");
	}
}

void CClient::Quit()
{
	SetState(IClient::STATE_QUITING);
}

const char *CClient::ErrorString()
{
	return m_NetClient.ErrorString();
}

void CClient::Render()
{
	if(g_Config.m_GfxClear)
		Graphics()->Clear(1,1,0);

	GameClient()->OnRender();
	DebugRender();
}

const char *CClient::LoadMap(const char *pName, const char *pFilename, unsigned WantedCrc)
{
	static char aErrorMsg[128];

	SetState(IClient::STATE_LOADING);

	if(!m_pMap->Load(pFilename))
	{
		str_format(aErrorMsg, sizeof(aErrorMsg), "map '%s' not found", pFilename);
		return aErrorMsg;
	}

	// get the crc of the map
	if(m_pMap->Crc() != WantedCrc)
	{
		m_pMap->Unload();
		str_format(aErrorMsg, sizeof(aErrorMsg), "map differs from the server. %08x != %08x", m_pMap->Crc(), WantedCrc);
		return aErrorMsg;
	}

	// stop demo recording if we loaded a new map
	m_DemoRecorder.Stop();

	dbg_msg("client", "loaded map '%s'", pFilename);
	m_RecivedSnapshots = 0;

	str_copy(m_aCurrentMap, pName, sizeof(m_aCurrentMap));
	m_CurrentMapCrc = m_pMap->Crc();

	return 0x0;
}



const char *CClient::LoadMapSearch(const char *pMapName, int WantedCrc)
{
	const char *pError = 0;
	char aBuf[512];
	dbg_msg("client", "loading map, map=%s wanted crc=%08x", pMapName, WantedCrc);
	SetState(IClient::STATE_LOADING);

	// try the normal maps folder
	str_format(aBuf, sizeof(aBuf), "maps/%s.map", pMapName);
	pError = LoadMap(pMapName, aBuf, WantedCrc);
	if(!pError)
		return pError;

	// try the downloaded maps
	str_format(aBuf, sizeof(aBuf), "downloadedmaps/%s_%08x.map", pMapName, WantedCrc);
	pError = LoadMap(pMapName, aBuf, WantedCrc);
	return pError;
}

int CClient::PlayerScoreComp(const void *a, const void *b)
{
	CServerInfo::CPlayer *p0 = (CServerInfo::CPlayer *)a;
	CServerInfo::CPlayer *p1 = (CServerInfo::CPlayer *)b;
	if(p0->m_Score == p1->m_Score)
		return 0;
	if(p0->m_Score < p1->m_Score)
		return 1;
	return -1;
}

void CClient::ProcessPacket(CNetChunk *pPacket)
{
	if(pPacket->m_ClientID == -1)
	{
		// connectionlesss
		if(pPacket->m_DataSize == (int)(sizeof(VERSIONSRV_VERSION) + sizeof(VERSION_DATA)) &&
			mem_comp(pPacket->m_pData, VERSIONSRV_VERSION, sizeof(VERSIONSRV_VERSION)) == 0)
		{
			unsigned char *pVersionData = (unsigned char*)pPacket->m_pData + sizeof(VERSIONSRV_VERSION);
			int VersionMatch = !mem_comp(pVersionData, VERSION_DATA, sizeof(VERSION_DATA));

			dbg_msg("client/version", "version does %s (%d.%d.%d)",
				VersionMatch ? "match" : "NOT match",
				pVersionData[1], pVersionData[2], pVersionData[3]);

			// assume version is out of date when version-data doesn't match
			if (!VersionMatch)
			{
				str_format(m_aVersionStr, sizeof(m_aVersionStr), "%d.%d.%d", pVersionData[1], pVersionData[2], pVersionData[3]);
			}
		}

		if(pPacket->m_DataSize >= (int)sizeof(SERVERBROWSE_LIST) &&
			mem_comp(pPacket->m_pData, SERVERBROWSE_LIST, sizeof(SERVERBROWSE_LIST)) == 0)
		{
			int Size = pPacket->m_DataSize-sizeof(SERVERBROWSE_LIST);
			int Num = Size/sizeof(MASTERSRV_ADDR);
			MASTERSRV_ADDR *pAddrs = (MASTERSRV_ADDR *)((char*)pPacket->m_pData+sizeof(SERVERBROWSE_LIST));
			int i;

			for(i = 0; i < Num; i++)
			{
				NETADDR Addr;

				// convert address
				mem_zero(&Addr, sizeof(Addr));
				Addr.type = NETTYPE_IPV4;
				Addr.ip[0] = pAddrs[i].m_aIp[0];
				Addr.ip[1] = pAddrs[i].m_aIp[1];
				Addr.ip[2] = pAddrs[i].m_aIp[2];
				Addr.ip[3] = pAddrs[i].m_aIp[3];
				Addr.port = (pAddrs[i].m_aPort[1]<<8) | pAddrs[i].m_aPort[0];

				m_ServerBrowser.Set(Addr, IServerBrowser::SET_MASTER_ADD, -1, 0x0);
			}
		}

		{
			int PacketType = 0;
			if(pPacket->m_DataSize >= (int)sizeof(SERVERBROWSE_INFO) && mem_comp(pPacket->m_pData, SERVERBROWSE_INFO, sizeof(SERVERBROWSE_INFO)) == 0)
				PacketType = 2;

			if(pPacket->m_DataSize >= (int)sizeof(SERVERBROWSE_OLD_INFO) && mem_comp(pPacket->m_pData, SERVERBROWSE_OLD_INFO, sizeof(SERVERBROWSE_OLD_INFO)) == 0)
				PacketType = 1;

			if(PacketType)
			{
				// we got ze info
				CUnpacker Up;
				CServerInfo Info = {0};
				int Token = -1;

				Up.Reset((unsigned char*)pPacket->m_pData+sizeof(SERVERBROWSE_INFO), pPacket->m_DataSize-sizeof(SERVERBROWSE_INFO));
				if(PacketType >= 2)
					Token = str_toint(Up.GetString());
				str_copy(Info.m_aVersion, Up.GetString(), sizeof(Info.m_aVersion));
				str_copy(Info.m_aName, Up.GetString(), sizeof(Info.m_aName));
				str_copy(Info.m_aMap, Up.GetString(), sizeof(Info.m_aMap));
				str_copy(Info.m_aGameType, Up.GetString(), sizeof(Info.m_aGameType));
				Info.m_Flags = str_toint(Up.GetString());
				Info.m_Progression = str_toint(Up.GetString());
				Info.m_NumPlayers = str_toint(Up.GetString());
				Info.m_MaxPlayers = str_toint(Up.GetString());

				// don't add invalid info to the server browser list
				if(Info.m_NumPlayers < 0 || Info.m_NumPlayers > MAX_CLIENTS || Info.m_MaxPlayers < 0 || Info.m_MaxPlayers > MAX_CLIENTS)
					return;

				str_format(Info.m_aAddress, sizeof(Info.m_aAddress), "%d.%d.%d.%d:%d",
					pPacket->m_Address.ip[0], pPacket->m_Address.ip[1], pPacket->m_Address.ip[2],
					pPacket->m_Address.ip[3], pPacket->m_Address.port);

				for(int i = 0; i < Info.m_NumPlayers; i++)
				{
					str_copy(Info.m_aPlayers[i].m_aName, Up.GetString(), sizeof(Info.m_aPlayers[i].m_aName));
					Info.m_aPlayers[i].m_Score = str_toint(Up.GetString());
				}

				if(!Up.Error())
				{
					// sort players
					qsort(Info.m_aPlayers, Info.m_NumPlayers, sizeof(*Info.m_aPlayers), PlayerScoreComp);

					if(net_addr_comp(&m_ServerAddress, &pPacket->m_Address) == 0)
					{
						mem_copy(&m_CurrentServerInfo, &Info, sizeof(m_CurrentServerInfo));
						m_CurrentServerInfo.m_NetAddr = m_ServerAddress;
						m_CurrentServerInfoRequestTime = -1;
					}
					else
					{
						if(PacketType == 2)
							m_ServerBrowser.Set(pPacket->m_Address, IServerBrowser::SET_TOKEN, Token, &Info);
						else
							m_ServerBrowser.Set(pPacket->m_Address, IServerBrowser::SET_OLD_INTERNET, -1, &Info);
					}
				}
			}
		}
	}
	else
	{
		CUnpacker Unpacker;
		Unpacker.Reset(pPacket->m_pData, pPacket->m_DataSize);

		// unpack msgid and system flag
		int Msg = Unpacker.GetInt();
		if(Msg < 0)
			Msg = 63 + abs(Msg);
		int Sys = Msg&1;
		Msg >>= 1;

		if(Unpacker.Error())
			return;

		if(Sys)
		{
			// system message
			if(Msg == NETMSG_MAP_CHANGE)
			{
				const char *pMap = Unpacker.GetString();
				int MapCrc = Unpacker.GetInt();
				const char *pError = 0;

				if(Unpacker.Error())
					return;

				for(int i = 0; pMap[i]; i++) // protect the player from nasty map names
				{
					if(pMap[i] == '/' || pMap[i] == '\\')
						pError = "strange character in map name";
				}

				if(pError)
					DisconnectWithReason(pError);
				else
				{
					pError = LoadMapSearch(pMap, MapCrc);

					if(!pError)
					{
						dbg_msg("client/network", "loading done");
						SendReady();
						GameClient()->OnConnected();
					}
					else
					{
						str_format(m_aMapdownloadFilename, sizeof(m_aMapdownloadFilename), "downloadedmaps/%s_%08x.map", pMap, MapCrc);

						dbg_msg("client/network", "starting to download map to '%s'", m_aMapdownloadFilename);

						m_MapdownloadChunk = 0;
						str_copy(m_aMapdownloadName, pMap, sizeof(m_aMapdownloadName));
						m_MapdownloadFile = Storage()->OpenFile(m_aMapdownloadFilename, IOFLAG_WRITE);
						m_MapdownloadCrc = MapCrc;
						m_MapdownloadTotalsize = -1;
						m_MapdownloadAmount = 0;

						CMsgPacker Msg(NETMSG_REQUEST_MAP_DATA);
						Msg.AddInt(m_MapdownloadChunk);
						SendMsgEx(&Msg, MSGFLAG_VITAL|MSGFLAG_FLUSH);

						if(g_Config.m_Debug)
							dbg_msg("client/network", "requested chunk %d", m_MapdownloadChunk);
					}
				}
			}
			else if(Msg == NETMSG_MAP_DATA)
			{
				int Last = Unpacker.GetInt();
				int TotalSize = Unpacker.GetInt();
				int Size = Unpacker.GetInt();
				const unsigned char *pData = Unpacker.GetRaw(Size);

				// check fior errors
				if(Unpacker.Error() || Size <= 0 || TotalSize <= 0 || !m_MapdownloadFile)
					return;

				io_write(m_MapdownloadFile, pData, Size);

				m_MapdownloadTotalsize = TotalSize;
				m_MapdownloadAmount += Size;

				if(Last)
				{
					const char *pError;
					dbg_msg("client/network", "download complete, loading map");

					io_close(m_MapdownloadFile);
					m_MapdownloadFile = 0;
					m_MapdownloadAmount = 0;
					m_MapdownloadTotalsize = -1;

					// load map
					pError = LoadMap(m_aMapdownloadName, m_aMapdownloadFilename, m_MapdownloadCrc);
					if(!pError)
					{
						dbg_msg("client/network", "loading done");
						SendReady();
						GameClient()->OnConnected();
					}
					else
						DisconnectWithReason(pError);
				}
				else
				{
					// request new chunk
					m_MapdownloadChunk++;

					CMsgPacker Msg(NETMSG_REQUEST_MAP_DATA);
					Msg.AddInt(m_MapdownloadChunk);
					SendMsgEx(&Msg, MSGFLAG_VITAL|MSGFLAG_FLUSH);

					if(g_Config.m_Debug)
						dbg_msg("client/network", "requested chunk %d", m_MapdownloadChunk);
				}
			}
			else if(Msg == NETMSG_PING)
			{
				CMsgPacker Msg(NETMSG_PING_REPLY);
				SendMsgEx(&Msg, 0);
			}
			else if(Msg == NETMSG_RCON_AUTH_STATUS)
			{
				int Result = Unpacker.GetInt();
				if(Unpacker.Error() == 0)
					m_RconAuthed = Result;
			}
			else if(Msg == NETMSG_RCON_LINE)
			{
				const char *pLine = Unpacker.GetString();
				if(Unpacker.Error() == 0)
					GameClient()->OnRconLine(pLine);
			}
			else if(Msg == NETMSG_PING_REPLY)
				dbg_msg("client/network", "latency %.2f", (time_get() - m_PingStartTime)*1000 / (float)time_freq());
			else if(Msg == NETMSG_INPUTTIMING)
			{
				int InputPredTick = Unpacker.GetInt();
				int TimeLeft = Unpacker.GetInt();

				// adjust our prediction time
				int64 Target = 0;
				for(int k = 0; k < 200; k++)
				{
					if(m_aInputs[k].m_Tick == InputPredTick)
					{
						Target = m_aInputs[k].m_PredictedTime + (time_get() - m_aInputs[k].m_Time);
						Target = Target - (int64)(((TimeLeft-PREDICTION_MARGIN)/1000.0f)*time_freq());
						break;
					}
				}

				if(Target)
					m_PredictedTime.Update(&m_InputtimeMarginGraph, Target, TimeLeft, 1);
			}
			else if(Msg == NETMSG_SNAP || Msg == NETMSG_SNAPSINGLE || Msg == NETMSG_SNAPEMPTY)
			{
				int NumParts = 1;
				int Part = 0;
				int GameTick = Unpacker.GetInt();
				int DeltaTick = GameTick-Unpacker.GetInt();
				int PartSize = 0;
				int Crc = 0;
				int CompleteSize = 0;
				const char *pData = 0;

				// we are not allowed to process snapshot yet
				if(State() < IClient::STATE_LOADING)
					return;

				if(Msg == NETMSG_SNAP)
				{
					NumParts = Unpacker.GetInt();
					Part = Unpacker.GetInt();
				}

				if(Msg != NETMSG_SNAPEMPTY)
				{
					Crc = Unpacker.GetInt();
					PartSize = Unpacker.GetInt();
				}

				pData = (const char *)Unpacker.GetRaw(PartSize);

				if(Unpacker.Error())
					return;

				if(GameTick >= m_CurrentRecvTick)
				{
					if(GameTick != m_CurrentRecvTick)
					{
						m_SnapshotParts = 0;
						m_CurrentRecvTick = GameTick;
					}

					// TODO: clean this up abit
					mem_copy((char*)m_aSnapshotIncommingData + Part*MAX_SNAPSHOT_PACKSIZE, pData, PartSize);
					m_SnapshotParts |= 1<<Part;

					if(m_SnapshotParts == (unsigned)((1<<NumParts)-1))
					{
						static CSnapshot Emptysnap;
						CSnapshot *pDeltaShot = &Emptysnap;
						int PurgeTick;
						void *pDeltaData;
						int DeltaSize;
						unsigned char aTmpBuffer2[CSnapshot::MAX_SIZE];
						unsigned char aTmpBuffer3[CSnapshot::MAX_SIZE];
						CSnapshot *pTmpBuffer3 = (CSnapshot*)aTmpBuffer3;	// Fix compiler warning for strict-aliasing
						int SnapSize;

						CompleteSize = (NumParts-1) * MAX_SNAPSHOT_PACKSIZE + PartSize;

						// reset snapshoting
						m_SnapshotParts = 0;

						// find snapshot that we should use as delta
						Emptysnap.Clear();

						// find delta
						if(DeltaTick >= 0)
						{
							int DeltashotSize = m_SnapshotStorage.Get(DeltaTick, 0, &pDeltaShot, 0);

							if(DeltashotSize < 0)
							{
								// couldn't find the delta snapshots that the server used
								// to compress this snapshot. force the server to resync
								if(g_Config.m_Debug)
									dbg_msg("client", "error, couldn't find the delta snapshot");

								// ack snapshot
								// TODO: combine this with the input message
								m_AckGameTick = -1;
								return;
							}
						}

						// decompress snapshot
						pDeltaData = m_SnapshotDelta.EmptyDelta();
						DeltaSize = sizeof(int)*3;

						if(CompleteSize)
						{
							int IntSize = CVariableInt::Decompress(m_aSnapshotIncommingData, CompleteSize, aTmpBuffer2);

							if(IntSize < 0) // failure during decompression, bail
								return;

							pDeltaData = aTmpBuffer2;
							DeltaSize = IntSize;
						}

						// unpack delta
						PurgeTick = DeltaTick;
						SnapSize = m_SnapshotDelta.UnpackDelta(pDeltaShot, pTmpBuffer3, pDeltaData, DeltaSize);
						if(SnapSize < 0)
						{
							dbg_msg("client", "delta unpack failed!");
							return;
						}

						if(Msg != NETMSG_SNAPEMPTY && pTmpBuffer3->Crc() != Crc)
						{
							if(g_Config.m_Debug)
							{
								dbg_msg("client", "snapshot crc error #%d - tick=%d wantedcrc=%d gotcrc=%d compressed_size=%d delta_tick=%d",
									m_SnapCrcErrors, GameTick, Crc, pTmpBuffer3->Crc(), CompleteSize, DeltaTick);
							}

							m_SnapCrcErrors++;
							if(m_SnapCrcErrors > 10)
							{
								// to many errors, send reset
								m_AckGameTick = -1;
								SendInput();
								m_SnapCrcErrors = 0;
							}
							return;
						}
						else
						{
							if(m_SnapCrcErrors)
								m_SnapCrcErrors--;
						}

						// purge old snapshots
						PurgeTick = DeltaTick;
						if(m_aSnapshots[SNAP_PREV] && m_aSnapshots[SNAP_PREV]->m_Tick < PurgeTick)
							PurgeTick = m_aSnapshots[SNAP_PREV]->m_Tick;
						if(m_aSnapshots[SNAP_CURRENT] && m_aSnapshots[SNAP_CURRENT]->m_Tick < PurgeTick)
							PurgeTick = m_aSnapshots[SNAP_PREV]->m_Tick;
						m_SnapshotStorage.PurgeUntil(PurgeTick);

						// add new
						m_SnapshotStorage.Add(GameTick, time_get(), SnapSize, pTmpBuffer3, 1);

						// add snapshot to demo
						if(m_DemoRecorder.IsRecording())
						{
							// write snapshot
							m_DemoRecorder.RecordSnapshot(GameTick, pTmpBuffer3, SnapSize);
						}

						// apply snapshot, cycle pointers
						m_RecivedSnapshots++;

						m_CurrentRecvTick = GameTick;

						// we got two snapshots until we see us self as connected
						if(m_RecivedSnapshots == 2)
						{
							// start at 200ms and work from there
							m_PredictedTime.Init(GameTick*time_freq()/50);
							m_PredictedTime.SetAdjustSpeed(1, 1000.0f);
							m_GameTime.Init((GameTick-1)*time_freq()/50);
							m_aSnapshots[SNAP_PREV] = m_SnapshotStorage.m_pFirst;
							m_aSnapshots[SNAP_CURRENT] = m_SnapshotStorage.m_pLast;
							m_LocalStartTime = time_get();
							SetState(IClient::STATE_ONLINE);
						}

						// adjust game time
						{
							int64 Now = m_GameTime.Get(time_get());
							int64 TickStart = GameTick*time_freq()/50;
							int64 TimeLeft = (TickStart-Now)*1000 / time_freq();
							//st_update(&game_time, (game_tick-1)*time_freq()/50);
							m_GameTime.Update(&m_GametimeMarginGraph, (GameTick-1)*time_freq()/50, TimeLeft, 0);
						}

						// ack snapshot
						m_AckGameTick = GameTick;
					}
				}
			}
		}
		else
		{
			// game message
			if(m_DemoRecorder.IsRecording())
				m_DemoRecorder.RecordMessage(pPacket->m_pData, pPacket->m_DataSize);

			GameClient()->OnMessage(Msg, &Unpacker);
		}
	}
}

void CClient::PumpNetwork()
{
	m_NetClient.Update();

	if(State() != IClient::STATE_DEMOPLAYBACK)
	{
		// check for errors
		if(State() != IClient::STATE_OFFLINE && m_NetClient.State() == NETSTATE_OFFLINE)
		{
			SetState(IClient::STATE_OFFLINE);
			Disconnect();
			dbg_msg("client", "offline error='%s'", m_NetClient.ErrorString());
		}

		//
		if(State() == IClient::STATE_CONNECTING && m_NetClient.State() == NETSTATE_ONLINE)
		{
			// we switched to online
			dbg_msg("client", "connected, sending info");
			SetState(IClient::STATE_LOADING);
			SendInfo();
		}
	}

	// process packets
	CNetChunk Packet;
	while(m_NetClient.Recv(&Packet))
		ProcessPacket(&Packet);
}

void CClient::OnDemoPlayerSnapshot(void *pData, int Size)
{
	// update ticks, they could have changed
	const CDemoPlayer::CPlaybackInfo *pInfo = m_DemoPlayer.Info();
	CSnapshotStorage::CHolder *pTemp;
	m_CurGameTick = pInfo->m_Info.m_CurrentTick;
	m_PrevGameTick = pInfo->m_PreviousTick;

	// handle snapshots
	pTemp = m_aSnapshots[SNAP_PREV];
	m_aSnapshots[SNAP_PREV] = m_aSnapshots[SNAP_CURRENT];
	m_aSnapshots[SNAP_CURRENT] = pTemp;

	mem_copy(m_aSnapshots[SNAP_CURRENT]->m_pSnap, pData, Size);
	mem_copy(m_aSnapshots[SNAP_CURRENT]->m_pAltSnap, pData, Size);

	GameClient()->OnNewSnapshot();
}

void CClient::OnDemoPlayerMessage(void *pData, int Size)
{
	CUnpacker Unpacker;
	Unpacker.Reset(pData, Size);

	// unpack msgid and system flag
	int Msg = Unpacker.GetInt();
	int Sys = Msg&1;
	Msg >>= 1;

	if(Unpacker.Error())
		return;

	if(!Sys)
		GameClient()->OnMessage(Msg, &Unpacker);
}
/*
const IDemoPlayer::CInfo *client_demoplayer_getinfo()
{
	static DEMOPLAYBACK_INFO ret;
	const DEMOREC_PLAYBACKINFO *info = m_DemoPlayer.Info();
	ret.first_tick = info->first_tick;
	ret.last_tick = info->last_tick;
	ret.current_tick = info->current_tick;
	ret.paused = info->paused;
	ret.speed = info->speed;
	return &ret;
}*/

/*
void DemoPlayer()->SetPos(float percent)
{
	demorec_playback_set(percent);
}

void DemoPlayer()->SetSpeed(float speed)
{
	demorec_playback_setspeed(speed);
}

void DemoPlayer()->SetPause(int paused)
{
	if(paused)
		demorec_playback_pause();
	else
		demorec_playback_unpause();
}*/

void CClient::Update()
{
	if(State() == IClient::STATE_DEMOPLAYBACK)
	{
		m_DemoPlayer.Update();
		if(m_DemoPlayer.IsPlaying())
		{
			// update timers
			const CDemoPlayer::CPlaybackInfo *pInfo = m_DemoPlayer.Info();
			m_CurGameTick = pInfo->m_Info.m_CurrentTick;
			m_PrevGameTick = pInfo->m_PreviousTick;
			m_GameIntraTick = pInfo->m_IntraTick;
			m_GameTickTime = pInfo->m_TickTime;
		}
		else
		{
			// disconnect on error
			Disconnect();
		}
	}
	else if(State() != IClient::STATE_OFFLINE && m_RecivedSnapshots >= 3)
	{
		// switch snapshot
		int Repredict = 0;
		int64 Freq = time_freq();
		int64 Now = m_GameTime.Get(time_get());
		int64 PredNow = m_PredictedTime.Get(time_get());

		while(1)
		{
			CSnapshotStorage::CHolder *pCur = m_aSnapshots[SNAP_CURRENT];
			int64 TickStart = (pCur->m_Tick)*time_freq()/50;

			if(TickStart < Now)
			{
				CSnapshotStorage::CHolder *pNext = m_aSnapshots[SNAP_CURRENT]->m_pNext;
				if(pNext)
				{
					m_aSnapshots[SNAP_PREV] = m_aSnapshots[SNAP_CURRENT];
					m_aSnapshots[SNAP_CURRENT] = pNext;

					// set ticks
					m_CurGameTick = m_aSnapshots[SNAP_CURRENT]->m_Tick;
					m_PrevGameTick = m_aSnapshots[SNAP_PREV]->m_Tick;

					if(m_aSnapshots[SNAP_CURRENT] && m_aSnapshots[SNAP_PREV])
					{
						GameClient()->OnNewSnapshot();
						Repredict = 1;
					}
				}
				else
					break;
			}
			else
				break;
		}

		if(m_aSnapshots[SNAP_CURRENT] && m_aSnapshots[SNAP_PREV])
		{
			int64 CurtickStart = (m_aSnapshots[SNAP_CURRENT]->m_Tick)*time_freq()/50;
			int64 PrevtickStart = (m_aSnapshots[SNAP_PREV]->m_Tick)*time_freq()/50;
			int PrevPredTick = (int)(PredNow*50/time_freq());
			int NewPredTick = PrevPredTick+1;
			static float LastPredintra = 0;

			m_GameIntraTick = (Now - PrevtickStart) / (float)(CurtickStart-PrevtickStart);
			m_GameTickTime = (Now - PrevtickStart) / (float)Freq; //(float)SERVER_TICK_SPEED);

			CurtickStart = NewPredTick*time_freq()/50;
			PrevtickStart = PrevPredTick*time_freq()/50;
			m_PredIntraTick = (PredNow - PrevtickStart) / (float)(CurtickStart-PrevtickStart);

			if(NewPredTick < m_aSnapshots[SNAP_PREV]->m_Tick-SERVER_TICK_SPEED || NewPredTick > m_aSnapshots[SNAP_PREV]->m_Tick+SERVER_TICK_SPEED)
			{
				dbg_msg("client", "prediction time reset!");
				m_PredictedTime.Init(m_aSnapshots[SNAP_CURRENT]->m_Tick*time_freq()/50);
			}

			if(NewPredTick > m_PredTick)
			{
				LastPredintra = m_PredIntraTick;
				m_PredTick = NewPredTick;
				Repredict = 1;

				// send input
				SendInput();
			}

			LastPredintra = m_PredIntraTick;
		}

		// only do sane predictions
		if(Repredict)
		{
			if(m_PredTick > m_CurGameTick && m_PredTick < m_CurGameTick+50)
				GameClient()->OnPredict();
		}

		// fetch server info if we don't have it
		if(State() >= IClient::STATE_LOADING &&
			m_CurrentServerInfoRequestTime >= 0 &&
			time_get() > m_CurrentServerInfoRequestTime)
		{
			m_ServerBrowser.Request(m_ServerAddress);
			m_CurrentServerInfoRequestTime = time_get()+time_freq()*2;
		}
	}

	// STRESS TEST: join the server again
	if(g_Config.m_DbgStress)
	{
		static int64 ActionTaken = 0;
		int64 Now = time_get();
		if(State() == IClient::STATE_OFFLINE)
		{
			if(Now > ActionTaken+time_freq()*2)
			{
				dbg_msg("stress", "reconnecting!");
				Connect(g_Config.m_DbgStressServer);
				ActionTaken = Now;
			}
		}
	}

	// pump the network
	PumpNetwork();

	// update the maser server registry
	MasterServer()->Update();

	// update the server browser
	m_ServerBrowser.Update();
}

const char *CClient::UserDirectory()
{
	static char saPath[1024] = {0};
	fs_storage_path("Teeworlds", saPath, sizeof(saPath));
	return saPath;
}

void CClient::VersionUpdate()
{
	if(m_VersionInfo.m_State == 0)
	{
		m_Engine.HostLookup(&m_VersionInfo.m_VersionServeraddr, g_Config.m_ClVersionServer);
		m_VersionInfo.m_State++;
	}
	else if(m_VersionInfo.m_State == 1)
	{
		if(m_VersionInfo.m_VersionServeraddr.m_Job.Status() == CJob::STATE_DONE)
		{
			CNetChunk Packet;

			mem_zero(&Packet, sizeof(Packet));

			m_VersionInfo.m_VersionServeraddr.m_Addr.port = VERSIONSRV_PORT;

			Packet.m_ClientID = -1;
			Packet.m_Address = m_VersionInfo.m_VersionServeraddr.m_Addr;
			Packet.m_pData = VERSIONSRV_GETVERSION;
			Packet.m_DataSize = sizeof(VERSIONSRV_GETVERSION);
			Packet.m_Flags = NETSENDFLAG_CONNLESS;

			m_NetClient.Send(&Packet);
			m_VersionInfo.m_State++;
		}
	}
}

void CClient::InitEngine(const char *pAppname)
{
	m_Engine.Init(pAppname);
}

void CClient::RegisterInterfaces()
{
	Kernel()->RegisterInterface(static_cast<IDemoPlayer*>(&m_DemoPlayer));
	Kernel()->RegisterInterface(static_cast<IServerBrowser*>(&m_ServerBrowser));
}

void CClient::InitInterfaces()
{
	// fetch interfaces
	m_pEditor = Kernel()->RequestInterface<IEditor>();
	m_pGraphics = Kernel()->RequestInterface<IEngineGraphics>();
	m_pSound = Kernel()->RequestInterface<IEngineSound>();
	m_pGameClient = Kernel()->RequestInterface<IGameClient>();
	m_pInput = Kernel()->RequestInterface<IEngineInput>();
	m_pMap = Kernel()->RequestInterface<IEngineMap>();
	m_pMasterServer = Kernel()->RequestInterface<IEngineMasterServer>();
	m_pStorage = Kernel()->RequestInterface<IStorage>();

	//
	m_ServerBrowser.SetBaseInfo(&m_NetClient, m_pGameClient->NetVersion());
}

void CClient::Run()
{
	int64 ReportTime = time_get();
	int64 ReportInterval = time_freq()*1;

	m_LocalStartTime = time_get();
	m_SnapshotParts = 0;

	// init graphics
	if(m_pGraphics->Init() != 0)
		return;

	// init font rendering
	Kernel()->RequestInterface<IEngineTextRender>()->Init();

	// init the input
	Input()->Init();

	// start refreshing addresses while we load
	MasterServer()->RefreshAddresses();

	// init the editor
	m_pEditor->Init();

	// init sound, allowed to fail
	Sound()->Init();

	// load data
	if(!LoadData())
		return;

	GameClient()->OnInit();
	dbg_msg("client", "version %s", GameClient()->NetVersion());

	// open socket
	{
		NETADDR BindAddr;
		mem_zero(&BindAddr, sizeof(BindAddr));
		m_NetClient.Open(BindAddr, 0);
	}

	// connect to the server if wanted
	/*
	if(config.cl_connect[0] != 0)
		Connect(config.cl_connect);
	config.cl_connect[0] = 0;
	*/

	//
	m_FpsGraph.Init(0.0f, 200.0f);

	// never start with the editor
	g_Config.m_ClEditor = 0;

	Input()->MouseModeRelative();

	while (1)
	{
		int64 FrameStartTime = time_get();
		m_Frames++;

		//
		VersionUpdate();

		// handle pending connects
		if(m_aCmdConnect[0])
		{
			str_copy(g_Config.m_UiServerAddress, m_aCmdConnect, sizeof(g_Config.m_UiServerAddress));
			Connect(m_aCmdConnect);
			m_aCmdConnect[0] = 0;
		}

		// update input
		Input()->Update();

		// update sound
		Sound()->Update();

		// release focus
		if(!m_pGraphics->WindowActive())
		{
			if(m_WindowMustRefocus == 0)
				Input()->MouseModeAbsolute();
			m_WindowMustRefocus = 1;
		}
		else if (g_Config.m_DbgFocus && Input()->KeyPressed(KEY_ESCAPE))
		{
			Input()->MouseModeAbsolute();
			m_WindowMustRefocus = 1;
		}

		// refocus
		if(m_WindowMustRefocus && m_pGraphics->WindowActive())
		{
			if(m_WindowMustRefocus < 3)
			{
				Input()->MouseModeAbsolute();
				m_WindowMustRefocus++;
			}

			if(m_WindowMustRefocus >= 3 || Input()->KeyPressed(KEY_MOUSE_1))
			{
				Input()->MouseModeRelative();
				m_WindowMustRefocus = 0;
			}
		}

		// panic quit button
		if(Input()->KeyPressed(KEY_LCTRL) && Input()->KeyPressed(KEY_LSHIFT) && Input()->KeyPressed('q'))
			break;

		if(Input()->KeyPressed(KEY_LCTRL) && Input()->KeyPressed(KEY_LSHIFT) && Input()->KeyDown('d'))
			g_Config.m_Debug ^= 1;

		if(Input()->KeyPressed(KEY_LCTRL) && Input()->KeyPressed(KEY_LSHIFT) && Input()->KeyDown('g'))
			g_Config.m_DbgGraphs ^= 1;

		if(Input()->KeyPressed(KEY_LCTRL) && Input()->KeyPressed(KEY_LSHIFT) && Input()->KeyDown('e'))
		{
			g_Config.m_ClEditor = g_Config.m_ClEditor^1;
			Input()->MouseModeRelative();
		}

		/*
		if(!gfx_window_open())
			break;
		*/

		// render
		if(g_Config.m_ClEditor)
		{
			Update();
			m_pEditor->UpdateAndRender();
			m_pGraphics->Swap();
		}
		else
		{
			Update();

			if(g_Config.m_DbgStress)
			{
				if((m_Frames%10) == 0)
				{
					Render();
					m_pGraphics->Swap();
				}
			}
			else
			{
				Render();
				m_pGraphics->Swap();
			}
		}

		// check conditions
		if(State() == IClient::STATE_QUITING)
			break;

		// beNice
		if(g_Config.m_DbgStress)
			thread_sleep(5);
		else if(g_Config.m_ClCpuThrottle || !m_pGraphics->WindowActive())
			thread_sleep(1);

		if(g_Config.m_DbgHitch)
		{
			thread_sleep(g_Config.m_DbgHitch);
			g_Config.m_DbgHitch = 0;
		}

		if(ReportTime < time_get())
		{
			if(0 && g_Config.m_Debug)
			{
				dbg_msg("client/report", "fps=%.02f (%.02f %.02f) netstate=%d",
					m_Frames/(float)(ReportInterval/time_freq()),
					1.0f/m_FrameTimeHigh,
					1.0f/m_FrameTimeLow,
					m_NetClient.State());
			}
			m_FrameTimeLow = 1;
			m_FrameTimeHigh = 0;
			m_Frames = 0;
			ReportTime += ReportInterval;
		}

		// update frametime
		m_FrameTime = (time_get()-FrameStartTime)/(float)time_freq();
		if(m_FrameTime < m_FrameTimeLow)
			m_FrameTimeLow = m_FrameTime;
		if(m_FrameTime > m_FrameTimeHigh)
			m_FrameTimeHigh = m_FrameTime;

		m_LocalTime = (time_get()-m_LocalStartTime)/(float)time_freq();

		m_FpsGraph.Add(1.0f/m_FrameTime, 1,1,1);
	}

	GameClient()->OnShutdown();
	Disconnect();

	m_pGraphics->Shutdown();
	m_pSound->Shutdown();
}


void CClient::Con_Connect(IConsole::IResult *pResult, void *pUserData)
{
	CClient *pSelf = (CClient *)pUserData;
	str_copy(pSelf->m_aCmdConnect, pResult->GetString(0), sizeof(pSelf->m_aCmdConnect));
}

void CClient::Con_Disconnect(IConsole::IResult *pResult, void *pUserData)
{
	CClient *pSelf = (CClient *)pUserData;
	pSelf->Disconnect();
}

void CClient::Con_Quit(IConsole::IResult *pResult, void *pUserData)
{
	CClient *pSelf = (CClient *)pUserData;
	pSelf->Quit();
}

void CClient::Con_Minimize(IConsole::IResult *pResult, void *pUserData)
{
	CClient *pSelf = (CClient *)pUserData;
	pSelf->Graphics()->Minimize();
}

void CClient::Con_Ping(IConsole::IResult *pResult, void *pUserData)
{
	CClient *pSelf = (CClient *)pUserData;

	CMsgPacker Msg(NETMSG_PING);
	pSelf->SendMsgEx(&Msg, 0);
	pSelf->m_PingStartTime = time_get();
}

void CClient::Con_Screenshot(IConsole::IResult *pResult, void *pUserData)
{
	CClient *pSelf = (CClient *)pUserData;
	pSelf->Graphics()->TakeScreenshot();
}

void CClient::Con_Rcon(IConsole::IResult *pResult, void *pUserData)
{
	CClient *pSelf = (CClient *)pUserData;
	pSelf->Rcon(pResult->GetString(0));
}

void CClient::Con_RconAuth(IConsole::IResult *pResult, void *pUserData)
{
	CClient *pSelf = (CClient *)pUserData;
	pSelf->RconAuth("", pResult->GetString(0));
}

void CClient::Con_AddFavorite(IConsole::IResult *pResult, void *pUserData)
{
	CClient *pSelf = (CClient *)pUserData;
	NETADDR Addr;
	if(net_addr_from_str(&Addr, pResult->GetString(0)) == 0)
		pSelf->m_ServerBrowser.AddFavorite(Addr);
}

const char *CClient::DemoRecord(const char *pName)
{
	char aFilename[512];
	str_format(aFilename, sizeof(aFilename), "demos/%s_%s.demo", m_aCurrentMap, pName);
	
	if(m_State != STATE_ONLINE)
		dbg_msg("demorec/record", "client is not online");
	else
		m_DemoRecorder.Start(Storage(), aFilename, GameClient()->NetVersion(), m_aCurrentMap, m_CurrentMapCrc, "client");
	
	return m_aCurrentMap;
}

void CClient::DemoRecord_Stop()
{
	if(m_DemoRecorder.IsRecording())
		m_DemoRecorder.Stop();
}

// Race
const char* CClient::GetCurrentMap()
{
	return m_aCurrentMap;
}

const char* CClient::RaceRecordStart(const char *pFilename)
{
	char aFilename[128];
	str_format(aFilename, sizeof(aFilename), "demos/%s_%s.demo", m_aCurrentMap, pFilename);
	
	if(State() != STATE_ONLINE)
		dbg_msg("demorec/record", "client is not online");
	else
		m_DemoRecorder.Start(Storage(), aFilename, GameClient()->NetVersion(), m_aCurrentMap, m_CurrentMapCrc, "client");
		
	return m_aCurrentMap;
}

const char *CClient::DemoPlayer_Play(const char *pFilename)
{
	int Crc;
	const char *pError;
	Disconnect();
	m_NetClient.ResetErrorString();

	// try to start playback
	m_DemoPlayer.SetListner(this);

	if(m_DemoPlayer.Load(Storage(), pFilename))
		return "error loading demo";

	// load map
	Crc = (m_DemoPlayer.Info()->m_Header.m_aCrc[0]<<24)|
		(m_DemoPlayer.Info()->m_Header.m_aCrc[1]<<16)|
		(m_DemoPlayer.Info()->m_Header.m_aCrc[2]<<8)|
		(m_DemoPlayer.Info()->m_Header.m_aCrc[3]);
	pError = LoadMapSearch(m_DemoPlayer.Info()->m_Header.m_aMap, Crc);
	if(pError)
	{
		DisconnectWithReason(pError);
		return pError;
	}

	GameClient()->OnConnected();

	// setup buffers
	mem_zero(m_aDemorecSnapshotData, sizeof(m_aDemorecSnapshotData));

	m_aSnapshots[SNAP_CURRENT] = &m_aDemorecSnapshotHolders[SNAP_CURRENT];
	m_aSnapshots[SNAP_PREV] = &m_aDemorecSnapshotHolders[SNAP_PREV];

	m_aSnapshots[SNAP_CURRENT]->m_pSnap = (CSnapshot *)m_aDemorecSnapshotData[SNAP_CURRENT][0];
	m_aSnapshots[SNAP_CURRENT]->m_pAltSnap = (CSnapshot *)m_aDemorecSnapshotData[SNAP_CURRENT][1];
	m_aSnapshots[SNAP_CURRENT]->m_SnapSize = 0;
	m_aSnapshots[SNAP_CURRENT]->m_Tick = -1;

	m_aSnapshots[SNAP_PREV]->m_pSnap = (CSnapshot *)m_aDemorecSnapshotData[SNAP_PREV][0];
	m_aSnapshots[SNAP_PREV]->m_pAltSnap = (CSnapshot *)m_aDemorecSnapshotData[SNAP_PREV][1];
	m_aSnapshots[SNAP_PREV]->m_SnapSize = 0;
	m_aSnapshots[SNAP_PREV]->m_Tick = -1;

	// enter demo playback state
	SetState(IClient::STATE_DEMOPLAYBACK);

	m_DemoPlayer.Play();
	GameClient()->OnEnterGame();

	return 0;
}

void CClient::Con_Play(IConsole::IResult *pResult, void *pUserData)
{
	CClient *pSelf = (CClient *)pUserData;
	pSelf->DemoPlayer_Play(pResult->GetString(0));
}

void CClient::Con_Record(IConsole::IResult *pResult, void *pUserData)
{
	CClient *pSelf = (CClient *)pUserData;
	if(pSelf->State() != IClient::STATE_ONLINE)
		dbg_msg("demorec/record", "client is not online");
	else
	{
		char aFilename[512];
		str_format(aFilename, sizeof(aFilename), "demos/%s.demo", pResult->GetString(0));
		pSelf->m_DemoRecorder.Start(pSelf->Storage(), aFilename, pSelf->GameClient()->NetVersion(), pSelf->m_aCurrentMap, pSelf->m_CurrentMapCrc, "client");
	}
}

void CClient::Con_StopRecord(IConsole::IResult *pResult, void *pUserData)
{
	CClient *pSelf = (CClient *)pUserData;
	pSelf->m_DemoRecorder.Stop();
}

<<<<<<< HEAD
void CClient::Con_ServerDummy(IConsole::IResult *pResult, void *pUserData)
{
	dbg_msg("client", "this command is not available on the client");
}

void CClient::Con_Tmprec(IConsole::IResult *pResult, void *pUserData)
{
	CClient *pSelf = (CClient *)pUserData;
	if(pSelf->m_State != STATE_ONLINE)
		dbg_msg("demorec/record", "client is not online");
	else
	{
		char aFilename[512];
		time_t Rawtime;
		struct tm *pTmp;

		time(&Rawtime);
		pTmp = localtime(&Rawtime);

		str_format(aFilename, sizeof(aFilename), "demos/%d%02d%d_%d%d%d.demo", pTmp->tm_year + 1900, pTmp->tm_mon + 1, pTmp->tm_mday, pTmp->tm_hour, pTmp->tm_min, pTmp->tm_sec);
		pSelf->m_DemoRecorder.Start(pSelf->Storage(), aFilename, pSelf->GameClient()->NetVersion(), pSelf->m_aCurrentMap, pSelf->m_CurrentMapCrc, "client");
	}
}

=======
>>>>>>> 3f0ff1fb
void CClient::RegisterCommands()
{
	m_pConsole = Kernel()->RequestInterface<IConsole>();
	// register server dummy commands for tab completion
	m_pConsole->Register("kick", "i", CFGFLAG_SERVER, 0, 0, "Kick player with specified id");
	m_pConsole->Register("ban", "s?i", CFGFLAG_SERVER, 0, 0, "Ban player with ip/id for x minutes");
	m_pConsole->Register("unban", "s", CFGFLAG_SERVER, 0, 0, "Unban ip");
	m_pConsole->Register("bans", "", CFGFLAG_SERVER, 0, 0, "Show banlist");
	m_pConsole->Register("status", "", CFGFLAG_SERVER, 0, 0, "List players");
	m_pConsole->Register("shutdown", "", CFGFLAG_SERVER, 0, 0, "Shut down");
	m_pConsole->Register("record", "s", CFGFLAG_SERVER, 0, 0, "Record to a file");
	m_pConsole->Register("stoprecord", "", CFGFLAG_SERVER, 0, 0, "Stop recording");
	m_pConsole->Register("reload", "", CFGFLAG_SERVER, 0, 0, "Reload the map");

	m_pConsole->Register("quit", "", CFGFLAG_CLIENT, Con_Quit, this, "Quit Teeworlds");
	m_pConsole->Register("exit", "", CFGFLAG_CLIENT, Con_Quit, this, "Quit Teeworlds");
	m_pConsole->Register("minimize", "", CFGFLAG_CLIENT, Con_Minimize, this, "Minimize Teeworlds");
	m_pConsole->Register("connect", "s", CFGFLAG_CLIENT, Con_Connect, this, "Connect to the specified host/ip");
	m_pConsole->Register("disconnect", "", CFGFLAG_CLIENT, Con_Disconnect, this, "Disconnect from the server");
	m_pConsole->Register("ping", "", CFGFLAG_CLIENT, Con_Ping, this, "Ping the current server");
	m_pConsole->Register("screenshot", "", CFGFLAG_CLIENT, Con_Screenshot, this, "Take a screenshot");
	m_pConsole->Register("rcon", "r", CFGFLAG_CLIENT, Con_Rcon, this, "Send specified command to rcon");
	m_pConsole->Register("rcon_auth", "s", CFGFLAG_CLIENT, Con_RconAuth, this, "Authenticate to rcon");
	m_pConsole->Register("play", "r", CFGFLAG_CLIENT, Con_Play, this, "Play the file specified");
	m_pConsole->Register("record", "s", CFGFLAG_CLIENT, Con_Record, this, "Record to the file");
	m_pConsole->Register("stoprecord", "", CFGFLAG_CLIENT, Con_StopRecord, this, "Stop recording");

	m_pConsole->Register("add_favorite", "s", CFGFLAG_CLIENT, Con_AddFavorite, this, "Add a server as a favorite");
	
	m_pConsole->Register("tmprec", "", CFGFLAG_CLIENT, Con_Tmprec, this, "Temp Record");
}

static CClient m_Client;

/*
	Server Time
	Client Mirror Time
	Client Predicted Time

	Snapshot Latency
		Downstream latency

	Prediction Latency
		Upstream latency
*/

#if defined(CONF_PLATFORM_MACOSX)
extern "C" int SDL_main(int argc, const char **argv) // ignore_convention
#else
int main(int argc, const char **argv) // ignore_convention
#endif
{
	// init the engine
	dbg_msg("client", "starting...");
	m_Client.InitEngine("Teeworlds");

	IKernel *pKernel = IKernel::Create();
	pKernel->RegisterInterface(&m_Client);
	m_Client.RegisterInterfaces();

	// create the components
	IConsole *pConsole = CreateConsole(CFGFLAG_CLIENT);
	IStorage *pStorage = CreateStorage("Teeworlds", argc, argv); // ignore_convention
	IConfig *pConfig = CreateConfig();
	IEngineGraphics *pEngineGraphics = CreateEngineGraphics();
	IEngineSound *pEngineSound = CreateEngineSound();
	IEngineInput *pEngineInput = CreateEngineInput();
	IEngineTextRender *pEngineTextRender = CreateEngineTextRender();
	IEngineMap *pEngineMap = CreateEngineMap();
	IEngineMasterServer *pEngineMasterServer = CreateEngineMasterServer();

	{
		bool RegisterFail = false;

		RegisterFail = RegisterFail || !pKernel->RegisterInterface(static_cast<IConsole*>(pConsole));
		RegisterFail = RegisterFail || !pKernel->RegisterInterface(static_cast<IConfig*>(pConfig));

		RegisterFail = RegisterFail || !pKernel->RegisterInterface(static_cast<IEngineGraphics*>(pEngineGraphics)); // register graphics as both
		RegisterFail = RegisterFail || !pKernel->RegisterInterface(static_cast<IGraphics*>(pEngineGraphics));

		RegisterFail = RegisterFail || !pKernel->RegisterInterface(static_cast<IEngineSound*>(pEngineSound)); // register as both
		RegisterFail = RegisterFail || !pKernel->RegisterInterface(static_cast<ISound*>(pEngineSound));

		RegisterFail = RegisterFail || !pKernel->RegisterInterface(static_cast<IEngineInput*>(pEngineInput)); // register as both
		RegisterFail = RegisterFail || !pKernel->RegisterInterface(static_cast<IInput*>(pEngineInput));

		RegisterFail = RegisterFail || !pKernel->RegisterInterface(static_cast<IEngineTextRender*>(pEngineTextRender)); // register as both
		RegisterFail = RegisterFail || !pKernel->RegisterInterface(static_cast<ITextRender*>(pEngineTextRender));

		RegisterFail = RegisterFail || !pKernel->RegisterInterface(static_cast<IEngineMap*>(pEngineMap)); // register as both
		RegisterFail = RegisterFail || !pKernel->RegisterInterface(static_cast<IMap*>(pEngineMap));

		RegisterFail = RegisterFail || !pKernel->RegisterInterface(static_cast<IEngineMasterServer*>(pEngineMasterServer)); // register as both
		RegisterFail = RegisterFail || !pKernel->RegisterInterface(static_cast<IMasterServer*>(pEngineMasterServer));

		RegisterFail = RegisterFail || !pKernel->RegisterInterface(CreateEditor());
		RegisterFail = RegisterFail || !pKernel->RegisterInterface(CreateGameClient());
		RegisterFail = RegisterFail || !pKernel->RegisterInterface(pStorage);

		if(RegisterFail)
			return -1;
	}

	pConfig->Init();
	pEngineMasterServer->Init(m_Client.Engine());
	pEngineMasterServer->Load();

	// register all console commands
	m_Client.RegisterCommands();

	pKernel->RequestInterface<IGameClient>()->OnConsoleInit();

	// init client's interfaces
	m_Client.InitInterfaces();

	// execute config file
	pConsole->ExecuteFile("settings.cfg");

	// execute autoexec file
	pConsole->ExecuteFile("autoexec.cfg");

	// parse the command line arguments
	if(argc > 1) // ignore_convention
		pConsole->ParseArguments(argc-1, &argv[1]); // ignore_convention

	m_Client.Engine()->InitLogfile();

	// run the client
	m_Client.Run();

	// write down the config and quit
	pConfig->Save();

	return 0;
}<|MERGE_RESOLUTION|>--- conflicted
+++ resolved
@@ -1963,12 +1963,6 @@
 	pSelf->m_DemoRecorder.Stop();
 }
 
-<<<<<<< HEAD
-void CClient::Con_ServerDummy(IConsole::IResult *pResult, void *pUserData)
-{
-	dbg_msg("client", "this command is not available on the client");
-}
-
 void CClient::Con_Tmprec(IConsole::IResult *pResult, void *pUserData)
 {
 	CClient *pSelf = (CClient *)pUserData;
@@ -1988,8 +1982,6 @@
 	}
 }
 
-=======
->>>>>>> 3f0ff1fb
 void CClient::RegisterCommands()
 {
 	m_pConsole = Kernel()->RequestInterface<IConsole>();
