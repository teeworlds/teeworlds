--- conflicted
+++ resolved
@@ -1994,11 +1994,7 @@
 	m_FpsGraph.Init(0.0f, 120.0f);
 
 	// never start with the editor
-<<<<<<< HEAD
-	g_Config.m_ClEditor = 1; // TODO: remove
-=======
-	Config()->m_ClEditor = 0;
->>>>>>> fb3f76d0
+	Config()->m_ClEditor = 1;
 
 	// process pending commands
 	m_pConsole->StoreCommands(false);
