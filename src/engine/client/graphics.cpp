--- conflicted
+++ resolved
@@ -602,14 +602,8 @@
 		{
 			Center.x = pArray[i].m_X + pArray[i].m_Width/2;
 			Center.y = pArray[i].m_Y + pArray[i].m_Height/2;
-<<<<<<< HEAD
-			Center.z = 0;
-
-			Rotate4(&Center, &m_aVertices[m_NumVertices + 4*i]);
-=======
 
 			Rotate4(Center, &m_aVertices[m_NumVertices + 4*i]);
->>>>>>> 538d9683
 		}
 	}
 
