// copyright (c) 2007 magnus auvinen, see licence.txt for more info
#ifndef ENGINE_SERVER_REGISTER_H
#define ENGINE_SERVER_REGISTER_H
<<<<<<< HEAD

class CRegister
{
	enum
	{
		REGISTERSTATE_START=0,
		REGISTERSTATE_UPDATE_ADDRS,
		REGISTERSTATE_QUERY_COUNT,
		REGISTERSTATE_HEARTBEAT,
		REGISTERSTATE_REGISTERED,
		REGISTERSTATE_ERROR
	};

	struct CMasterserverInfo
	{
		NETADDR m_Addr;
		int m_Count;
		int m_Valid;
		int64 m_LastSend;
	};

	class CNetServer *m_pNetServer;
	class IEngineMasterServer *m_pMasterServer;

	int m_RegisterState;
	int64 m_RegisterStateStart;
	int m_RegisterFirst;
	int m_RegisterCount;

	struct CMasterserverInfo m_aMasterserverInfo[IMasterServer::MAX_MASTERSERVERS];
	int m_RegisterRegisteredServer;

	void RegisterNewState(int State);
	void RegisterSendFwcheckresponse(NETADDR *pAddr);
	void RegisterSendHeartbeat(NETADDR Addr);
	void RegisterSendCountRequest(NETADDR Addr);
	void RegisterGotCount(struct CNetChunk *pChunk);

public:
	CRegister();
	void Init(class CNetServer *pNetServer, class IEngineMasterServer *pMasterServer);
	void RegisterUpdate();
	int RegisterProcessPacket(struct CNetChunk *pPacket);
};

#endif
=======

class CRegister
{
	enum
	{
		REGISTERSTATE_START=0,
		REGISTERSTATE_UPDATE_ADDRS,
		REGISTERSTATE_QUERY_COUNT,
		REGISTERSTATE_HEARTBEAT,
		REGISTERSTATE_REGISTERED,
		REGISTERSTATE_ERROR
	};

	struct CMasterserverInfo
	{
		NETADDR m_Addr;
		int m_Count;
		int m_Valid;
		int64 m_LastSend;
	};

	class CNetServer *m_pNetServer;
	class IEngineMasterServer *m_pMasterServer;
	class IConsole *m_pConsole;

	int m_RegisterState;
	int64 m_RegisterStateStart;
	int m_RegisterFirst;
	int m_RegisterCount;

	class CMasterserverInfo m_aMasterserverInfo[IMasterServer::MAX_MASTERSERVERS];
	int m_RegisterRegisteredServer;

	void RegisterNewState(int State);
	void RegisterSendFwcheckresponse(NETADDR *pAddr);
	void RegisterSendHeartbeat(NETADDR Addr);
	void RegisterSendCountRequest(NETADDR Addr);
	void RegisterGotCount(class CNetChunk *pChunk);

public:
	CRegister();
	void Init(class CNetServer *pNetServer, class IEngineMasterServer *pMasterServer, class IConsole *pConsole);
	void RegisterUpdate();
	int RegisterProcessPacket(class CNetChunk *pPacket);
};

#endif
>>>>>>> 538d9683
<|MERGE_RESOLUTION|>--- conflicted
+++ resolved
@@ -1,54 +1,6 @@
 // copyright (c) 2007 magnus auvinen, see licence.txt for more info
 #ifndef ENGINE_SERVER_REGISTER_H
 #define ENGINE_SERVER_REGISTER_H
-<<<<<<< HEAD
-
-class CRegister
-{
-	enum
-	{
-		REGISTERSTATE_START=0,
-		REGISTERSTATE_UPDATE_ADDRS,
-		REGISTERSTATE_QUERY_COUNT,
-		REGISTERSTATE_HEARTBEAT,
-		REGISTERSTATE_REGISTERED,
-		REGISTERSTATE_ERROR
-	};
-
-	struct CMasterserverInfo
-	{
-		NETADDR m_Addr;
-		int m_Count;
-		int m_Valid;
-		int64 m_LastSend;
-	};
-
-	class CNetServer *m_pNetServer;
-	class IEngineMasterServer *m_pMasterServer;
-
-	int m_RegisterState;
-	int64 m_RegisterStateStart;
-	int m_RegisterFirst;
-	int m_RegisterCount;
-
-	struct CMasterserverInfo m_aMasterserverInfo[IMasterServer::MAX_MASTERSERVERS];
-	int m_RegisterRegisteredServer;
-
-	void RegisterNewState(int State);
-	void RegisterSendFwcheckresponse(NETADDR *pAddr);
-	void RegisterSendHeartbeat(NETADDR Addr);
-	void RegisterSendCountRequest(NETADDR Addr);
-	void RegisterGotCount(struct CNetChunk *pChunk);
-
-public:
-	CRegister();
-	void Init(class CNetServer *pNetServer, class IEngineMasterServer *pMasterServer);
-	void RegisterUpdate();
-	int RegisterProcessPacket(struct CNetChunk *pPacket);
-};
-
-#endif
-=======
 
 class CRegister
 {
@@ -79,21 +31,20 @@
 	int m_RegisterFirst;
 	int m_RegisterCount;
 
-	class CMasterserverInfo m_aMasterserverInfo[IMasterServer::MAX_MASTERSERVERS];
+	struct CMasterserverInfo m_aMasterserverInfo[IMasterServer::MAX_MASTERSERVERS];
 	int m_RegisterRegisteredServer;
 
 	void RegisterNewState(int State);
 	void RegisterSendFwcheckresponse(NETADDR *pAddr);
 	void RegisterSendHeartbeat(NETADDR Addr);
 	void RegisterSendCountRequest(NETADDR Addr);
-	void RegisterGotCount(class CNetChunk *pChunk);
+	void RegisterGotCount(struct CNetChunk *pChunk);
 
 public:
 	CRegister();
 	void Init(class CNetServer *pNetServer, class IEngineMasterServer *pMasterServer, class IConsole *pConsole);
 	void RegisterUpdate();
-	int RegisterProcessPacket(class CNetChunk *pPacket);
+	int RegisterProcessPacket(struct CNetChunk *pPacket);
 };
 
-#endif
->>>>>>> 538d9683
+#endif