--- conflicted
+++ resolved
@@ -255,9 +255,6 @@
 	return m_pDataFile->m_Info.m_pDataOffsets[Index+1]-m_pDataFile->m_Info.m_pDataOffsets[Index];
 }
 
-<<<<<<< HEAD
-void *CDataFileReader::GetDataImpl(int Index, int Swap, unsigned long* pDataSize)
-=======
 int CDataFileReader::GetDataSize(int Index) const
 {
 	if(Index < 0 || Index >= m_pDataFile->m_Header.m_NumRawData)
@@ -280,7 +277,6 @@
 }
 
 void *CDataFileReader::GetDataImpl(int Index, int Swap)
->>>>>>> da45f073
 {
 	if(!m_pDataFile) { return 0; }
 
@@ -301,8 +297,6 @@
 			// v4 has compressed data
 			void *pTemp = (char *)mem_alloc(DataSize, 1);
 			unsigned long UncompressedSize = m_pDataFile->m_Info.m_pDataSizes[Index];
-			if(pDataSize)
-				*pDataSize = UncompressedSize;
 			unsigned long s;
 
 			dbg_msg("datafile", "loading data index=%d size=%d uncompressed=%lu", Index, DataSize, UncompressedSize);
@@ -325,8 +319,6 @@
 		}
 		else
 		{
-			if(pDataSize)
-				*pDataSize = DataSize;
 			// load the data
 			dbg_msg("datafile", "loading data index=%d size=%d", Index, DataSize);
 			m_pDataFile->m_ppDataPtrs[Index] = (char *)mem_alloc(DataSize, 1);
@@ -344,9 +336,9 @@
 	return m_pDataFile->m_ppDataPtrs[Index];
 }
 
-void *CDataFileReader::GetData(int Index, unsigned long* pDataSize)
-{
-	return GetDataImpl(Index, 0, pDataSize);
+void *CDataFileReader::GetData(int Index)
+{
+	return GetDataImpl(Index, 0);
 }
 
 void *CDataFileReader::GetDataSwapped(int Index)
