--- conflicted
+++ resolved
@@ -150,10 +150,10 @@
 MACRO_CONFIG_INT(SvTeamStrict, sv_team_strict, 0, 0, 1, CFGFLAG_SERVER, "Kill or not all team if someone left game in team", 4)
 
 MACRO_CONFIG_INT(ConnTimeout, conn_timeout, 15, 5, 100, CFGFLAG_CLIENT|CFGFLAG_SERVER, "Network timeout", 4)
-<<<<<<< HEAD
+
 
 MACRO_CONFIG_INT(DbgMsg, dbg_msg, 0, 0, 1, CFGFLAG_CLIENT|CFGFLAG_SERVER, "Display or not debug messages", 4)
-=======
+
 MACRO_CONFIG_INT(DbgCGCore, dbg_gcore, 0, 0, 1, CFGFLAG_CLIENT|CFGFLAG_SERVER, "Whether to display the annoying GameCore dbg_msgs or not", 3)
->>>>>>> fc433afd
+
 #endif