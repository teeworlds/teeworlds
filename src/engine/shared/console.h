--- conflicted
+++ resolved
@@ -129,14 +129,9 @@
 	virtual void Chain(const char *pName, FChainCommandCallback pfnChainFunc, void *pUser);
 	virtual void StoreCommands(bool Store, int ClientId);
 	
-<<<<<<< HEAD
+	virtual bool LineIsValid(const char *pStr);
 	virtual void ExecuteLine(const char *pStr, const int ClientLevel, const int ClientId, FPrintCallback pfnAlternativePrintCallback = 0, void *pUserData = 0, FPrintCallback pfnAlternativePrintResponseCallback = 0, void *pResponseUserData = 0);
 	virtual void ExecuteFile(const char *pFilename, FPrintCallback pfnAlternativePrintCallback = 0, void *pUserData = 0, FPrintCallback pfnAlternativePrintResponseCallback = 0, void *pResponseUserData = 0);
-=======
-	virtual bool LineIsValid(const char *pStr);
-	virtual void ExecuteLine(const char *pStr);
-	virtual void ExecuteFile(const char *pFilename);
->>>>>>> 9cf31a27
 
 	virtual void RegisterPrintCallback(FPrintCallback pfnPrintCallback, void *pUserData);
 	virtual void RegisterAlternativePrintCallback(FPrintCallback pfnAlternativePrintCallback, void *pAlternativeUserData);
