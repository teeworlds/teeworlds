// copyright (c) 2007 magnus auvinen, see licence.txt for more info
#ifndef ENGINE_SHARED_DEMOREC_H
#define ENGINE_SHARED_DEMOREC_H

#include <engine/demo.h>
#include "snapshot.h"

struct CDemoHeader
{
	char m_aMarker[8];
	char m_aNetversion[64];
	char m_aMap[64];
	unsigned char m_aCrc[4];
	char m_aType[8];
};

class CDemoRecorder : public IDemoRecorder
{
<<<<<<< HEAD
	FILE *m_File;
=======
	class IConsole *m_pConsole;
	IOHANDLE m_File;
>>>>>>> 538d9683
	int m_LastTickMarker;
	int m_LastKeyFrame;
	unsigned char m_aLastSnapshotData[CSnapshot::MAX_SIZE];
	class CSnapshotDelta *m_pSnapshotDelta;
	
	void WriteTickMarker(int Tick, int Keyframe);
	void Write(int Type, const void *pData, int Size);
public:
	CDemoRecorder(class CSnapshotDelta *pSnapshotDelta);
	
	int Start(class IStorage *pStorage, class IConsole *pConsole, const char *pFilename, const char *pNetversion, const char *pMap, int MapCrc, const char *pType);
	int Stop();

	void RecordSnapshot(int Tick, const void *pData, int Size);
	void RecordMessage(const void *pData, int Size);

	bool IsRecording() const { return m_File != 0; }
};

class CDemoPlayer : public IDemoPlayer
{
public:
	class IListner
	{
	public:
		virtual void OnDemoPlayerSnapshot(void *pData, int Size) = 0;
		virtual void OnDemoPlayerMessage(void *pData, int Size) = 0;
	};
	
	struct CPlaybackInfo
	{
		CDemoHeader m_Header;
		
		IDemoPlayer::CInfo m_Info;

		int64 m_LastUpdate;
		int64 m_CurrentTime;
		
		int m_SeekablePoints;
		
		int m_NextTick;
		int m_PreviousTick;
		
		float m_IntraTick;
		float m_TickTime;
	};

private:
	IListner *m_pListner;


	// Playback
	struct CKeyFrame
	{
		long m_Filepos;
		int m_Tick;
	};
		
	struct CKeyFrameSearch
	{
		CKeyFrame m_Frame;
		CKeyFrameSearch *m_pNext;
	};	

<<<<<<< HEAD
	FILE *m_File;
=======
	class IConsole *m_pConsole;
	IOHANDLE m_File;
>>>>>>> 538d9683
	CKeyFrame *m_pKeyFrames;

	CPlaybackInfo m_Info;
	unsigned char m_aLastSnapshotData[CSnapshot::MAX_SIZE];
	int m_LastSnapshotDataSize;
	class CSnapshotDelta *m_pSnapshotDelta;

	int ReadChunkHeader(int *pType, int *pSize, int *pTick);
	void DoTick();
	void ScanFile();
	int NextFrame();

public:
	
	CDemoPlayer(class CSnapshotDelta *m_pSnapshotDelta);
	
	void SetListner(IListner *pListner);
		
	int Load(class IStorage *pStorage, class IConsole *pConsole, const char *pFilename);
	int Play();
	void Pause();
	void Unpause();
	int Stop();	
	void SetSpeed(float Speed);
	int SetPos(float Precent);
	const CInfo *BaseInfo() const { return &m_Info.m_Info; }
	
	int Update();
	
	const CPlaybackInfo *Info() const { return &m_Info; }
	int IsPlaying() const { return m_File != 0; }
};

#endif<|MERGE_RESOLUTION|>--- conflicted
+++ resolved
@@ -16,12 +16,8 @@
 
 class CDemoRecorder : public IDemoRecorder
 {
-<<<<<<< HEAD
 	FILE *m_File;
-=======
 	class IConsole *m_pConsole;
-	IOHANDLE m_File;
->>>>>>> 538d9683
 	int m_LastTickMarker;
 	int m_LastKeyFrame;
 	unsigned char m_aLastSnapshotData[CSnapshot::MAX_SIZE];
@@ -86,12 +82,8 @@
 		CKeyFrameSearch *m_pNext;
 	};	
 
-<<<<<<< HEAD
 	FILE *m_File;
-=======
 	class IConsole *m_pConsole;
-	IOHANDLE m_File;
->>>>>>> 538d9683
 	CKeyFrame *m_pKeyFrames;
 
 	CPlaybackInfo m_Info;
