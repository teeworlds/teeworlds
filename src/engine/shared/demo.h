<<<<<<< HEAD
=======
/* (c) Magnus Auvinen. See licence.txt in the root of the distribution for more information. */
/* If you are missing that file, acquire a complete release at teeworlds.com.                */
>>>>>>> c3966413
#ifndef ENGINE_SHARED_DEMO_H
#define ENGINE_SHARED_DEMO_H

#include <engine/demo.h>
#include "snapshot.h"

struct CDemoHeader
{
	unsigned char m_aMarker[7];
	unsigned char m_Version;
	char m_aNetversion[64];
	char m_aMap[64];
	unsigned char m_aCrc[4];
	char m_aType[8];
};

class CDemoRecorder : public IDemoRecorder
{
	class IConsole *m_pConsole;
	IOHANDLE m_File;
	int m_LastTickMarker;
	int m_LastKeyFrame;
	int m_FirstTick;

	unsigned char m_aLastSnapshotData[CSnapshot::MAX_SIZE];
	class CSnapshotDelta *m_pSnapshotDelta;
	
	void WriteTickMarker(int Tick, int Keyframe);
	void Write(int Type, const void *pData, int Size);
public:
	CDemoRecorder(class CSnapshotDelta *pSnapshotDelta);
	
	int Start(class IStorage *pStorage, class IConsole *pConsole, const char *pFilename, const char *pNetversion, const char *pMap, int MapCrc, const char *pType);
	int Stop();

	void RecordSnapshot(int Tick, const void *pData, int Size);
	void RecordMessage(const void *pData, int Size);

	bool IsRecording() const { return m_File != 0; }

	int TickCount();
};

class CDemoPlayer : public IDemoPlayer
{
public:
	class IListner
	{
	public:
		virtual ~IListner() {}
		virtual void OnDemoPlayerSnapshot(void *pData, int Size) = 0;
		virtual void OnDemoPlayerMessage(void *pData, int Size) = 0;
	};
	
	struct CPlaybackInfo
	{
		CDemoHeader m_Header;
		
		IDemoPlayer::CInfo m_Info;

		int64 m_LastUpdate;
		int64 m_CurrentTime;
		
		int m_SeekablePoints;
		
		int m_NextTick;
		int m_PreviousTick;
		
		float m_IntraTick;
		float m_TickTime;
	};

private:
	IListner *m_pListner;


	// Playback
	struct CKeyFrame
	{
		long m_Filepos;
		int m_Tick;
	};
		
	struct CKeyFrameSearch
	{
		CKeyFrame m_Frame;
		CKeyFrameSearch *m_pNext;
	};	

	class IConsole *m_pConsole;
	IOHANDLE m_File;
	char m_aFilename[256];
	CKeyFrame *m_pKeyFrames;

	CPlaybackInfo m_Info;
	unsigned char m_aLastSnapshotData[CSnapshot::MAX_SIZE];
	int m_LastSnapshotDataSize;
	class CSnapshotDelta *m_pSnapshotDelta;

	int ReadChunkHeader(int *pType, int *pSize, int *pTick);
	void DoTick();
	void ScanFile();
	int NextFrame();

public:
	
	CDemoPlayer(class CSnapshotDelta *m_pSnapshotDelta);
	
	void SetListner(IListner *pListner);
		
	int Load(class IStorage *pStorage, class IConsole *pConsole, const char *pFilename, int StorageType);
	int Play();
	void Pause();
	void Unpause();
	int Stop();	
	void SetSpeed(float Speed);
	int SetPos(float Precent);
	const CInfo *BaseInfo() const { return &m_Info.m_Info; }
	char *GetDemoName();
	bool GetDemoInfo(class IStorage *pStorage, const char *pFilename, int StorageType, char *pMap, int BufferSize) const;
	
	int Update();
	
	const CPlaybackInfo *Info() const { return &m_Info; }
	int IsPlaying() const { return m_File != 0; }
};

#endif<|MERGE_RESOLUTION|>--- conflicted
+++ resolved
@@ -1,8 +1,5 @@
-<<<<<<< HEAD
-=======
 /* (c) Magnus Auvinen. See licence.txt in the root of the distribution for more information. */
 /* If you are missing that file, acquire a complete release at teeworlds.com.                */
->>>>>>> c3966413
 #ifndef ENGINE_SHARED_DEMO_H
 #define ENGINE_SHARED_DEMO_H
 
