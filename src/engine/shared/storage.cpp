/* (c) Magnus Auvinen. See licence.txt in the root of the distribution for more information. */
/* If you are missing that file, acquire a complete release at teeworlds.com.                */
#include <base/hash_ctxt.h>
#include <base/system.h>
#include <engine/storage.h>
#include "linereader.h"
#include <zlib.h>

// compiled-in data-dir path
#define DATA_DIR "data"

class CStorage : public IStorage
{
public:
	enum
	{
		MAX_PATHS = 16
	};

	char m_aaStoragePaths[MAX_PATHS][IO_MAX_PATH_LENGTH];
	int m_NumPaths;
<<<<<<< HEAD
	char m_aDataDir[MAX_PATH_LENGTH];
	char m_aUserDir[MAX_PATH_LENGTH];
	char m_aCurrentDir[MAX_PATH_LENGTH];
	char m_aAppDir[MAX_PATH_LENGTH];
=======
	char m_aDataDir[IO_MAX_PATH_LENGTH];
	char m_aUserDir[IO_MAX_PATH_LENGTH];
	char m_aCurrentDir[IO_MAX_PATH_LENGTH];
	char m_aAppDir[IO_MAX_PATH_LENGTH];
>>>>>>> da45f073

	CStorage()
	{
		mem_zero(m_aaStoragePaths, sizeof(m_aaStoragePaths));
		m_NumPaths = 0;
		m_aDataDir[0] = 0;
		m_aUserDir[0] = 0;
		m_aCurrentDir[0] = 0;
		m_aAppDir[0] = 0;
	}

	int Init(const char *pApplicationName, int StorageType, int NumArgs, const char **ppArguments)
	{
		// get userdir
		fs_storage_path(pApplicationName, m_aUserDir, sizeof(m_aUserDir));

		// get appdir
		FindAppDir(ppArguments[0]);

		// get datadir
		FindDataDir();

		// get currentdir
		if(!fs_getcwd(m_aCurrentDir, sizeof(m_aCurrentDir)))
			m_aCurrentDir[0] = 0;

		// load paths from storage.cfg
		LoadPaths();

		if(!m_NumPaths)
		{
			dbg_msg("storage", "using standard paths");
			AddDefaultPaths();
		}

		// add save directories
		if(StorageType != STORAGETYPE_BASIC)
		{
			if(m_NumPaths && (!m_aaStoragePaths[TYPE_SAVE][0] || !fs_makedir_recursive(m_aaStoragePaths[TYPE_SAVE])))
			{
				char aPath[IO_MAX_PATH_LENGTH];
				if(StorageType == STORAGETYPE_CLIENT)
				{
					fs_makedir(GetPath(TYPE_SAVE, "screenshots", aPath, sizeof(aPath)));
					fs_makedir(GetPath(TYPE_SAVE, "screenshots/auto", aPath, sizeof(aPath)));
					fs_makedir(GetPath(TYPE_SAVE, "maps", aPath, sizeof(aPath)));
					fs_makedir(GetPath(TYPE_SAVE, "downloadedmaps", aPath, sizeof(aPath)));
					fs_makedir(GetPath(TYPE_SAVE, "skins", aPath, sizeof(aPath)));
				}
				fs_makedir(GetPath(TYPE_SAVE, "dumps", aPath, sizeof(aPath)));
				fs_makedir(GetPath(TYPE_SAVE, "demos", aPath, sizeof(aPath)));
				fs_makedir(GetPath(TYPE_SAVE, "demos/auto", aPath, sizeof(aPath)));
				fs_makedir(GetPath(TYPE_SAVE, "configs", aPath, sizeof(aPath)));
			}
			else
			{
				dbg_msg("storage", "unable to create save directory");
				return 1;
			}
		}

		return m_NumPaths ? 0 : 1;
	}

	void LoadPaths()
	{
		// check current directory
		IOHANDLE File = io_open("storage.cfg", IOFLAG_READ);
		if(!File)
		{
			// check usable path in argv[0]
			char aBuffer[IO_MAX_PATH_LENGTH];
			str_copy(aBuffer, m_aAppDir, sizeof(aBuffer));
			str_append(aBuffer, "/storage.cfg", sizeof(aBuffer));
			File = io_open(aBuffer, IOFLAG_READ);
			if(!File)
			{
				dbg_msg("storage", "couldn't open storage.cfg");
				return;
			}
		}

		char *pLine;
		CLineReader LineReader;
		LineReader.Init(File);

		while((pLine = LineReader.Get()))
		{
			const char *pLineWithoutPrefix = str_startswith(pLine, "add_path ");
			if(pLineWithoutPrefix)
			{
				AddPath(pLineWithoutPrefix);
			}
		}

		io_close(File);

		if(!m_NumPaths)
			dbg_msg("storage", "no paths found in storage.cfg");
	}

	void AddDefaultPaths()
	{
		AddPath("$USERDIR");
		AddPath("$DATADIR");
		AddPath("$CURRENTDIR");
		AddPath("$APPDIR");
	}

	bool IsDuplicatePath(const char *pPath)
	{
		for(int i = 0; i < m_NumPaths; ++i)
		{
			if(!str_comp(m_aaStoragePaths[i], pPath))
				return true;
		}
		return false;
	}

	void AddPath(const char *pPath)
	{
		if(m_NumPaths >= MAX_PATHS || !pPath[0])
			return;

		if(!str_comp(pPath, "$USERDIR"))
		{
			if(m_aUserDir[0])
			{
				if(!IsDuplicatePath(m_aUserDir))
				{
					str_copy(m_aaStoragePaths[m_NumPaths++], m_aUserDir, IO_MAX_PATH_LENGTH);
					dbg_msg("storage", "added path '$USERDIR' ('%s')", m_aUserDir);
				}
				else
					dbg_msg("storage", "skipping duplicate path '$USERDIR' ('%s')", m_aUserDir);
			}
		}
		else if(!str_comp(pPath, "$DATADIR"))
		{
			if(m_aDataDir[0])
			{
				if(!IsDuplicatePath(m_aDataDir))
				{
					str_copy(m_aaStoragePaths[m_NumPaths++], m_aDataDir, IO_MAX_PATH_LENGTH);
					dbg_msg("storage", "added path '$DATADIR' ('%s')", m_aDataDir);
				}
				else
					dbg_msg("storage", "skipping duplicate path '$DATADIR' ('%s')", m_aDataDir);
			}
		}
		else if(!str_comp(pPath, "$CURRENTDIR"))
		{
			if(m_aCurrentDir[0])
			{
				if(!IsDuplicatePath(m_aCurrentDir))
				{
					str_copy(m_aaStoragePaths[m_NumPaths++], m_aCurrentDir, IO_MAX_PATH_LENGTH);
					dbg_msg("storage", "added path '$CURRENTDIR' ('%s')", m_aCurrentDir);
				}
				else
					dbg_msg("storage", "skipping duplicate path '$CURRENTDIR' ('%s')", m_aCurrentDir);
			}
		}
		else if(!str_comp(pPath, "$APPDIR"))
		{
			if(m_aAppDir[0])
			{
				if(!IsDuplicatePath(m_aAppDir))
				{
					str_copy(m_aaStoragePaths[m_NumPaths++], m_aAppDir, IO_MAX_PATH_LENGTH);
					dbg_msg("storage", "added path '$APPDIR' ('%s')", m_aAppDir);
				}
				else
					dbg_msg("storage", "skipping duplicate path '$APPDIR' ('%s')", m_aAppDir);
			}
		}
		else
		{
			if(fs_is_dir(pPath))
			{
				if(!IsDuplicatePath(pPath))
				{
					str_copy(m_aaStoragePaths[m_NumPaths++], pPath, IO_MAX_PATH_LENGTH);
					dbg_msg("storage", "added path '%s'", pPath);
				}
				else
					dbg_msg("storage", "skipping duplicate path '%s'", pPath);
			}
		}
	}

	void FindAppDir(const char *pArgv0)
	{
		// check for usable path in argv[0]
		unsigned int Pos = ~0U;
		for(unsigned i = 0; pArgv0[i]; ++i)
			if(pArgv0[i] == '/' || pArgv0[i] == '\\')
				Pos = i;

<<<<<<< HEAD
		if(Pos < MAX_PATH_LENGTH)
=======
		if(Pos < IO_MAX_PATH_LENGTH)
>>>>>>> da45f073
		{
			str_copy(m_aAppDir, pArgv0, Pos+1);
			if(!fs_is_dir(m_aAppDir))
				m_aAppDir[0] = 0;
		}
	}

	void FindDataDir()
	{
		// 1) use data-dir in PWD if present
		if(fs_is_dir("data/mapres"))
		{
			str_copy(m_aDataDir, "data", sizeof(m_aDataDir));
			return;
		}

		// 2) use compiled-in data-dir if present
		if(fs_is_dir(DATA_DIR "/mapres"))
		{
			str_copy(m_aDataDir, DATA_DIR, sizeof(m_aDataDir));
			return;
		}

		// 3) check for usable path in argv[0]
		{
			char aBaseDir[IO_MAX_PATH_LENGTH];
			str_copy(aBaseDir, m_aAppDir, sizeof(aBaseDir));
			str_format(m_aDataDir, sizeof(m_aDataDir), "%s/data", aBaseDir);
			str_append(aBaseDir, "/data/mapres", sizeof(aBaseDir));

			if(fs_is_dir(aBaseDir))
				return;
			else
				m_aDataDir[0] = 0;
		}

	#if defined(CONF_FAMILY_UNIX)
		// 4) check for all default locations
		{
			const char *aDirs[] = {
				"/usr/share/teeworlds/data",
				"/usr/share/games/teeworlds/data",
				"/usr/local/share/teeworlds/data",
				"/usr/local/share/games/teeworlds/data",
				"/usr/pkg/share/teeworlds/data",
				"/usr/pkg/share/games/teeworlds/data",
				"/opt/teeworlds/data"
			};
			const int DirsCount = sizeof(aDirs) / sizeof(aDirs[0]);

			int i;
			for (i = 0; i < DirsCount; i++)
			{
				char aBuf[128];
				str_format(aBuf, sizeof(aBuf), "%s/mapres", aDirs[i]);
				if(fs_is_dir(aBuf))
				{
					str_copy(m_aDataDir, aDirs[i], sizeof(m_aDataDir));
					return;
				}
			}
		}
	#endif

		// no data-dir found
		dbg_msg("storage", "warning no data directory found");
	}

	virtual void ListDirectory(int Type, const char *pPath, FS_LISTDIR_CALLBACK pfnCallback, void *pUser)
	{
		char aBuffer[IO_MAX_PATH_LENGTH];
		if(Type == TYPE_ALL)
		{
			// list all available directories
			for(int i = 0; i < m_NumPaths; ++i)
				fs_listdir(GetPath(i, pPath, aBuffer, sizeof(aBuffer)), pfnCallback, i, pUser);
		}
		else if(Type >= 0 && Type < m_NumPaths)
		{
			// list wanted directory
			fs_listdir(GetPath(Type, pPath, aBuffer, sizeof(aBuffer)), pfnCallback, Type, pUser);
		}
	}

	virtual void ListDirectoryFileInfo(int Type, const char *pPath, FS_LISTDIR_CALLBACK_FILEINFO pfnCallback, void *pUser)
	{
		char aBuffer[MAX_PATH_LENGTH];
		if(Type == TYPE_ALL)
		{
			// list all available directories
			for(int i = 0; i < m_NumPaths; ++i)
				fs_listdir_fileinfo(GetPath(i, pPath, aBuffer, sizeof(aBuffer)), pfnCallback, i, pUser);
		}
		else if(Type >= 0 && Type < m_NumPaths)
		{
			// list wanted directory
			fs_listdir_fileinfo(GetPath(Type, pPath, aBuffer, sizeof(aBuffer)), pfnCallback, Type, pUser);
		}
	}

	const char *GetPath(int Type, const char *pDir, char *pBuffer, unsigned BufferSize)
	{
		str_format(pBuffer, BufferSize, "%s%s%s", m_aaStoragePaths[Type], !m_aaStoragePaths[Type][0] ? "" : "/", pDir);
		return pBuffer;
	}

	// Open a file. This checks that the path appears to be a subdirectory
	// of one of the storage paths.
	virtual IOHANDLE OpenFile(const char *pFilename, int Flags, int Type, char *pBuffer = 0, int BufferSize = 0, FCheckCallback pfnCheckCB = 0, const void *pCheckCBData = 0)
	{
		char aBuffer[IO_MAX_PATH_LENGTH];
		if(!pBuffer)
		{
			pBuffer = aBuffer;
			BufferSize = sizeof(aBuffer);
		}

		// Check whether the path contains '..' (parent directory) paths. We'd
		// normally still have to check whether it is an absolute path
		// (starts with a path separator (or a drive name on windows)),
		// but since we concatenate this path with another path later
		// on, this can't become absolute.
		//
		// E. g. "/etc/passwd" => "/path/to/storage//etc/passwd", which
		// is safe.
		if(str_path_unsafe(pFilename) != 0)
		{
			dbg_msg("storage", "refusing to open path which looks like it could escape those specified in 'storage.cfg': %s", pFilename);
			return 0;
		}

		// open file
		if(Flags&IOFLAG_WRITE)
		{
			return io_open(GetPath(TYPE_SAVE, pFilename, pBuffer, BufferSize), Flags);
		}
		else
		{
			IOHANDLE Handle = 0;
			int LB = 0, UB = m_NumPaths;	// check all available directories

			if(Type >= 0 && Type < m_NumPaths)	// check wanted directory
			{
				LB = Type;
				UB = Type + 1;
			}
			else
				dbg_assert(Type == TYPE_ALL, "invalid storage type");

			for(int i = LB; i < UB; ++i)
			{
				Handle = io_open(GetPath(i, pFilename, pBuffer, BufferSize), Flags);
				if(Handle)
				{
					// do an additional check on the file
					if(pfnCheckCB && !pfnCheckCB(Handle, pCheckCBData))
					{
						io_close(Handle);
						Handle = 0;
					}
					else
						return Handle;
				}
			}
		}

		pBuffer[0] = 0;
		return 0;
	}

	bool ReadFile(const char *pFilename, int Type, void **ppResult, unsigned *pResultLen)
	{
		IOHANDLE File = OpenFile(pFilename, IOFLAG_READ, Type);
		*ppResult = 0;
		*pResultLen = 0;
		if(!File)
		{
			return true;
		}
		io_read_all(File, ppResult, pResultLen);
		io_close(File);
		return false;
	}

	char *ReadFileStr(const char *pFilename, int Type)
	{
		IOHANDLE File = OpenFile(pFilename, IOFLAG_READ, Type);
		if(!File)
		{
			return 0;
		}
		char *pResult = io_read_all_str(File);
		io_close(File);
		return pResult;
	}

	struct CFindCBData
	{
		CStorage *m_pStorage;
		const char *m_pFilename;
		const char *m_pPath;
		char *m_pBuffer;
		int m_BufferSize;
		const SHA256_DIGEST *m_pWantedSha256;
		unsigned m_WantedCrc;
		unsigned m_WantedSize;
		bool m_CheckHashAndSize;
	};

	static int FindFileCallback(const char *pName, int IsDir, int Type, void *pUser)
	{
		CFindCBData Data = *static_cast<CFindCBData *>(pUser);
		if(IsDir)
		{
			if(pName[0] == '.')
				return 0;

			// search within the folder
			char aBuf[IO_MAX_PATH_LENGTH];
			char aPath[IO_MAX_PATH_LENGTH];
			str_format(aPath, sizeof(aPath), "%s/%s", Data.m_pPath, pName);
			Data.m_pPath = aPath;
			fs_listdir(Data.m_pStorage->GetPath(Type, aPath, aBuf, sizeof(aBuf)), FindFileCallback, Type, &Data);
			if(Data.m_pBuffer[0])
				return 1;
		}
		else if(!str_comp(pName, Data.m_pFilename))
		{
			// found the file
			str_format(Data.m_pBuffer, Data.m_BufferSize, "%s/%s", Data.m_pPath, Data.m_pFilename);

			if(Data.m_CheckHashAndSize)
			{
				// check crc and size
				SHA256_DIGEST Sha256;
				unsigned Crc = 0;
				unsigned Size = 0;
				if(!Data.m_pStorage->GetHashAndSize(Data.m_pBuffer, Type, &Sha256, &Crc, &Size) || (Data.m_pWantedSha256 && Sha256 != *Data.m_pWantedSha256) || Crc != Data.m_WantedCrc || Size != Data.m_WantedSize)
				{
					Data.m_pBuffer[0] = 0;
					return 0;
				}
			}

			return 1;
		}

		return 0;
	}

	bool FindFileImpl(int Type, CFindCBData *pCBData)
	{
		if(pCBData->m_BufferSize < 1)
			return false;

		pCBData->m_pBuffer[0] = 0;

<<<<<<< HEAD
		char aBuf[MAX_PATH_LENGTH];
=======
		char aBuf[IO_MAX_PATH_LENGTH];
>>>>>>> da45f073

		if(Type == TYPE_ALL)
		{
			// search within all available directories
			for(int i = 0; i < m_NumPaths; ++i)
			{
				fs_listdir(GetPath(i, pCBData->m_pPath, aBuf, sizeof(aBuf)), FindFileCallback, i, pCBData);
				if(pCBData->m_pBuffer[0])
					return true;
			}
		}
		else if(Type >= 0 && Type < m_NumPaths)
		{
			// search within wanted directory
			fs_listdir(GetPath(Type, pCBData->m_pPath, aBuf, sizeof(aBuf)), FindFileCallback, Type, pCBData);
		}

		return pCBData->m_pBuffer[0] != 0;
	}

	virtual bool FindFile(const char *pFilename, const char *pPath, int Type, char *pBuffer, int BufferSize)
	{
		CFindCBData Data;
		Data.m_pStorage = this;
		Data.m_pFilename = pFilename;
		Data.m_pPath = pPath;
		Data.m_pBuffer = pBuffer;
		Data.m_BufferSize = BufferSize;
		Data.m_pWantedSha256 = 0;
		Data.m_WantedCrc = 0;
		Data.m_WantedSize = 0;
		Data.m_CheckHashAndSize = false;
		return FindFileImpl(Type, &Data);
	}

	virtual bool FindFile(const char *pFilename, const char *pPath, int Type, char *pBuffer, int BufferSize, const SHA256_DIGEST *pWantedSha256, unsigned WantedCrc, unsigned WantedSize)
	{
		CFindCBData Data;
		Data.m_pStorage = this;
		Data.m_pFilename = pFilename;
		Data.m_pPath = pPath;
		Data.m_pBuffer = pBuffer;
		Data.m_BufferSize = BufferSize;
		Data.m_pWantedSha256 = pWantedSha256;
		Data.m_WantedCrc = WantedCrc;
		Data.m_WantedSize = WantedSize;
		Data.m_CheckHashAndSize = true;
		return FindFileImpl(Type, &Data);
	}

	virtual bool RemoveFile(const char *pFilename, int Type)
	{
		if(Type < 0 || Type >= m_NumPaths)
			return false;

		char aBuffer[IO_MAX_PATH_LENGTH];
		return !fs_remove(GetPath(Type, pFilename, aBuffer, sizeof(aBuffer)));
	}

	virtual bool RenameFile(const char* pOldFilename, const char* pNewFilename, int Type)
	{
		if(Type < 0 || Type >= m_NumPaths)
			return false;
		char aOldBuffer[IO_MAX_PATH_LENGTH];
		char aNewBuffer[IO_MAX_PATH_LENGTH];
		return !fs_rename(GetPath(Type, pOldFilename, aOldBuffer, sizeof(aOldBuffer)), GetPath(Type, pNewFilename, aNewBuffer, sizeof (aNewBuffer)));
	}

	virtual bool CreateFolder(const char *pFoldername, int Type)
	{
		if(Type < 0 || Type >= m_NumPaths)
			return false;

		char aBuffer[IO_MAX_PATH_LENGTH];
		return !fs_makedir(GetPath(Type, pFoldername, aBuffer, sizeof(aBuffer)));
	}

	virtual void GetCompletePath(int Type, const char *pDir, char *pBuffer, unsigned BufferSize)
	{
		if(Type < 0 || Type >= m_NumPaths)
		{
			if(BufferSize > 0)
				pBuffer[0] = 0;
			return;
		}

		GetPath(Type, pDir, pBuffer, BufferSize);
	}

	virtual bool GetHashAndSize(const char *pFilename, int StorageType, SHA256_DIGEST *pSha256, unsigned *pCrc, unsigned *pSize)
	{
		IOHANDLE File = OpenFile(pFilename, IOFLAG_READ, StorageType);
		if(!File)
			return false;

		// get hash and size
		SHA256_CTX Sha256Ctx;
		sha256_init(&Sha256Ctx);
		unsigned Crc = 0;
		unsigned Size = 0;
		unsigned char aBuffer[64*1024];
		while(1)
		{
			unsigned Bytes = io_read(File, aBuffer, sizeof(aBuffer));
			if(Bytes <= 0)
				break;
			sha256_update(&Sha256Ctx, aBuffer, Bytes);
			Crc = crc32(Crc, aBuffer, Bytes); // ignore_convention
			Size += Bytes;
		}

		io_close(File);

		*pSha256 = sha256_finish(&Sha256Ctx);
		*pCrc = Crc;
		*pSize = Size;
		return true;
	}

	virtual bool GetFileTime(const char *pFilename, int StorageType, time_t *pCreated, time_t *pModified)
	{
		char aBuf[MAX_PATH_LENGTH];
		GetCompletePath(StorageType, pFilename, aBuf, sizeof(aBuf));

		return !fs_file_time(aBuf, pCreated, pModified);
	}

	static IStorage *Create(const char *pApplicationName, int StorageType, int NumArgs, const char **ppArguments)
	{
		CStorage *p = new CStorage();
		if(p && p->Init(pApplicationName, StorageType, NumArgs, ppArguments))
		{
			dbg_msg("storage", "initialisation failed");
			delete p;
			p = 0;
		}
		return p;
	}

	static IStorage *CreateTest()
	{
		CStorage *p = new CStorage();
		if(!p)
		{
			return 0;
		}
		p->AddPath(".");
		return p;
	}
};

IStorage *CreateStorage(const char *pApplicationName, int StorageType, int NumArgs, const char **ppArguments) { return CStorage::Create(pApplicationName, StorageType, NumArgs, ppArguments); }
IStorage *CreateTestStorage() { return CStorage::CreateTest(); }<|MERGE_RESOLUTION|>--- conflicted
+++ resolved
@@ -19,17 +19,10 @@
 
 	char m_aaStoragePaths[MAX_PATHS][IO_MAX_PATH_LENGTH];
 	int m_NumPaths;
-<<<<<<< HEAD
-	char m_aDataDir[MAX_PATH_LENGTH];
-	char m_aUserDir[MAX_PATH_LENGTH];
-	char m_aCurrentDir[MAX_PATH_LENGTH];
-	char m_aAppDir[MAX_PATH_LENGTH];
-=======
 	char m_aDataDir[IO_MAX_PATH_LENGTH];
 	char m_aUserDir[IO_MAX_PATH_LENGTH];
 	char m_aCurrentDir[IO_MAX_PATH_LENGTH];
 	char m_aAppDir[IO_MAX_PATH_LENGTH];
->>>>>>> da45f073
 
 	CStorage()
 	{
@@ -229,11 +222,7 @@
 			if(pArgv0[i] == '/' || pArgv0[i] == '\\')
 				Pos = i;
 
-<<<<<<< HEAD
-		if(Pos < MAX_PATH_LENGTH)
-=======
 		if(Pos < IO_MAX_PATH_LENGTH)
->>>>>>> da45f073
 		{
 			str_copy(m_aAppDir, pArgv0, Pos+1);
 			if(!fs_is_dir(m_aAppDir))
@@ -491,11 +480,7 @@
 
 		pCBData->m_pBuffer[0] = 0;
 
-<<<<<<< HEAD
-		char aBuf[MAX_PATH_LENGTH];
-=======
 		char aBuf[IO_MAX_PATH_LENGTH];
->>>>>>> da45f073
 
 		if(Type == TYPE_ALL)
 		{
