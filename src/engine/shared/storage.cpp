--- conflicted
+++ resolved
@@ -55,20 +55,14 @@
 		if(StorageType != STORAGETYPE_BASIC && m_NumPaths && (!m_aaStoragePaths[TYPE_SAVE][0] || !fs_makedir(m_aaStoragePaths[TYPE_SAVE])))
 		{
 			char aPath[MAX_PATH_LENGTH];
-<<<<<<< HEAD
-			fs_makedir(GetPath(TYPE_SAVE, "screenshots", aPath, sizeof(aPath)));
-			fs_makedir(GetPath(TYPE_SAVE, "screenshots/auto", aPath, sizeof(aPath)));
-			fs_makedir(GetPath(TYPE_SAVE, "screenshots/auto/stats", aPath, sizeof(aPath)));
-			fs_makedir(GetPath(TYPE_SAVE, "maps", aPath, sizeof(aPath)));
-=======
 			if(StorageType == STORAGETYPE_CLIENT)
 			{
 				fs_makedir(GetPath(TYPE_SAVE, "screenshots", aPath, sizeof(aPath)));
 				fs_makedir(GetPath(TYPE_SAVE, "screenshots/auto", aPath, sizeof(aPath)));
+				fs_makedir(GetPath(TYPE_SAVE, "screenshots/auto/stats", aPath, sizeof(aPath)));
 				fs_makedir(GetPath(TYPE_SAVE, "maps", aPath, sizeof(aPath)));
 				fs_makedir(GetPath(TYPE_SAVE, "downloadedmaps", aPath, sizeof(aPath)));
 			}
->>>>>>> e8f9145a
 			fs_makedir(GetPath(TYPE_SAVE, "dumps", aPath, sizeof(aPath)));
 			fs_makedir(GetPath(TYPE_SAVE, "demos", aPath, sizeof(aPath)));
 			fs_makedir(GetPath(TYPE_SAVE, "demos/auto", aPath, sizeof(aPath)));
