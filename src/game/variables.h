/* (c) Magnus Auvinen. See licence.txt in the root of the distribution for more information. */
/* If you are missing that file, acquire a complete release at teeworlds.com.                */
#ifndef GAME_VARIABLES_H
#define GAME_VARIABLES_H
#undef GAME_VARIABLES_H // this file will be included several times


// client
MACRO_CONFIG_INT(ClPredict, cl_predict, 1, 0, 1, CFGFLAG_CLIENT|CFGFLAG_SAVE, "Predict client movements")
MACRO_CONFIG_INT(ClNameplates, cl_nameplates, 1, 0, 1, CFGFLAG_CLIENT|CFGFLAG_SAVE, "Show name plates")
MACRO_CONFIG_INT(ClNameplatesAlways, cl_nameplates_always, 1, 0, 1, CFGFLAG_CLIENT|CFGFLAG_SAVE, "Always show name plates disregarding of distance")
MACRO_CONFIG_INT(ClNameplatesTeamcolors, cl_nameplates_teamcolors, 1, 0, 1, CFGFLAG_CLIENT|CFGFLAG_SAVE, "Use team colors for name plates")
MACRO_CONFIG_INT(ClNameplatesSize, cl_nameplates_size, 50, 0, 100, CFGFLAG_CLIENT|CFGFLAG_SAVE, "Size of the name plates from 0 to 100%")
MACRO_CONFIG_INT(ClAutoswitchWeapons, cl_autoswitch_weapons, 0, 0, 1, CFGFLAG_CLIENT|CFGFLAG_SAVE, "Auto switch weapon on pickup")

MACRO_CONFIG_INT(ClShowhud, cl_showhud, 1, 0, 1, CFGFLAG_CLIENT|CFGFLAG_SAVE, "Show ingame HUD")
MACRO_CONFIG_INT(ClShowfps, cl_showfps, 0, 0, 1, CFGFLAG_CLIENT|CFGFLAG_SAVE, "Show ingame FPS counter")

MACRO_CONFIG_INT(ClAirjumpindicator, cl_airjumpindicator, 1, 0, 1, CFGFLAG_CLIENT|CFGFLAG_SAVE, "")
MACRO_CONFIG_INT(ClThreadsoundloading, cl_threadsoundloading, 0, 0, 1, CFGFLAG_CLIENT|CFGFLAG_SAVE, "Load sound files threaded")

MACRO_CONFIG_INT(ClWarningTeambalance, cl_warning_teambalance, 1, 0, 1, CFGFLAG_CLIENT|CFGFLAG_SAVE, "Warn about team balance")

MACRO_CONFIG_INT(ClMouseDeadzone, cl_mouse_deadzone, 300, 0, 0, CFGFLAG_CLIENT|CFGFLAG_SAVE, "")
MACRO_CONFIG_INT(ClMouseFollowfactor, cl_mouse_followfactor, 60, 0, 200, CFGFLAG_CLIENT|CFGFLAG_SAVE, "")
MACRO_CONFIG_INT(ClMouseMaxDistance, cl_mouse_max_distance, 800, 0, 0, CFGFLAG_CLIENT|CFGFLAG_SAVE, "")

MACRO_CONFIG_INT(EdShowkeys, ed_showkeys, 0, 0, 1, CFGFLAG_CLIENT|CFGFLAG_SAVE, "")

//MACRO_CONFIG_INT(ClFlow, cl_flow, 0, 0, 1, CFGFLAG_CLIENT|CFGFLAG_SAVE, "")

MACRO_CONFIG_INT(ClShowWelcome, cl_show_welcome, 1, 0, 1, CFGFLAG_CLIENT|CFGFLAG_SAVE, "")
MACRO_CONFIG_INT(ClMotdTime, cl_motd_time, 10, 0, 100, CFGFLAG_CLIENT|CFGFLAG_SAVE, "How long to show the server message of the day")

MACRO_CONFIG_STR(ClVersionServer, cl_version_server, 100, "version.teeworlds.com", CFGFLAG_CLIENT|CFGFLAG_SAVE, "Server to use to check for new versions")

MACRO_CONFIG_STR(ClLanguagefile, cl_languagefile, 255, "", CFGFLAG_CLIENT|CFGFLAG_SAVE, "What language file to use")

MACRO_CONFIG_INT(PlayerUseCustomColor, player_use_custom_color, 0, 0, 1, CFGFLAG_CLIENT|CFGFLAG_SAVE, "Toggles usage of custom colors")
MACRO_CONFIG_INT(PlayerColorBody, player_color_body, 65408, 0, 0xFFFFFF, CFGFLAG_CLIENT|CFGFLAG_SAVE, "Player body color")
MACRO_CONFIG_INT(PlayerColorFeet, player_color_feet, 65408, 0, 0xFFFFFF, CFGFLAG_CLIENT|CFGFLAG_SAVE, "Player feet color")
MACRO_CONFIG_STR(PlayerSkin, player_skin, 24, "default", CFGFLAG_CLIENT|CFGFLAG_SAVE, "Player skin")

MACRO_CONFIG_INT(UiPage, ui_page, 5, 0, 10, CFGFLAG_CLIENT|CFGFLAG_SAVE, "Interface page")
MACRO_CONFIG_INT(UiToolboxPage, ui_toolbox_page, 0, 0, 2, CFGFLAG_CLIENT|CFGFLAG_SAVE, "Toolbox page")
MACRO_CONFIG_STR(UiServerAddress, ui_server_address, 64, "localhost:8303", CFGFLAG_CLIENT|CFGFLAG_SAVE, "Interface server address")
MACRO_CONFIG_INT(UiScale, ui_scale, 100, 50, 150, CFGFLAG_CLIENT|CFGFLAG_SAVE, "Interface scale")

MACRO_CONFIG_INT(UiColorHue, ui_color_hue, 160, 0, 255, CFGFLAG_CLIENT|CFGFLAG_SAVE, "Interface color hue")
MACRO_CONFIG_INT(UiColorSat, ui_color_sat, 70, 0, 255, CFGFLAG_CLIENT|CFGFLAG_SAVE, "Interface color saturation")
MACRO_CONFIG_INT(UiColorLht, ui_color_lht, 175, 0, 255, CFGFLAG_CLIENT|CFGFLAG_SAVE, "Interface color lightness")
MACRO_CONFIG_INT(UiColorAlpha, ui_color_alpha, 228, 0, 255, CFGFLAG_CLIENT|CFGFLAG_SAVE, "Interface alpha")

MACRO_CONFIG_INT(GfxNoclip, gfx_noclip, 0, 0, 1, CFGFLAG_CLIENT|CFGFLAG_SAVE, "Disable clipping")

// server
MACRO_CONFIG_INT(SvWarmup, sv_warmup, 0, 0, 0, CFGFLAG_SERVER, "Number of seconds to do warmup before round starts")
MACRO_CONFIG_STR(SvMotd, sv_motd, 900, "", CFGFLAG_SERVER, "Message of the day to display for the clients")
MACRO_CONFIG_INT(SvTeamdamage, sv_teamdamage, 0, 0, 1, CFGFLAG_SERVER, "Team damage")
MACRO_CONFIG_STR(SvMaprotation, sv_maprotation, 768, "", CFGFLAG_SERVER, "Maps to rotate between")
MACRO_CONFIG_INT(SvRoundsPerMap, sv_rounds_per_map, 1, 1, 100, CFGFLAG_SERVER, "Number of rounds on each map before rotating")
MACRO_CONFIG_INT(SvPowerups, sv_powerups, 1, 0, 1, CFGFLAG_SERVER, "Allow powerups like ninja")
MACRO_CONFIG_INT(SvScorelimit, sv_scorelimit, 20, 0, 1000, CFGFLAG_SERVER, "Score limit (0 disables)")
MACRO_CONFIG_INT(SvTimelimit, sv_timelimit, 0, 0, 1000, CFGFLAG_SERVER, "Time limit in minutes (0 disables)")
MACRO_CONFIG_STR(SvGametype, sv_gametype, 32, "mod", CFGFLAG_SERVER, "Game type (dm, tdm, ctf)")
MACRO_CONFIG_INT(SvTournamentMode, sv_tournament_mode, 0, 0, 1, CFGFLAG_SERVER, "Tournament mode. When enabled, players joins the server as spectator")
MACRO_CONFIG_INT(SvSpamprotection, sv_spamprotection, 1, 0, 1, CFGFLAG_SERVER, "Spam protection")

MACRO_CONFIG_INT(SvRespawnDelayTDM, sv_respawn_delay_tdm, 3, 0, 10, CFGFLAG_SERVER, "Time needed to respawn after death in tdm gametype")

MACRO_CONFIG_INT(SvSpectatorSlots, sv_spectator_slots, 0, 0, MAX_CLIENTS, CFGFLAG_SERVER, "Number of slots to reserve for spectators")
MACRO_CONFIG_INT(SvTeambalanceTime, sv_teambalance_time, 1, 0, 1000, CFGFLAG_SERVER, "How many minutes to wait before autobalancing teams")
MACRO_CONFIG_INT(SvInactiveKickTime, sv_inactivekick_time, 3, 0, 1000, CFGFLAG_SERVER, "How many minutes to wait before taking care of inactive players")
MACRO_CONFIG_INT(SvInactiveKick, sv_inactivekick, 1, 0, 2, CFGFLAG_SERVER, "How to deal with inactive players (0=move to spectator, 1=move to free spectator slot/kick, 2=kick)")

MACRO_CONFIG_INT(SvEmoticonDelay, sv_emoticon_delay, 50, 50, 250, CFGFLAG_SERVER, "in ticks")
MACRO_CONFIG_INT(SvEmotionalTees, sv_emotional_tees, 1, 0, 1, CFGFLAG_SERVER, "eye emote on emoticons")

MACRO_CONFIG_INT(SvVoteSpectate, sv_vote_spectate, 1, 0, 1, CFGFLAG_SERVER, "Allow voting to move players to spectators")
MACRO_CONFIG_INT(SvVoteKick, sv_vote_kick, 1, 0, 1, CFGFLAG_SERVER, "Allow voting to kick players")
MACRO_CONFIG_INT(SvVoteKickMin, sv_vote_kick_min, 0, 0, MAX_CLIENTS, CFGFLAG_SERVER, "Minimum number of players required to start a kick vote")
MACRO_CONFIG_INT(SvVoteKickBantime, sv_vote_kick_bantime, 5, 0, 1440, CFGFLAG_SERVER, "The time to ban a player if kicked by vote. 0 makes it just use kick")

MACRO_CONFIG_INT(SvDamage, sv_damage, 0, 0, 1, CFGFLAG_SERVER, "allow damage")
MACRO_CONFIG_INT(SvNinja, sv_ninja, 0, 0, 1, CFGFLAG_SERVER, "allow ninja")
MACRO_CONFIG_INT(SvUnlimitedAmmo, sv_unlimited_ammo, 1, 0, 1, CFGFLAG_SERVER, "guess what")

<<<<<<< HEAD
MACRO_CONFIG_INT(SvScoreSteal, sv_scoresteal, 10, 0, 100, CFGFLAG_SERVER, "Percentage of score to steal on block")
MACRO_CONFIG_INT(SvScoreStealLimit, sv_scoresteallimit, 40, 0, 100, CFGFLAG_SERVER, "Tee cannot steal more than this*killer_current_score")

MACRO_CONFIG_INT(SvIntFree, sv_int_free, 2000, 0, 10000, CFGFLAG_SERVER, "Milliseconds for interacted->free transition")
MACRO_CONFIG_INT(SvBlockedFree, sv_blocked_free, 2000, 0, 10000, CFGFLAG_SERVER, "Milliseconds for blocked->free transition")
MACRO_CONFIG_INT(SvFrozenInt, sv_frozen_int, 300, 0, 10000, CFGFLAG_SERVER, "Milliseconds for frozen->interacted transition")
MACRO_CONFIG_INT(SvFrozenBlocked, sv_frozen_blocked, 5000, 0, 10000, CFGFLAG_SERVER, "Milliseconds for frozen->blocked transition")
MACRO_CONFIG_INT(SvSelfBlocked, sv_self_blocked, 2000, 0, 10000, CFGFLAG_SERVER, "Milliseconds for self-frozen->blocked transition")
MACRO_CONFIG_INT(SvHookIntMask, sv_hookintmask, -1, -1, 3000, CFGFLAG_SERVER, "Ignore reverse hook interaction if another interaction happend this milliseconds ago")
MACRO_CONFIG_INT(SvDmgIntMask, sv_dmgintmask, 300, -1, 3000, CFGFLAG_SERVER, "Ignore damage interaction if another interaction happend this milliseconds ago")

=======
MACRO_CONFIG_INT(SvColFrz0, sv_col_frz_0, 0xffffff, -1, 0x7fffffff, CFGFLAG_SERVER, "") //white
MACRO_CONFIG_INT(SvColFrz1, sv_col_frz_1, 0x0, -1, 0x7fffffff, CFGFLAG_SERVER, "") // gray
MACRO_CONFIG_INT(SvColFrz2, sv_col_frz_2, 0xffff00, -1, 0x7fffffff, CFGFLAG_SERVER, "") // red
MACRO_CONFIG_INT(SvColFrz3, sv_col_frz_3, 0x17ff00, -1, 0x7fffffff, CFGFLAG_SERVER, "") // orange
MACRO_CONFIG_INT(SvColFrz4, sv_col_frz_4, 0x26ff00, -1, 0x7fffffff, CFGFLAG_SERVER, "") // yellow
MACRO_CONFIG_INT(SvColFrz5, sv_col_frz_5, 0x3aff00, -1, 0x7fffffff, CFGFLAG_SERVER, "") // light green
MACRO_CONFIG_INT(SvColFrz6, sv_col_frz_6, 0xa1ff00, -1, 0x7fffffff, CFGFLAG_SERVER, "") // deep blue
MACRO_CONFIG_INT(SvColFrz7, sv_col_frz_7, 0xd6ff00, -1, 0x7fffffff, CFGFLAG_SERVER, "") // pink
MACRO_CONFIG_INT(SvColFrz8, sv_col_frz_8, -1, -1, 0x7fffffff, CFGFLAG_SERVER, "") // reset
>>>>>>> 019666f6
// debug
#ifdef CONF_DEBUG // this one can crash the server if not used correctly
	MACRO_CONFIG_INT(DbgDummies, dbg_dummies, 0, 0, 15, CFGFLAG_SERVER, "")
#endif

MACRO_CONFIG_INT(DbgFocus, dbg_focus, 0, 0, 1, CFGFLAG_CLIENT, "")
MACRO_CONFIG_INT(DbgTuning, dbg_tuning, 0, 0, 1, CFGFLAG_CLIENT, "")
#endif<|MERGE_RESOLUTION|>--- conflicted
+++ resolved
@@ -85,7 +85,6 @@
 MACRO_CONFIG_INT(SvNinja, sv_ninja, 0, 0, 1, CFGFLAG_SERVER, "allow ninja")
 MACRO_CONFIG_INT(SvUnlimitedAmmo, sv_unlimited_ammo, 1, 0, 1, CFGFLAG_SERVER, "guess what")
 
-<<<<<<< HEAD
 MACRO_CONFIG_INT(SvScoreSteal, sv_scoresteal, 10, 0, 100, CFGFLAG_SERVER, "Percentage of score to steal on block")
 MACRO_CONFIG_INT(SvScoreStealLimit, sv_scoresteallimit, 40, 0, 100, CFGFLAG_SERVER, "Tee cannot steal more than this*killer_current_score")
 
@@ -97,7 +96,6 @@
 MACRO_CONFIG_INT(SvHookIntMask, sv_hookintmask, -1, -1, 3000, CFGFLAG_SERVER, "Ignore reverse hook interaction if another interaction happend this milliseconds ago")
 MACRO_CONFIG_INT(SvDmgIntMask, sv_dmgintmask, 300, -1, 3000, CFGFLAG_SERVER, "Ignore damage interaction if another interaction happend this milliseconds ago")
 
-=======
 MACRO_CONFIG_INT(SvColFrz0, sv_col_frz_0, 0xffffff, -1, 0x7fffffff, CFGFLAG_SERVER, "") //white
 MACRO_CONFIG_INT(SvColFrz1, sv_col_frz_1, 0x0, -1, 0x7fffffff, CFGFLAG_SERVER, "") // gray
 MACRO_CONFIG_INT(SvColFrz2, sv_col_frz_2, 0xffff00, -1, 0x7fffffff, CFGFLAG_SERVER, "") // red
@@ -107,7 +105,6 @@
 MACRO_CONFIG_INT(SvColFrz6, sv_col_frz_6, 0xa1ff00, -1, 0x7fffffff, CFGFLAG_SERVER, "") // deep blue
 MACRO_CONFIG_INT(SvColFrz7, sv_col_frz_7, 0xd6ff00, -1, 0x7fffffff, CFGFLAG_SERVER, "") // pink
 MACRO_CONFIG_INT(SvColFrz8, sv_col_frz_8, -1, -1, 0x7fffffff, CFGFLAG_SERVER, "") // reset
->>>>>>> 019666f6
 // debug
 #ifdef CONF_DEBUG // this one can crash the server if not used correctly
 	MACRO_CONFIG_INT(DbgDummies, dbg_dummies, 0, 0, 15, CFGFLAG_SERVER, "")
