/* (c) Magnus Auvinen. See licence.txt in the root of the distribution for more information. */
/* If you are missing that file, acquire a complete release at teeworlds.com.                */
#ifndef GAME_VARIABLES_H
#define GAME_VARIABLES_H
#undef GAME_VARIABLES_H // this file will be included several times


// client
MACRO_CONFIG_INT(ClPredict, cl_predict, 1, 0, 1, CFGFLAG_CLIENT|CFGFLAG_SAVE, "Predict client movements")
MACRO_CONFIG_INT(ClNameplates, cl_nameplates, 1, 0, 1, CFGFLAG_CLIENT|CFGFLAG_SAVE, "Show name plates")
MACRO_CONFIG_INT(ClNameplatesAlways, cl_nameplates_always, 1, 0, 1, CFGFLAG_CLIENT|CFGFLAG_SAVE, "Always show name plates disregarding of distance")
MACRO_CONFIG_INT(ClNameplatesTeamcolors, cl_nameplates_teamcolors, 1, 0, 1, CFGFLAG_CLIENT|CFGFLAG_SAVE, "Use team colors for name plates")
MACRO_CONFIG_INT(ClNameplatesSize, cl_nameplates_size, 50, 0, 100, CFGFLAG_CLIENT|CFGFLAG_SAVE, "Size of the name plates from 0 to 100%")
MACRO_CONFIG_INT(ClAutoswitchWeapons, cl_autoswitch_weapons, 0, 0, 1, CFGFLAG_CLIENT|CFGFLAG_SAVE, "Auto switch weapon on pickup")

MACRO_CONFIG_INT(ClShowhud, cl_showhud, 1, 0, 1, CFGFLAG_CLIENT|CFGFLAG_SAVE, "Show ingame HUD")
MACRO_CONFIG_INT(ClShowfps, cl_showfps, 0, 0, 1, CFGFLAG_CLIENT|CFGFLAG_SAVE, "Show ingame FPS counter")

MACRO_CONFIG_INT(ClAirjumpindicator, cl_airjumpindicator, 1, 0, 1, CFGFLAG_CLIENT|CFGFLAG_SAVE, "")
MACRO_CONFIG_INT(ClThreadsoundloading, cl_threadsoundloading, 0, 0, 1, CFGFLAG_CLIENT|CFGFLAG_SAVE, "Load sound files threaded")

MACRO_CONFIG_INT(ClWarningTeambalance, cl_warning_teambalance, 1, 0, 1, CFGFLAG_CLIENT|CFGFLAG_SAVE, "Warn about team balance")

MACRO_CONFIG_INT(ClMouseDeadzone, cl_mouse_deadzone, 300, 0, 0, CFGFLAG_CLIENT|CFGFLAG_SAVE, "")
MACRO_CONFIG_INT(ClMouseFollowfactor, cl_mouse_followfactor, 60, 0, 200, CFGFLAG_CLIENT|CFGFLAG_SAVE, "")
MACRO_CONFIG_INT(ClMouseMaxDistance, cl_mouse_max_distance, 800, 0, 0, CFGFLAG_CLIENT|CFGFLAG_SAVE, "")

MACRO_CONFIG_INT(EdShowkeys, ed_showkeys, 0, 0, 1, CFGFLAG_CLIENT|CFGFLAG_SAVE, "")

//MACRO_CONFIG_INT(ClFlow, cl_flow, 0, 0, 1, CFGFLAG_CLIENT|CFGFLAG_SAVE, "")

MACRO_CONFIG_INT(ClShowWelcome, cl_show_welcome, 1, 0, 1, CFGFLAG_CLIENT|CFGFLAG_SAVE, "")
MACRO_CONFIG_INT(ClMotdTime, cl_motd_time, 10, 0, 100, CFGFLAG_CLIENT|CFGFLAG_SAVE, "How long to show the server message of the day")

MACRO_CONFIG_STR(ClVersionServer, cl_version_server, 100, "version.teeworlds.com", CFGFLAG_CLIENT|CFGFLAG_SAVE, "Server to use to check for new versions")

MACRO_CONFIG_STR(ClLanguagefile, cl_languagefile, 255, "", CFGFLAG_CLIENT|CFGFLAG_SAVE, "What language file to use")

MACRO_CONFIG_INT(PlayerUseCustomColor, player_use_custom_color, 0, 0, 1, CFGFLAG_CLIENT|CFGFLAG_SAVE, "Toggles usage of custom colors")
MACRO_CONFIG_INT(PlayerColorBody, player_color_body, 65408, 0, 0xFFFFFF, CFGFLAG_CLIENT|CFGFLAG_SAVE, "Player body color")
MACRO_CONFIG_INT(PlayerColorFeet, player_color_feet, 65408, 0, 0xFFFFFF, CFGFLAG_CLIENT|CFGFLAG_SAVE, "Player feet color")
MACRO_CONFIG_STR(PlayerSkin, player_skin, 24, "default", CFGFLAG_CLIENT|CFGFLAG_SAVE, "Player skin")

MACRO_CONFIG_INT(UiPage, ui_page, 5, 0, 10, CFGFLAG_CLIENT|CFGFLAG_SAVE, "Interface page")
MACRO_CONFIG_INT(UiToolboxPage, ui_toolbox_page, 0, 0, 2, CFGFLAG_CLIENT|CFGFLAG_SAVE, "Toolbox page")
MACRO_CONFIG_STR(UiServerAddress, ui_server_address, 64, "localhost:8303", CFGFLAG_CLIENT|CFGFLAG_SAVE, "Interface server address")
MACRO_CONFIG_INT(UiScale, ui_scale, 100, 50, 150, CFGFLAG_CLIENT|CFGFLAG_SAVE, "Interface scale")

MACRO_CONFIG_INT(UiColorHue, ui_color_hue, 160, 0, 255, CFGFLAG_CLIENT|CFGFLAG_SAVE, "Interface color hue")
MACRO_CONFIG_INT(UiColorSat, ui_color_sat, 70, 0, 255, CFGFLAG_CLIENT|CFGFLAG_SAVE, "Interface color saturation")
MACRO_CONFIG_INT(UiColorLht, ui_color_lht, 175, 0, 255, CFGFLAG_CLIENT|CFGFLAG_SAVE, "Interface color lightness")
MACRO_CONFIG_INT(UiColorAlpha, ui_color_alpha, 228, 0, 255, CFGFLAG_CLIENT|CFGFLAG_SAVE, "Interface alpha")

MACRO_CONFIG_INT(GfxNoclip, gfx_noclip, 0, 0, 1, CFGFLAG_CLIENT|CFGFLAG_SAVE, "Disable clipping")

// server
MACRO_CONFIG_INT(SvWarmup, sv_warmup, 0, 0, 0, CFGFLAG_SERVER, "Number of seconds to do warmup before round starts")
MACRO_CONFIG_STR(SvMotd, sv_motd, 900, "", CFGFLAG_SERVER, "Message of the day to display for the clients")
MACRO_CONFIG_INT(SvTeamdamage, sv_teamdamage, 0, 0, 1, CFGFLAG_SERVER, "Team damage")
MACRO_CONFIG_STR(SvMaprotation, sv_maprotation, 768, "", CFGFLAG_SERVER, "Maps to rotate between")
MACRO_CONFIG_INT(SvRoundsPerMap, sv_rounds_per_map, 1, 1, 100, CFGFLAG_SERVER, "Number of rounds on each map before rotating")
MACRO_CONFIG_INT(SvPowerups, sv_powerups, 1, 0, 1, CFGFLAG_SERVER, "Allow powerups like ninja")
MACRO_CONFIG_INT(SvScorelimit, sv_scorelimit, 20, 0, 1000, CFGFLAG_SERVER, "Score limit (0 disables)")
MACRO_CONFIG_INT(SvTimelimit, sv_timelimit, 0, 0, 1000, CFGFLAG_SERVER, "Time limit in minutes (0 disables)")
MACRO_CONFIG_STR(SvGametype, sv_gametype, 32, "mod", CFGFLAG_SERVER, "Game type (dm, tdm, ctf)")
MACRO_CONFIG_INT(SvTournamentMode, sv_tournament_mode, 0, 0, 1, CFGFLAG_SERVER, "Tournament mode. When enabled, players joins the server as spectator")
MACRO_CONFIG_INT(SvSpamprotection, sv_spamprotection, 1, 0, 1, CFGFLAG_SERVER, "Spam protection")

MACRO_CONFIG_INT(SvRespawnDelayTDM, sv_respawn_delay_tdm, 3, 0, 10, CFGFLAG_SERVER, "Time needed to respawn after death in tdm gametype")

// these might need some fine tuning
MACRO_CONFIG_INT(SvChatPenalty, sv_chat_penalty, 250, 50, 1000, CFGFLAG_SERVER, "chatscore will be increased by this on every message, and decremented by 1 on every tick.")
MACRO_CONFIG_INT(SvChatThreshold, sv_chat_threshold, 1000, 50, 10000 , CFGFLAG_SERVER, "if chatscore exceeds this, the player will be muted for sv_spam_mute_duration seconds")
MACRO_CONFIG_INT(SvSpamMuteDuration, sv_spam_mute_duration, 60, 0, 3600 , CFGFLAG_SERVER, "how many seconds to mute, if player triggers mute on spam. 0 = off")

MACRO_CONFIG_INT(SvSpectatorSlots, sv_spectator_slots, 0, 0, MAX_CLIENTS, CFGFLAG_SERVER, "Number of slots to reserve for spectators")
MACRO_CONFIG_INT(SvTeambalanceTime, sv_teambalance_time, 1, 0, 1000, CFGFLAG_SERVER, "How many minutes to wait before autobalancing teams")
MACRO_CONFIG_INT(SvInactiveKickTime, sv_inactivekick_time, 3, 0, 1000, CFGFLAG_SERVER, "How many minutes to wait before taking care of inactive players")
MACRO_CONFIG_INT(SvInactiveKick, sv_inactivekick, 1, 0, 2, CFGFLAG_SERVER, "How to deal with inactive players (0=move to spectator, 1=move to free spectator slot/kick, 2=kick)")

MACRO_CONFIG_INT(SvEmoticonDelay, sv_emoticon_delay, 50, 50, 250, CFGFLAG_SERVER, "in ticks")
MACRO_CONFIG_INT(SvEmotionalTees, sv_emotional_tees, 1, 0, 1, CFGFLAG_SERVER, "eye emote on emoticons")

MACRO_CONFIG_STR(SvBroadcast, sv_broadcast, 255, "", CFGFLAG_SERVER, "")
MACRO_CONFIG_STR(SvAnnouncement, sv_announcement, 255, "", CFGFLAG_SERVER, "")
MACRO_CONFIG_INT(SvAnnouncementInterval, sv_announcement_interval, 5, 1, 300, CFGFLAG_SERVER, "")

MACRO_CONFIG_INT(SvScoringDebug, sv_scoring_debug, 0, 0, 1, CFGFLAG_SERVER, "Include scoring debug info in players' names")

MACRO_CONFIG_INT(SvVoteSpectate, sv_vote_spectate, 1, 0, 1, CFGFLAG_SERVER, "Allow voting to move players to spectators")
MACRO_CONFIG_INT(SvVoteKick, sv_vote_kick, 1, 0, 1, CFGFLAG_SERVER, "Allow voting to kick players")
MACRO_CONFIG_INT(SvVoteKickMin, sv_vote_kick_min, 0, 0, MAX_CLIENTS, CFGFLAG_SERVER, "Minimum number of players required to start a kick vote")
MACRO_CONFIG_INT(SvVoteKickBantime, sv_vote_kick_bantime, 5, 0, 1440, CFGFLAG_SERVER, "The time to ban a player if kicked by vote. 0 makes it just use kick")

<<<<<<< HEAD
MACRO_CONFIG_INT(SvDamage, sv_damage, 0, 0, 1, CFGFLAG_SERVER, "allow damage")
MACRO_CONFIG_INT(SvNinja, sv_ninja, 0, 0, 1, CFGFLAG_SERVER, "allow ninja")
MACRO_CONFIG_INT(SvUnlimitedAmmo, sv_unlimited_ammo, 1, 0, 1, CFGFLAG_SERVER, "guess what")

MACRO_CONFIG_INT(SvScoreSteal, sv_scoresteal, 10, 0, 100, CFGFLAG_SERVER, "Percentage of score to steal on block")
MACRO_CONFIG_INT(SvScoreStealLimit, sv_scoresteallimit, 15, 0, 100, CFGFLAG_SERVER, "Tee cannot steal more than this*killer_current_score")
MACRO_CONFIG_INT(SvScoreCreep, sv_scorecreep, 500, 0, 100000, CFGFLAG_SERVER, "Reward for killing unregistered players in 1/1000th of score")
MACRO_CONFIG_INT(SvRaceFinishReward, sv_finish_reward, 20, 0, 1000, CFGFLAG_SERVER, "Score reward for finishing race")

MACRO_CONFIG_INT(SvRegisterMessageInterval, sv_register_message_interval, 120, 0, 1000, CFGFLAG_SERVER, "Min. seconds between 'pls register' chat msgs")
MACRO_CONFIG_INT(SvLoginClan, sv_login_clan, 0, 0, 1, CFGFLAG_SERVER, "Display login in place of clan tag")

MACRO_CONFIG_INT(SvIntFree, sv_int_free, 2000, 0, 10000, CFGFLAG_SERVER, "Milliseconds for interacted->free transition")
MACRO_CONFIG_INT(SvBlockedFree, sv_blocked_free, 2000, 0, 10000, CFGFLAG_SERVER, "Milliseconds for blocked->free transition")
MACRO_CONFIG_INT(SvFrozenInt, sv_frozen_int, 300, 0, 10000, CFGFLAG_SERVER, "Milliseconds for frozen->interacted transition")
MACRO_CONFIG_INT(SvFrozenBlocked, sv_frozen_blocked, 5000, 0, 10000, CFGFLAG_SERVER, "Milliseconds for frozen->blocked transition")
MACRO_CONFIG_INT(SvSelfBlocked, sv_self_blocked, 2000, 0, 10000, CFGFLAG_SERVER, "Milliseconds for self-frozen->blocked transition")
MACRO_CONFIG_INT(SvHookIntMask, sv_hookintmask, -1, -1, 3000, CFGFLAG_SERVER, "Ignore reverse hook interaction if another interaction happend this milliseconds ago")
MACRO_CONFIG_INT(SvDmgIntMask, sv_dmgintmask, 300, -1, 3000, CFGFLAG_SERVER, "Ignore damage interaction if another interaction happend this milliseconds ago")
MACRO_CONFIG_INT(SvChatBlockDelay, sv_chatblockdelay, 1000, 0, 5000, CFGFLAG_SERVER, "If player was in chat for at least this milliseconds before getting frozen and blocked, consider it a chatblock")

MACRO_CONFIG_INT(SvColFrz0, sv_col_frz_0, 0xffffff, -1, 0x7fffffff, CFGFLAG_SERVER, "") //white
MACRO_CONFIG_INT(SvColFrz1, sv_col_frz_1, 0x0, -1, 0x7fffffff, CFGFLAG_SERVER, "") // gray
MACRO_CONFIG_INT(SvColFrz2, sv_col_frz_2, 0xffff00, -1, 0x7fffffff, CFGFLAG_SERVER, "") // red
MACRO_CONFIG_INT(SvColFrz3, sv_col_frz_3, 0x17ff00, -1, 0x7fffffff, CFGFLAG_SERVER, "") // orange
MACRO_CONFIG_INT(SvColFrz4, sv_col_frz_4, 0x26ff00, -1, 0x7fffffff, CFGFLAG_SERVER, "") // yellow
MACRO_CONFIG_INT(SvColFrz5, sv_col_frz_5, 0x3aff00, -1, 0x7fffffff, CFGFLAG_SERVER, "") // light green
MACRO_CONFIG_INT(SvColFrz6, sv_col_frz_6, 0xa1ff00, -1, 0x7fffffff, CFGFLAG_SERVER, "") // deep blue
MACRO_CONFIG_INT(SvColFrz7, sv_col_frz_7, 0xd6ff00, -1, 0x7fffffff, CFGFLAG_SERVER, "") // pink
MACRO_CONFIG_INT(SvColFrz8, sv_col_frz_8, -1, -1, 0x7fffffff, CFGFLAG_SERVER, "") // reset

MACRO_CONFIG_INT(SvLoltextHspace, sv_loltext_hspace, 14, 10, 25, CFGFLAG_SERVER, "horizontal offset between loltext 'pixels'")
MACRO_CONFIG_INT(SvLoltextVspace, sv_loltext_vspace, 14, 10, 25, CFGFLAG_SERVER, "vertical offset between loltext 'pixels'")
=======
MACRO_CONFIG_INT(SvNowepsKnife, sv_noweps_knife, 0, 0, 1, CFGFLAG_SERVER, "")
>>>>>>> 6ec753f4

// debug
#ifdef CONF_DEBUG // this one can crash the server if not used correctly
	MACRO_CONFIG_INT(DbgDummies, dbg_dummies, 0, 0, 15, CFGFLAG_SERVER, "")
#endif

MACRO_CONFIG_INT(DbgFocus, dbg_focus, 0, 0, 1, CFGFLAG_CLIENT, "")
MACRO_CONFIG_INT(DbgTuning, dbg_tuning, 0, 0, 1, CFGFLAG_CLIENT, "")
#endif<|MERGE_RESOLUTION|>--- conflicted
+++ resolved
@@ -92,7 +92,6 @@
 MACRO_CONFIG_INT(SvVoteKickMin, sv_vote_kick_min, 0, 0, MAX_CLIENTS, CFGFLAG_SERVER, "Minimum number of players required to start a kick vote")
 MACRO_CONFIG_INT(SvVoteKickBantime, sv_vote_kick_bantime, 5, 0, 1440, CFGFLAG_SERVER, "The time to ban a player if kicked by vote. 0 makes it just use kick")
 
-<<<<<<< HEAD
 MACRO_CONFIG_INT(SvDamage, sv_damage, 0, 0, 1, CFGFLAG_SERVER, "allow damage")
 MACRO_CONFIG_INT(SvNinja, sv_ninja, 0, 0, 1, CFGFLAG_SERVER, "allow ninja")
 MACRO_CONFIG_INT(SvUnlimitedAmmo, sv_unlimited_ammo, 1, 0, 1, CFGFLAG_SERVER, "guess what")
@@ -126,9 +125,8 @@
 
 MACRO_CONFIG_INT(SvLoltextHspace, sv_loltext_hspace, 14, 10, 25, CFGFLAG_SERVER, "horizontal offset between loltext 'pixels'")
 MACRO_CONFIG_INT(SvLoltextVspace, sv_loltext_vspace, 14, 10, 25, CFGFLAG_SERVER, "vertical offset between loltext 'pixels'")
-=======
+
 MACRO_CONFIG_INT(SvNowepsKnife, sv_noweps_knife, 0, 0, 1, CFGFLAG_SERVER, "")
->>>>>>> 6ec753f4
 
 // debug
 #ifdef CONF_DEBUG // this one can crash the server if not used correctly
