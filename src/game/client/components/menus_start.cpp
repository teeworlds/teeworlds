/* (c) Magnus Auvinen. See licence.txt in the root of the distribution for more information. */
/* If you are missing that file, acquire a complete release at teeworlds.com.                */
#include <engine/graphics.h>
#include <engine/textrender.h>

#include <engine/shared/config.h>

#include <game/version.h>
#include <game/client/render.h>
#include <game/client/ui.h>

#include <generated/client_data.h>

#include <modapi/client/clientmode.h>

#include "menus.h"

void CMenus::RenderStartMenu(CUIRect MainView)
{
	// render logo
	Graphics()->TextureSet(g_pData->m_aImages[IMAGE_BANNER].m_Id);
	Graphics()->QuadsBegin();
	Graphics()->SetColor(1,1,1,1);
	IGraphics::CQuadItem QuadItem(MainView.w/2-140, 60, 280, 70);
	Graphics()->QuadsDrawTL(&QuadItem, 1);
	Graphics()->QuadsEnd();

	CUIRect TopMenu, BottomMenu;
	MainView.VMargin(MainView.w/2-190.0f, &TopMenu);
	TopMenu.HSplitTop(365.0f, &TopMenu, &BottomMenu);
	//TopMenu.HSplitBottom(145.0f, &TopMenu, 0);
	RenderTools()->DrawUIRect4(&TopMenu, vec4(0.0f, 0.0f, 0.0f, 0.0f), vec4(0.0f, 0.0f, 0.0f, 0.0f), vec4(0.0f, 0.0f, 0.0f, 0.25f), vec4(0.0f, 0.0f, 0.0f, 0.25f), CUI::CORNER_B, 10.0f);

	TopMenu.HSplitTop(145.0f, 0, &TopMenu);

	CUIRect Button;
	int NewPage = -1;

	TopMenu.HSplitBottom(40.0f, &TopMenu, &Button);
	static CButtonContainer s_SettingsButton;
	if(DoButton_Menu(&s_SettingsButton, Localize("Settings"), 0, &Button, g_Config.m_ClShowStartMenuImages ? "settings" : 0, CUI::CORNER_ALL, 10.0f, 0.5f))
		NewPage = PAGE_SETTINGS;
	
	/*TopMenu.HSplitBottom(5.0f, &TopMenu, 0); // little space
	TopMenu.HSplitBottom(40.0f, &TopMenu, &Bottom);
	static int s_LocalServerButton = 0;
	if(g_Config.m_ClShowStartMenuImages)
	{
		if(DoButton_MenuImage(&s_LocalServerButton, Localize("Local server"), 0, &Button, "local_server", 10.0f, 0.5f))
		{
		}
	}
	else
	{
		if(DoButton_Menu(&s_LocalServerButton, Localize("Local server"), 0, &Button, CUI::CORNER_ALL, 10.0f, 0.5f))
		{
		}
	}*/

	TopMenu.HSplitBottom(5.0f, &TopMenu, 0); // little space
	TopMenu.HSplitBottom(40.0f, &TopMenu, &Button);
	static CButtonContainer s_DemoButton;
	if(DoButton_Menu(&s_DemoButton, Localize("Demos"), 0, &Button, g_Config.m_ClShowStartMenuImages ? "demos" : 0, CUI::CORNER_ALL, 10.0f, 0.5f))
	{
		NewPage = PAGE_DEMOS;
		DemolistPopulate();
		DemolistOnUpdate(false);
	}

	TopMenu.HSplitBottom(5.0f, &TopMenu, 0); // little space
	TopMenu.HSplitBottom(40.0f, &TopMenu, &Button);
<<<<<<< HEAD
	static int s_ModEditorButton = 0;
	if(DoButton_Menu(&s_ModEditorButton, Localize("Assets Editor"), 0, &Button, g_Config.m_ClShowStartMenuImages ? "assets_editor" : 0, CUI::CORNER_ALL, 10.0f, 0.5f))
	{
		g_Config.m_ClMode = MODAPI_CLIENTMODE_ASSETSEDITOR;
		Input()->MouseModeRelative();
	}

	TopMenu.HSplitBottom(5.0f, &TopMenu, 0); // little space
	TopMenu.HSplitBottom(40.0f, &TopMenu, &Button);
	static int s_MapEditorButton = 0;
	if(DoButton_Menu(&s_MapEditorButton, Localize("Map Editor"), 0, &Button, g_Config.m_ClShowStartMenuImages ? "editor" : 0, CUI::CORNER_ALL, 10.0f, 0.5f))
=======
	static CButtonContainer s_MapEditorButton;
	if(DoButton_Menu(&s_MapEditorButton, Localize("Editor"), 0, &Button, g_Config.m_ClShowStartMenuImages ? "editor" : 0, CUI::CORNER_ALL, 10.0f, 0.5f))
>>>>>>> 23a1b80f
	{
		g_Config.m_ClMode = MODAPI_CLIENTMODE_MAPEDITOR;
		Input()->MouseModeRelative();
	}

	TopMenu.HSplitBottom(5.0f, &TopMenu, 0); // little space
	TopMenu.HSplitBottom(40.0f, &TopMenu, &Button);
	static CButtonContainer s_PlayButton;
	if(DoButton_Menu(&s_PlayButton, Localize("Play"), 0, &Button, g_Config.m_ClShowStartMenuImages ? "play_game" : 0, CUI::CORNER_ALL, 10.0f, 0.5f) || m_EnterPressed)
		NewPage = g_Config.m_UiBrowserPage;
	
	BottomMenu.HSplitTop(90.0f, 0, &BottomMenu);
	RenderTools()->DrawUIRect4(&BottomMenu, vec4(0.0f, 0.0f, 0.0f, 0.25f), vec4(0.0f, 0.0f, 0.0f, 0.25f), vec4(0.0f, 0.0f, 0.0f, 0.0f), vec4(0.0f, 0.0f, 0.0f, 0.0f), CUI::CORNER_T, 10.0f);

	BottomMenu.HSplitTop(40.0f, &Button, &TopMenu);
	static CButtonContainer s_QuitButton;
	if(DoButton_Menu(&s_QuitButton, Localize("Quit"), 0, &Button, 0, CUI::CORNER_ALL, 10.0f, 0.5f) || m_EscapePressed)
		m_Popup = POPUP_QUIT;

	// render version
	CUIRect Version;
	MainView.HSplitBottom(50.0f, 0, &Version);
	Version.VMargin(50.0f, &Version);
	char aBuf[64];
	if(str_comp(Client()->LatestVersion(), "0") != 0)
	{
		str_format(aBuf, sizeof(aBuf), Localize("Teeworlds %s is out! Download it at www.teeworlds.com!"), Client()->LatestVersion());
		TextRender()->TextColor(1.0f, 0.4f, 0.4f, 1.0f);
		UI()->DoLabelScaled(&Version, aBuf, 14.0f, CUI::ALIGN_CENTER);
		TextRender()->TextColor(1.0f, 1.0f, 1.0f, 1.0f);
	}
	UI()->DoLabelScaled(&Version, GAME_VERSION, 14.0f, CUI::ALIGN_RIGHT);

	if(NewPage != -1)
		SetMenuPage(NewPage);
}

void CMenus::RenderLogo(CUIRect MainView)
{
	
}<|MERGE_RESOLUTION|>--- conflicted
+++ resolved
@@ -69,9 +69,9 @@
 
 	TopMenu.HSplitBottom(5.0f, &TopMenu, 0); // little space
 	TopMenu.HSplitBottom(40.0f, &TopMenu, &Button);
-<<<<<<< HEAD
-	static int s_ModEditorButton = 0;
-	if(DoButton_Menu(&s_ModEditorButton, Localize("Assets Editor"), 0, &Button, g_Config.m_ClShowStartMenuImages ? "assets_editor" : 0, CUI::CORNER_ALL, 10.0f, 0.5f))
+	
+	static CButtonContainer s_AssetsEditorButton;
+	if(DoButton_Menu(&s_AssetsEditorButton, Localize("Assets Editor"), 0, &Button, g_Config.m_ClShowStartMenuImages ? "assets_editor" : 0, CUI::CORNER_ALL, 10.0f, 0.5f))
 	{
 		g_Config.m_ClMode = MODAPI_CLIENTMODE_ASSETSEDITOR;
 		Input()->MouseModeRelative();
@@ -79,12 +79,8 @@
 
 	TopMenu.HSplitBottom(5.0f, &TopMenu, 0); // little space
 	TopMenu.HSplitBottom(40.0f, &TopMenu, &Button);
-	static int s_MapEditorButton = 0;
+	static CButtonContainer s_MapEditorButton;
 	if(DoButton_Menu(&s_MapEditorButton, Localize("Map Editor"), 0, &Button, g_Config.m_ClShowStartMenuImages ? "editor" : 0, CUI::CORNER_ALL, 10.0f, 0.5f))
-=======
-	static CButtonContainer s_MapEditorButton;
-	if(DoButton_Menu(&s_MapEditorButton, Localize("Editor"), 0, &Button, g_Config.m_ClShowStartMenuImages ? "editor" : 0, CUI::CORNER_ALL, 10.0f, 0.5f))
->>>>>>> 23a1b80f
 	{
 		g_Config.m_ClMode = MODAPI_CLIENTMODE_MAPEDITOR;
 		Input()->MouseModeRelative();
