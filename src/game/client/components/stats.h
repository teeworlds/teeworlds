<<<<<<< HEAD
#ifndef GAME_CLIENT_COMPONENTS_STATS_H
#define GAME_CLIENT_COMPONENTS_STATS_H

#include <game/client/component.h>

enum {
	TC_STATS_FRAGS=1,
	TC_STATS_DEATHS=2,
	TC_STATS_SUICIDES=4,
	TC_STATS_RATIO=8,
	TC_STATS_NET=16,
	TC_STATS_FPM=32,
	TC_STATS_SPREE=64,
	TC_STATS_BESTSPREE=128,
	TC_STATS_FLAGGRABS=256,
	TC_STATS_WEAPS=512,
	TC_STATS_FLAGCAPTURES=1024,
};

class CStats: public CComponent
{
private:
	int m_Active;
	static void ConKeyStats(IConsole::IResult *pResult, void *pUserData);

public:
	CStats();
	virtual void OnReset();
	virtual void OnConsoleInit();
	virtual void OnRender();
	virtual void OnMessage(int MsgType, void *pRawMsg);
	bool IsActive() const { return m_Active; }
};

=======
#ifndef GAME_CLIENT_COMPONENTS_STATS_H
#define GAME_CLIENT_COMPONENTS_STATS_H

#include <game/client/component.h>

enum {
	TC_STATS_FRAGS=1,
	TC_STATS_DEATHS=2,
	TC_STATS_SUICIDES=4,
	TC_STATS_RATIO=8,
	TC_STATS_NET=16,
	TC_STATS_FPM=32,
	TC_STATS_SPREE=64,
	TC_STATS_BESTSPREE=128,
	TC_STATS_FLAGGRABS=256,
	TC_STATS_WEAPS=512,
	TC_STATS_FLAGCAPTURES=1024,
};

class CStats: public CComponent
{
private:
// stats
	class CPlayerStats
	{
	public:
		CPlayerStats()
		{
			Reset();
		}

		int m_IngameTicks;
		int m_aFragsWith[NUM_WEAPONS];
		int m_aDeathsFrom[NUM_WEAPONS];
		int m_Frags;
		int m_Deaths;
		int m_Suicides;
		int m_BestSpree;
		int m_CurrentSpree;

		int m_FlagGrabs;
		int m_FlagCaptures;
		int m_CarriersKilled;
		int m_KillsCarrying;
		int m_DeathsCarrying;

		void Reset();
	};
	CPlayerStats m_aStats[MAX_CLIENTS];

	int m_Active;
	static void ConKeyStats(IConsole::IResult *pResult, void *pUserData);

public:
	CStats();
	virtual void OnReset();
	virtual void OnConsoleInit();
	virtual void OnRender();
	virtual void OnMessage(int MsgType, void *pRawMsg);

	void UpdatePlayTime(int Ticks);
	void OnMatchStart();
	void OnFlagGrab(int ClientID);
	void OnFlagCapture(int ClientID);
	void OnPlayerEnter(int ClientID, int Team);
	void OnPlayerLeave(int ClientID);

	const CPlayerStats *GetPlayerStats(int ClientID) const { return &m_aStats[ClientID]; }
};

>>>>>>> 61cc80bd
#endif<|MERGE_RESOLUTION|>--- conflicted
+++ resolved
@@ -1,108 +1,71 @@
-<<<<<<< HEAD
-#ifndef GAME_CLIENT_COMPONENTS_STATS_H
-#define GAME_CLIENT_COMPONENTS_STATS_H
-
-#include <game/client/component.h>
-
-enum {
-	TC_STATS_FRAGS=1,
-	TC_STATS_DEATHS=2,
-	TC_STATS_SUICIDES=4,
-	TC_STATS_RATIO=8,
-	TC_STATS_NET=16,
-	TC_STATS_FPM=32,
-	TC_STATS_SPREE=64,
-	TC_STATS_BESTSPREE=128,
-	TC_STATS_FLAGGRABS=256,
-	TC_STATS_WEAPS=512,
-	TC_STATS_FLAGCAPTURES=1024,
-};
-
-class CStats: public CComponent
-{
-private:
-	int m_Active;
-	static void ConKeyStats(IConsole::IResult *pResult, void *pUserData);
-
-public:
-	CStats();
-	virtual void OnReset();
-	virtual void OnConsoleInit();
-	virtual void OnRender();
-	virtual void OnMessage(int MsgType, void *pRawMsg);
-	bool IsActive() const { return m_Active; }
-};
-
-=======
-#ifndef GAME_CLIENT_COMPONENTS_STATS_H
-#define GAME_CLIENT_COMPONENTS_STATS_H
-
-#include <game/client/component.h>
-
-enum {
-	TC_STATS_FRAGS=1,
-	TC_STATS_DEATHS=2,
-	TC_STATS_SUICIDES=4,
-	TC_STATS_RATIO=8,
-	TC_STATS_NET=16,
-	TC_STATS_FPM=32,
-	TC_STATS_SPREE=64,
-	TC_STATS_BESTSPREE=128,
-	TC_STATS_FLAGGRABS=256,
-	TC_STATS_WEAPS=512,
-	TC_STATS_FLAGCAPTURES=1024,
-};
-
-class CStats: public CComponent
-{
-private:
-// stats
-	class CPlayerStats
-	{
-	public:
-		CPlayerStats()
-		{
-			Reset();
-		}
-
-		int m_IngameTicks;
-		int m_aFragsWith[NUM_WEAPONS];
-		int m_aDeathsFrom[NUM_WEAPONS];
-		int m_Frags;
-		int m_Deaths;
-		int m_Suicides;
-		int m_BestSpree;
-		int m_CurrentSpree;
-
-		int m_FlagGrabs;
-		int m_FlagCaptures;
-		int m_CarriersKilled;
-		int m_KillsCarrying;
-		int m_DeathsCarrying;
-
-		void Reset();
-	};
-	CPlayerStats m_aStats[MAX_CLIENTS];
-
-	int m_Active;
-	static void ConKeyStats(IConsole::IResult *pResult, void *pUserData);
-
-public:
-	CStats();
-	virtual void OnReset();
-	virtual void OnConsoleInit();
-	virtual void OnRender();
-	virtual void OnMessage(int MsgType, void *pRawMsg);
-
-	void UpdatePlayTime(int Ticks);
-	void OnMatchStart();
-	void OnFlagGrab(int ClientID);
-	void OnFlagCapture(int ClientID);
-	void OnPlayerEnter(int ClientID, int Team);
-	void OnPlayerLeave(int ClientID);
-
-	const CPlayerStats *GetPlayerStats(int ClientID) const { return &m_aStats[ClientID]; }
-};
-
->>>>>>> 61cc80bd
-#endif+#ifndef GAME_CLIENT_COMPONENTS_STATS_H
+#define GAME_CLIENT_COMPONENTS_STATS_H
+
+#include <game/client/component.h>
+
+enum {
+	TC_STATS_FRAGS=1,
+	TC_STATS_DEATHS=2,
+	TC_STATS_SUICIDES=4,
+	TC_STATS_RATIO=8,
+	TC_STATS_NET=16,
+	TC_STATS_FPM=32,
+	TC_STATS_SPREE=64,
+	TC_STATS_BESTSPREE=128,
+	TC_STATS_FLAGGRABS=256,
+	TC_STATS_WEAPS=512,
+	TC_STATS_FLAGCAPTURES=1024,
+};
+
+class CStats: public CComponent
+{
+private:
+// stats
+	class CPlayerStats
+	{
+	public:
+		CPlayerStats()
+		{
+			Reset();
+		}
+
+		int m_IngameTicks;
+		int m_aFragsWith[NUM_WEAPONS];
+		int m_aDeathsFrom[NUM_WEAPONS];
+		int m_Frags;
+		int m_Deaths;
+		int m_Suicides;
+		int m_BestSpree;
+		int m_CurrentSpree;
+
+		int m_FlagGrabs;
+		int m_FlagCaptures;
+		int m_CarriersKilled;
+		int m_KillsCarrying;
+		int m_DeathsCarrying;
+
+		void Reset();
+	};
+	CPlayerStats m_aStats[MAX_CLIENTS];
+
+	int m_Active;
+	static void ConKeyStats(IConsole::IResult *pResult, void *pUserData);
+
+public:
+	CStats();
+	virtual void OnReset();
+	virtual void OnConsoleInit();
+	virtual void OnRender();
+	virtual void OnMessage(int MsgType, void *pRawMsg);
+
+	void UpdatePlayTime(int Ticks);
+	void OnMatchStart();
+	void OnFlagGrab(int ClientID);
+	void OnFlagCapture(int ClientID);
+	void OnPlayerEnter(int ClientID, int Team);
+	void OnPlayerLeave(int ClientID);
+
+	const CPlayerStats *GetPlayerStats(int ClientID) const { return &m_aStats[ClientID]; }
+};
+
+#endif