--- conflicted
+++ resolved
@@ -495,48 +495,32 @@
 	}
 
 	// play sound
-<<<<<<< HEAD
+	int64 Now = time_get();
 	if(!g_Config.m_ClAntiSpam || !m_Spam)
 	{
 		if(ClientID == -1)
 		{
-			if(g_Config.m_ClServermsgsound)
-				m_pClient->m_pSounds->Play(CSounds::CHN_GUI, SOUND_CHAT_SERVER, 0, vec2(0,0));
+			if(g_Config.m_ClServermsgsound && Now-m_aLastSoundPlayed[CHAT_SERVER] >= time_freq()*3/10)
+			{
+				m_pClient->m_pSounds->Play(CSounds::CHN_GUI, SOUND_CHAT_SERVER, 0);
+				m_aLastSoundPlayed[CHAT_SERVER] = Now;
+			}
 		}
 		else if(Highlighted)
 		{
-			if(g_Config.m_ClChatsound)
-				m_pClient->m_pSounds->Play(CSounds::CHN_GUI, SOUND_CHAT_HIGHLIGHT, 0, vec2(0,0));
+			if(g_Config.m_ClChatsound && Now-m_aLastSoundPlayed[CHAT_HIGHLIGHT] >= time_freq()*3/10)
+			{
+				m_pClient->m_pSounds->Play(CSounds::CHN_GUI, SOUND_CHAT_HIGHLIGHT, 0);
+				m_aLastSoundPlayed[CHAT_HIGHLIGHT] = Now;
+			}
 		}
 		else
 		{
-			if(g_Config.m_ClChatsound)
-				m_pClient->m_pSounds->Play(CSounds::CHN_GUI, SOUND_CHAT_CLIENT, 0, vec2(0,0));
-=======
-	int64 Now = time_get();
-	if(ClientID == -1)
-	{
-		if(Now-m_aLastSoundPlayed[CHAT_SERVER] >= time_freq()*3/10)
-		{
-			m_pClient->m_pSounds->Play(CSounds::CHN_GUI, SOUND_CHAT_SERVER, 0);
-			m_aLastSoundPlayed[CHAT_SERVER] = Now;
-		}
-	}
-	else if(Highlighted)
-	{
-		if(Now-m_aLastSoundPlayed[CHAT_HIGHLIGHT] >= time_freq()*3/10)
-		{
-			m_pClient->m_pSounds->Play(CSounds::CHN_GUI, SOUND_CHAT_CLIENT, 0);
-			m_aLastSoundPlayed[CHAT_HIGHLIGHT] = Now;
-		}
-	}
-	else
-	{
-		if(Now-m_aLastSoundPlayed[CHAT_CLIENT] >= time_freq()*3/10)
-		{
-			m_pClient->m_pSounds->Play(CSounds::CHN_GUI, SOUND_CHAT_HIGHLIGHT, 0);
-			m_aLastSoundPlayed[CHAT_CLIENT] = Now;
->>>>>>> e8f9145a
+			if(g_Config.m_ClChatsound && Now-m_aLastSoundPlayed[CHAT_CLIENT] >= time_freq()*3/10)
+			{
+				m_pClient->m_pSounds->Play(CSounds::CHN_GUI, SOUND_CHAT_CLIENT, 0);
+				m_aLastSoundPlayed[CHAT_CLIENT] = Now;
+			}
 		}
 	}
 }
