// copyright (c) 2007 magnus auvinen, see licence.txt for more info

#include <engine/graphics.h>
#include <engine/textrender.h>
#include <engine/keys.h>
#include <engine/shared/config.h>

#include <game/generated/protocol.h>
#include <game/generated/client_data.h>

#include <game/client/gameclient.h>

#include <game/client/components/scoreboard.h>
#include <game/client/components/sounds.h>
#include <game/localization.h>

#include "chat.h"


CChat::CChat()
{
	OnReset();
}

void CChat::OnReset()
{
	for(int i = 0; i < MAX_LINES; i++)
	{
		m_aLines[i].m_Time = 0;
		m_aLines[i].m_aText[0] = 0;
		m_aLines[i].m_aName[0] = 0;
	}
	
	m_Show = false;
}

void CChat::OnStateChange(int NewState, int OldState)
{
	if(OldState <= IClient::STATE_CONNECTING)
	{
		m_Mode = MODE_NONE;
		for(int i = 0; i < MAX_LINES; i++)
			m_aLines[i].m_Time = 0;
		m_CurrentLine = 0;
	}
}

void CChat::ConSay(IConsole::IResult *pResult, void *pUserData)
{
	((CChat*)pUserData)->Say(0, pResult->GetString(0));
}

void CChat::ConSayTeam(IConsole::IResult *pResult, void *pUserData)
{
	((CChat*)pUserData)->Say(1, pResult->GetString(0));
}

void CChat::ConChat(IConsole::IResult *pResult, void *pUserData)
{
	const char *pMode = pResult->GetString(0);
	if(str_comp(pMode, "all") == 0)
		((CChat*)pUserData)->EnableMode(0);
	else if(str_comp(pMode, "team") == 0)
		((CChat*)pUserData)->EnableMode(1);
	else
		((CChat*)pUserData)->Console()->Print(IConsole::OUTPUT_LEVEL_STANDARD, "console", "expected all or team as mode");
}

void CChat::ConShowChat(IConsole::IResult *pResult, void *pUserData)
{
	((CChat *)pUserData)->m_Show = pResult->GetInteger(0) != 0;
}

void CChat::OnConsoleInit()
{
	Console()->Register("say", "r", CFGFLAG_CLIENT, ConSay, this, "Say in chat");
	Console()->Register("say_team", "r", CFGFLAG_CLIENT, ConSayTeam, this, "Say in team chat");
	Console()->Register("chat", "s", CFGFLAG_CLIENT, ConChat, this, "Enable chat with all/team mode");
	Console()->Register("+show_chat", "", CFGFLAG_CLIENT, ConShowChat, this, "Show chat");
}

bool CChat::OnInput(IInput::CEvent e)
{
	if(m_Mode == MODE_NONE)
		return false;

	if(e.m_Flags&IInput::FLAG_PRESS && e.m_Key == KEY_ESCAPE)
		m_Mode = MODE_NONE;
	else if(e.m_Flags&IInput::FLAG_PRESS && (e.m_Key == KEY_RETURN || e.m_Key == KEY_KP_ENTER))
	{
		if(m_Input.GetString()[0])
			Say(m_Mode == MODE_ALL ? 0 : 1, m_Input.GetString());
		m_Mode = MODE_NONE;
	}
	else
		m_Input.ProcessInput(e);
	
	return true;
}


void CChat::EnableMode(int Team)
{
	if(m_Mode == MODE_NONE)
	{
		if(Team)
			m_Mode = MODE_TEAM;
		else
			m_Mode = MODE_ALL;
		
		m_Input.Clear();
		Input()->ClearEvents();
	}
}

void CChat::OnMessage(int MsgType, void *pRawMsg)
{
	if(MsgType == NETMSGTYPE_SV_CHAT)
	{
		CNetMsg_Sv_Chat *pMsg = (CNetMsg_Sv_Chat *)pRawMsg;
		AddLine(pMsg->m_Cid, pMsg->m_Team, pMsg->m_pMessage);
	}
}

void CChat::AddLine(int ClientId, int Team, const char *pLine)
{
	char *p = const_cast<char*>(pLine);
	while(*p)
	{
		pLine = p;
		// find line seperator and strip multiline
		while(*p)
		{
			if(*p++ == '\n')
			{
				*(p-1) = 0;
				break;
			}
		}

		m_CurrentLine = (m_CurrentLine+1)%MAX_LINES;
		m_aLines[m_CurrentLine].m_Time = time_get();
		m_aLines[m_CurrentLine].m_ClientId = ClientId;
		m_aLines[m_CurrentLine].m_Team = Team;
		m_aLines[m_CurrentLine].m_NameColor = -2;

		if(ClientId == -1) // server message
		{
			str_copy(m_aLines[m_CurrentLine].m_aName, "*** ", sizeof(m_aLines[m_CurrentLine].m_aName));
			str_format(m_aLines[m_CurrentLine].m_aText, sizeof(m_aLines[m_CurrentLine].m_aText), "%s", pLine);
		}
		else
		{
			if(m_pClient->m_aClients[ClientId].m_Team == -1)
				m_aLines[m_CurrentLine].m_NameColor = -1;

			if(m_pClient->m_Snap.m_pGameobj && m_pClient->m_Snap.m_pGameobj->m_Flags&GAMEFLAG_TEAMS)
			{
				if(m_pClient->m_aClients[ClientId].m_Team == 0)
					m_aLines[m_CurrentLine].m_NameColor = 0;
				else if(m_pClient->m_aClients[ClientId].m_Team == 1)
					m_aLines[m_CurrentLine].m_NameColor = 1;
			}
			
			str_copy(m_aLines[m_CurrentLine].m_aName, m_pClient->m_aClients[ClientId].m_aName, sizeof(m_aLines[m_CurrentLine].m_aName));
			str_format(m_aLines[m_CurrentLine].m_aText, sizeof(m_aLines[m_CurrentLine].m_aText), ": %s", pLine);
		}
		
		char aBuf[1024];
		str_format(aBuf, sizeof(aBuf), "%s%s", m_aLines[m_CurrentLine].m_aName, m_aLines[m_CurrentLine].m_aText);
		Console()->Print(IConsole::OUTPUT_LEVEL_STANDARD, "chat", aBuf);
	}

	// play sound
	if(ClientId >= 0)
		m_pClient->m_pSounds->Play(CSounds::CHN_GUI, SOUND_CHAT_CLIENT, 0, vec2(0,0));
	else
		m_pClient->m_pSounds->Play(CSounds::CHN_GUI, SOUND_CHAT_SERVER, 0, vec2(0,0));
}

void CChat::OnRender()
{
	Graphics()->MapScreen(0,0,300*Graphics()->ScreenAspect(),300);
	float x = 10.0f;
	float y = 300.0f-20.0f;
	if(m_Mode != MODE_NONE)
	{
		// render chat input
		CTextCursor Cursor;
		TextRender()->SetCursor(&Cursor, x, y, 8.0f, TEXTFLAG_RENDER);
		Cursor.m_LineWidth = 200.0f;
		
		if(m_Mode == MODE_ALL)
			TextRender()->TextEx(&Cursor, Localize("All"), -1);
		else if(m_Mode == MODE_TEAM)
			TextRender()->TextEx(&Cursor, Localize("Team"), -1);
		else
			TextRender()->TextEx(&Cursor, Localize("Chat"), -1);

		TextRender()->TextEx(&Cursor, ": ", -1);
			
		TextRender()->TextEx(&Cursor, m_Input.GetString(), m_Input.GetCursorOffset());
		CTextCursor Marker = Cursor;
		TextRender()->TextEx(&Marker, "|", -1);
		TextRender()->TextEx(&Cursor, m_Input.GetString()+m_Input.GetCursorOffset(), -1);
	}

	y -= 8.0f;

	int64 Now = time_get();
	float LineWidth = m_pClient->m_pScoreboard->Active() ? 95.0f : 200.0f;
	float HeightLimit = m_pClient->m_pScoreboard->Active() ? 220.0f : m_Show ? 50.0f : 200.0f;
	for(int i = 0; i < MAX_LINES; i++)
	{
		int r = ((m_CurrentLine-i)+MAX_LINES)%MAX_LINES;
		if(Now > m_aLines[r].m_Time+15*time_freq() && !m_Show)
			break;

		float Begin = x;
		float FontSize = 6.0f;
		
		// get the y offset
		CTextCursor Cursor;
		TextRender()->SetCursor(&Cursor, Begin, 0, FontSize, 0);
		Cursor.m_LineWidth = LineWidth;
		TextRender()->TextEx(&Cursor, m_aLines[r].m_aName, -1);
		TextRender()->TextEx(&Cursor, m_aLines[r].m_aText, -1);
		y -= Cursor.m_Y + Cursor.m_FontSize;

		// cut off if msgs waste too much space
<<<<<<< HEAD
		float HeightLimit = m_Show ? 0.0f : 200.0f;
=======
>>>>>>> 538d9683
		if(y < HeightLimit)
			break;
		
		// reset the cursor
		TextRender()->SetCursor(&Cursor, Begin, y, FontSize, TEXTFLAG_RENDER);
		Cursor.m_LineWidth = LineWidth;

		// render name
		TextRender()->TextColor(0.8f,0.8f,0.8f,1);
		if(m_aLines[r].m_ClientId == -1)
			TextRender()->TextColor(1,1,0.5f,1); // system
		else if(m_aLines[r].m_Team)
			TextRender()->TextColor(0.45f,0.9f,0.45f,1); // team message
		else if(m_aLines[r].m_NameColor == 0)
			TextRender()->TextColor(1.0f,0.5f,0.5f,1); // red
		else if(m_aLines[r].m_NameColor == 1)
			TextRender()->TextColor(0.7f,0.7f,1.0f,1); // blue
		else if(m_aLines[r].m_NameColor == -1)
			TextRender()->TextColor(0.75f,0.5f,0.75f, 1); // spectator
			
		// render name
		TextRender()->TextEx(&Cursor, m_aLines[r].m_aName, -1);

		// render line
		TextRender()->TextColor(1,1,1,1);
		if(m_aLines[r].m_ClientId == -1)
			TextRender()->TextColor(1,1,0.5f,1); // system
		else if(m_aLines[r].m_Team)
			TextRender()->TextColor(0.65f,1,0.65f,1); // team message

		TextRender()->TextEx(&Cursor, m_aLines[r].m_aText, -1);
	}

	TextRender()->TextColor(1,1,1,1);
}

void CChat::Say(int Team, const char *pLine)
{
	// send chat message
	CNetMsg_Cl_Say Msg;
	Msg.m_Team = Team;
	Msg.m_pMessage = pLine;
	Client()->SendPackMsg(&Msg, MSGFLAG_VITAL);
}<|MERGE_RESOLUTION|>--- conflicted
+++ resolved
@@ -208,8 +208,8 @@
 	y -= 8.0f;
 
 	int64 Now = time_get();
-	float LineWidth = m_pClient->m_pScoreboard->Active() ? 95.0f : 200.0f;
-	float HeightLimit = m_pClient->m_pScoreboard->Active() ? 220.0f : m_Show ? 50.0f : 200.0f;
+	float LineWidth = m_pClient->m_pScoreboard->Active() ? 95.0f : 200.0f;
+	float HeightLimit = m_pClient->m_pScoreboard->Active() ? 220.0f : m_Show ? 50.0f : 200.0f;
 	for(int i = 0; i < MAX_LINES; i++)
 	{
 		int r = ((m_CurrentLine-i)+MAX_LINES)%MAX_LINES;
@@ -228,10 +228,6 @@
 		y -= Cursor.m_Y + Cursor.m_FontSize;
 
 		// cut off if msgs waste too much space
-<<<<<<< HEAD
-		float HeightLimit = m_Show ? 0.0f : 200.0f;
-=======
->>>>>>> 538d9683
 		if(y < HeightLimit)
 			break;
 		
