--- conflicted
+++ resolved
@@ -257,12 +257,8 @@
 	}
 	else if(Event.m_Flags&IInput::FLAG_PRESS && (Event.m_Key == KEY_RETURN || Event.m_Key == KEY_KP_ENTER))
 	{
-<<<<<<< HEAD
 		bool AddEntry = false;
-		if(IsTypingCommand() && ExecuteCommand(true))
-=======
 		if(IsTypingCommand() && m_SelectedCommand >= 0 && ExecuteCommand(true))
->>>>>>> 51b7364f
 		{
 			AddEntry = true;
 		}
