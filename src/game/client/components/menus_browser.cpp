--- conflicted
+++ resolved
@@ -432,12 +432,9 @@
 {
 	// logic
 	int ReturnValue = 0;
-<<<<<<< HEAD
-	bool Inside = UI()->MouseInside(&View) && UI()->MouseInsideClip();
-	bool Highlighted = Inside && (!pScroll || !pScroll->IsAnimating());
-=======
+
 	const bool Hovered = UI()->MouseHovered(&View);
->>>>>>> a88f769e
+	bool Highlighted = Hovered && (!pScroll || !pScroll->IsAnimating());
 
 	if(UI()->CheckActiveItem(pID))
 	{
@@ -454,11 +451,7 @@
 			UI()->SetActiveItem(pID);
 	}
 
-<<<<<<< HEAD
 	if(Highlighted)
-=======
-	if(Hovered)
->>>>>>> a88f769e
 	{
 		UI()->SetHotItem(pID);
 		RenderTools()->DrawRoundRect(&View, vec4(1.0f, 1.0f, 1.0f, 0.5f), 5.0f);
@@ -474,11 +467,7 @@
 	vec4 TextBaseOutlineColor = vec4(0.0, 0.0, 0.0, 0.3f);
 	vec4 ServerInfoTextBaseColor = vec4(1.0f, 1.0f, 1.0f, 1.0f);
 	vec4 HighlightColor = vec4(TextHighlightColor.r, TextHighlightColor.g, TextHighlightColor.b, TextAlpha);
-<<<<<<< HEAD
 	if(Selected || Highlighted)
-=======
-	if(Selected || Hovered)
->>>>>>> a88f769e
 	{
 		TextBaseColor = vec4(0.0f, 0.0f, 0.0f, TextAlpha);
 		ServerInfoTextBaseColor = vec4(0.0f, 0.0f, 0.0f, 1.0f);
@@ -600,11 +589,7 @@
 			int Ping = pEntry->m_Latency;
 
 			vec4 Color;
-<<<<<<< HEAD
 			if(Selected || Highlighted)
-=======
-			if(Selected || Hovered)
->>>>>>> a88f769e
 			{
 				Color = TextBaseColor;
 			}
