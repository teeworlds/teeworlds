--- conflicted
+++ resolved
@@ -126,7 +126,7 @@
 {
 	//float ystart = y;
 	float h = 750.0f;
-	
+
 	Graphics()->BlendNormal();
 	Graphics()->TextureSet(-1);
 	Graphics()->QuadsBegin();
@@ -152,14 +152,6 @@
 	}
 	
 	float tw = TextRender()->TextWidth(0, 48, pTitle, -1);
-
-	float Offset = 0;
-	float DataOffset = 0;
-	if(m_pClient->m_IsRace)
-	{
-		Offset = 80.0f;
-		DataOffset = 130;
-	}
 
 	if(Team == -1)
 	{
@@ -274,7 +266,6 @@
 			TextRender()->Text(0, x+60-TextRender()->TextWidth(0, FontSize,aBuf,-1), y, FontSize, aBuf, -1);
 		}
 		
-<<<<<<< HEAD
 		if(g_Config.m_ClScoreboardClientId)
 		{
 			str_format(aBuf, sizeof(aBuf), "%d | %s", pInfo->m_ClientId, m_pClient->m_aClients[pInfo->m_ClientId].m_aName);
@@ -282,9 +273,6 @@
 		}
 		else
 			TextRender()->Text(0, x+128+DataOffset, y, FontSize, m_pClient->m_aClients[pInfo->m_ClientId].m_aName, -1);
-=======
-		TextRender()->Text(0, x+128+DataOffset, y, FontSize, m_pClient->m_aClients[pInfo->m_ClientId].m_aName, -1);
->>>>>>> e2bc13b5
 
 		str_format(aBuf, sizeof(aBuf), "%4d", pInfo->m_Latency);
 		float tw = TextRender()->TextWidth(0, FontSize, aBuf, -1);
@@ -378,19 +366,11 @@
 	Graphics()->MapScreen(0, 0, Width, Height);
 
 	float w = 650.0f;
-<<<<<<< HEAD
-
+	
 	// resize scoreboard for race
 	if(m_pClient->m_IsRace)
 		w = 750.0f;
 
-=======
-	
-	// resize scoreboard for race
-	if(m_pClient->m_IsRace)
-		w = 750.0f;
-		
->>>>>>> e2bc13b5
 	if(m_pClient->m_Snap.m_pGameobj && !(m_pClient->m_Snap.m_pGameobj->m_Flags&GAMEFLAG_TEAMS))
 	{
 		RenderScoreboard(Width/2-w/2, 150.0f, w, 0, 0);
