/* (c) Magnus Auvinen. See licence.txt in the root of the distribution for more information. */
/* If you are missing that file, acquire a complete release at teeworlds.com.                */
#include <engine/demo.h>
#include <engine/graphics.h>
#include <engine/textrender.h>
#include <engine/shared/config.h>

#include <generated/client_data.h>
#include <generated/protocol.h>

#include <game/client/animstate.h>
#include <game/client/gameclient.h>
#include <game/client/localization.h>
#include <game/client/render.h>
#include <game/client/ui.h>
#include <game/client/components/countryflags.h>
#include <game/client/components/motd.h>
#include <game/client/components/stats.h>

#include "menus.h"
#include "stats.h"
#include "scoreboard.h"


CScoreboard::CScoreboard()
{
	m_PlayerLines = 0;
	OnReset();
}

void CScoreboard::ConKeyScoreboard(IConsole::IResult *pResult, void *pUserData)
{
	int Result = pResult->GetInteger(0);
	if(!Result)
		((CScoreboard *)pUserData)->m_Active = false;
	else
		((CScoreboard *)pUserData)->m_Activate = true;
}

void CScoreboard::OnReset()
{
	m_Active = false;
	m_Activate = false;
	m_PlayerLines = 0;
}

void CScoreboard::OnRelease()
{
	m_Active = false;
}

void CScoreboard::OnConsoleInit()
{
	Console()->Register("+scoreboard", "", CFGFLAG_CLIENT, ConKeyScoreboard, this, "Show scoreboard");
}

void CScoreboard::RenderGoals(float x, float y, float w)
{
	float h = 20.0f;

	Graphics()->BlendNormal();
	CUIRect Rect = {x, y, w, h};
	RenderTools()->DrawRoundRect(&Rect, vec4(0.0f, 0.0f, 0.0f, 0.25f), 5.0f);

	// render goals
	y += 2.0f;
	if(m_pClient->m_GameInfo.m_ScoreLimit)
	{
		char aBuf[64];
		str_format(aBuf, sizeof(aBuf), "%s: %d", Localize("Score limit"), m_pClient->m_GameInfo.m_ScoreLimit);
		TextRender()->Text(0, x+10.0f, y, 12.0f, aBuf, -1.0f);
	}
	if(m_pClient->m_GameInfo.m_TimeLimit)
	{
		char aBuf[64];
		str_format(aBuf, sizeof(aBuf), Localize("Time limit: %d min"), m_pClient->m_GameInfo.m_TimeLimit);
		float tw = TextRender()->TextWidth(0, 12.0f, aBuf, -1, -1.0f);
		TextRender()->Text(0, x+w/2-tw/2, y, 12.0f, aBuf, -1.0f);
	}
	if(m_pClient->m_GameInfo.m_MatchNum && m_pClient->m_GameInfo.m_MatchCurrent)
	{
		char aBuf[64];
		str_format(aBuf, sizeof(aBuf), "%s %d/%d", Localize("Match", "rounds (scoreboard)"), m_pClient->m_GameInfo.m_MatchCurrent, m_pClient->m_GameInfo.m_MatchNum);
		float tw = TextRender()->TextWidth(0, 12.0f, aBuf, -1, -1.0f);
		TextRender()->Text(0, x+w-tw-10.0f, y, 12.0f, aBuf, -1.0f);
	}
}

float CScoreboard::RenderSpectators(float x, float y, float w)
{
	float h = 20.0f;

	int NumSpectators = 0;
	for(int i = 0; i < MAX_CLIENTS; i++)
		if(m_pClient->m_aClients[i].m_Active && m_pClient->m_aClients[i].m_Team == TEAM_SPECTATORS)
			NumSpectators++;

	char aBuf[64];
	char SpectatorBuf[64];
	str_format(SpectatorBuf, sizeof(SpectatorBuf), "%s (%d):", Localize("Spectators"), NumSpectators);
	float tw = TextRender()->TextWidth(0, 12.0f, SpectatorBuf, -1, -1.0f);

	// do all the text without rendering it once
	CTextCursor Cursor;
	TextRender()->SetCursor(&Cursor, x, y, 12.0f, TEXTFLAG_ALLOW_NEWLINE);
	Cursor.m_LineWidth = w-17.0f;
	Cursor.m_StartX -= tw+3.0f;
	Cursor.m_MaxLines = 4;
	bool Multiple = false;
	for(int i = 0; i < MAX_CLIENTS; ++i)
	{
		const CNetObj_PlayerInfo *pInfo = m_pClient->m_Snap.m_paPlayerInfos[i];
		if(!pInfo || m_pClient->m_aClients[i].m_Team != TEAM_SPECTATORS)
			continue;

		if(Multiple)
			TextRender()->TextEx(&Cursor, ", ", -1);
		if(g_Config.m_ClShowUserId && Cursor.m_LineCount <= Cursor.m_MaxLines)
		{
			Cursor.m_X += Cursor.m_FontSize;
		}
		if(m_pClient->m_aClients[i].m_aClan[0])
		{
			str_format(aBuf, sizeof(aBuf), "%s ", m_pClient->m_aClients[i].m_aClan);
			TextRender()->TextEx(&Cursor, aBuf, -1);
		}
		TextRender()->TextEx(&Cursor, m_pClient->m_aClients[i].m_aName, -1);
		Multiple = true;
	}

	// background
	float RectHeight = 3*h+(Cursor.m_Y-Cursor.m_StartY);
	Graphics()->BlendNormal();
	CUIRect Rect = {x, y, w, RectHeight};
	RenderTools()->DrawRoundRect(&Rect, vec4(0.0f, 0.0f, 0.0f, 0.25f), 5.0f);

	// Headline
	y += 30.0f;
	TextRender()->Text(0, x+10.0f, y, 12.0f, SpectatorBuf, w-20.0f);

	// spectator names and now render everything
	x += tw+2.0f+10.0f;
	Multiple = false;
	TextRender()->SetCursor(&Cursor, x, y, 12.0f, TEXTFLAG_RENDER|TEXTFLAG_ALLOW_NEWLINE);
	Cursor.m_LineWidth = w-17.0f;
	Cursor.m_StartX -= tw+3.0f;
	Cursor.m_MaxLines = 4;
	for(int i = 0; i < MAX_CLIENTS; ++i)
	{
		const CNetObj_PlayerInfo *pInfo = m_pClient->m_Snap.m_paPlayerInfos[i];
		if(!pInfo || m_pClient->m_aClients[i].m_Team != TEAM_SPECTATORS)
			continue;

		if(Multiple)
			TextRender()->TextEx(&Cursor, ", ", -1);
		if(g_Config.m_ClShowUserId && Cursor.m_LineCount <= Cursor.m_MaxLines)
		{
			RenderTools()->DrawClientID(TextRender(), &Cursor, i);
		}
		if(m_pClient->m_aClients[i].m_aClan[0])
		{
			str_format(aBuf, sizeof(aBuf), "%s ", m_pClient->m_aClients[i].m_aClan);
			TextRender()->TextColor(1.0f, 1.0f, (pInfo->m_PlayerFlags&PLAYERFLAG_WATCHING) ? 0.0f : 1.0f, 0.7f);
			TextRender()->TextEx(&Cursor, aBuf, -1);
		}
		TextRender()->TextColor(1.0f, 1.0f, (pInfo->m_PlayerFlags&PLAYERFLAG_WATCHING) ? 0.0f :	 1.0f, 1.0f);
		TextRender()->TextEx(&Cursor, m_pClient->m_aClients[i].m_aName, -1);
		TextRender()->TextColor(1.0f, 1.0f, 1.0f, 1.0f);
		Multiple = true;
	}

	return RectHeight;
}

float CScoreboard::RenderScoreboard(float x, float y, float w, int Team, const char *pTitle, int Align)
{
	if(Team == TEAM_SPECTATORS)
		return 0.0f;

	// ready mode
	const CGameClient::CSnapState& Snap = m_pClient->m_Snap;
	const bool ReadyMode = Snap.m_pGameData && (Snap.m_pGameData->m_GameStateFlags&(GAMESTATEFLAG_STARTCOUNTDOWN|GAMESTATEFLAG_PAUSED|GAMESTATEFLAG_WARMUP)) && Snap.m_pGameData->m_GameStateEndTick == 0;

	float HeadlineHeight = 40.0f;
	float TitleFontsize = 20.0f;
	float HeadlineFontsize = 12.0f;
	float LineHeight = 20.0f;
	float TeeSizeMod = 1.0f;
	float Spacing = 2.0f;
	float PingOffset = x+Spacing, PingLength = 35.0f;
	float CountryFlagOffset = PingOffset+PingLength, CountryFlagLength = 20.f;
	float IdSize = g_Config.m_ClShowUserId ? LineHeight : 0.0f;
	float ReadyLength = ReadyMode ? 10.f : 0.f;
	float TeeOffset = CountryFlagOffset+CountryFlagLength+4.0f, TeeLength = 25*TeeSizeMod;
	float NameOffset = CountryFlagOffset+CountryFlagLength+IdSize, NameLength = 128.0f-IdSize/2-ReadyLength;
	float ClanOffset = NameOffset+NameLength+ReadyLength, ClanLength = 88.0f-IdSize/2;
	float KillOffset = ClanOffset+ClanLength, KillLength = 24.0f;
	float DeathOffset = KillOffset+KillLength, DeathLength = 24.0f;
	float ScoreOffset = DeathOffset+DeathLength, ScoreLength = 35.0f;
	float tw = 0.0f;

	bool NoTitle = pTitle? false : true;

	// count players
	dbg_assert(Team == TEAM_RED || Team == TEAM_BLUE, "Unknown team id");
	int NumPlayers = m_pClient->m_GameInfo.m_aTeamSize[Team];
	m_PlayerLines = max(m_PlayerLines, NumPlayers);

	// clamp to 16
	if(m_PlayerLines > 16)
		m_PlayerLines = 16;

	char aBuf[128] = {0};

	// background
	Graphics()->BlendNormal();
	vec4 Color;
	if(Team == TEAM_RED && m_pClient->m_GameInfo.m_GameFlags&GAMEFLAG_TEAMS)
		Color = vec4(0.975f, 0.17f, 0.17f, 0.75f);
	else if(Team == TEAM_BLUE)
		Color = vec4(0.17f, 0.46f, 0.975f, 0.75f);
	else
		Color = vec4(0.0f, 0.0f, 0.0f, 0.5f);
	CUIRect Rect = {x, y, w, HeadlineHeight};
	RenderTools()->DrawRoundRect(&Rect, Color, 5.0f);

	// render title
	if(NoTitle)
	{
		if(m_pClient->m_Snap.m_pGameData->m_GameStateFlags&GAMESTATEFLAG_GAMEOVER)
			pTitle = Localize("Game over");
		else if(m_pClient->m_Snap.m_pGameData->m_GameStateFlags&GAMESTATEFLAG_ROUNDOVER)
			pTitle = Localize("Round over");
		else
			pTitle = Localize("Scoreboard");
	}
	else
	{
		if(Team == TEAM_BLUE)
			str_format(aBuf, sizeof(aBuf), "(%d) %s", NumPlayers, pTitle);
		else
			str_format(aBuf, sizeof(aBuf), "%s (%d)", pTitle, NumPlayers);
	}

	if(Align == -1)
	{
		tw = TextRender()->TextWidth(0, TitleFontsize, pTitle, -1, -1.0f);
		TextRender()->Text(0, x+20.0f, y+5.0f, TitleFontsize, pTitle, -1.0f);
		if(!NoTitle)
		{
			str_format(aBuf, sizeof(aBuf), " (%d)", NumPlayers);
			TextRender()->TextColor(1.0f, 1.0f, 1.0f, 0.5f);
			TextRender()->Text(0, x+20.0f+tw, y+5.0f, TitleFontsize, aBuf, -1.0f);
			TextRender()->TextColor(1.0f, 1.0f, 1.0f, 1.0f);
		}
	}
	else
	{
		tw = TextRender()->TextWidth(0, TitleFontsize, pTitle, -1, -1.0f);
		if(!NoTitle)
		{
			str_format(aBuf, sizeof(aBuf), "(%d) ", NumPlayers);
			float PlayersTextWidth = TextRender()->TextWidth(0, TitleFontsize, aBuf, -1, -1.0f);
			TextRender()->TextColor(1.0f, 1.0f, 1.0f, 0.5f);
			TextRender()->Text(0, x+w-tw-PlayersTextWidth-20.0f, y+5.0f, TitleFontsize, aBuf, -1.0f);
			TextRender()->TextColor(1.0f, 1.0f, 1.0f, 1.0f);
		}
		tw = TextRender()->TextWidth(0, TitleFontsize, pTitle, -1, -1.0f);
		TextRender()->Text(0, x+w-tw-20.0f, y+5.0f, TitleFontsize, pTitle, -1.0f);
	}

	if(m_pClient->m_GameInfo.m_GameFlags&GAMEFLAG_TEAMS)
	{
		int Score = Team == TEAM_RED ? m_pClient->m_Snap.m_pGameDataTeam->m_TeamscoreRed : m_pClient->m_Snap.m_pGameDataTeam->m_TeamscoreBlue;
		str_format(aBuf, sizeof(aBuf), "%d", Score);
	}
	else
	{
		if(m_pClient->m_Snap.m_SpecInfo.m_Active && m_pClient->m_Snap.m_SpecInfo.m_SpectatorID >= 0 &&
			m_pClient->m_Snap.m_paPlayerInfos[m_pClient->m_Snap.m_SpecInfo.m_SpectatorID])
		{
			int Score = m_pClient->m_Snap.m_paPlayerInfos[m_pClient->m_Snap.m_SpecInfo.m_SpectatorID]->m_Score;
			str_format(aBuf, sizeof(aBuf), "%d", Score);
		}
		else if(m_pClient->m_Snap.m_pLocalInfo)
		{
			int Score = m_pClient->m_Snap.m_pLocalInfo->m_Score;
			str_format(aBuf, sizeof(aBuf), "%d", Score);
		}
	}
	if(Align == -1)
	{
		tw = TextRender()->TextWidth(0, TitleFontsize, aBuf, -1, -1.0f);
		TextRender()->Text(0, x+w-tw-20.0f, y+5.0f, TitleFontsize, aBuf, -1.0f);
	}
	else
		TextRender()->Text(0, x+20.0f, y+5.0f, TitleFontsize, aBuf, -1.0f);

	// render headlines
	y += HeadlineHeight;

	Graphics()->BlendNormal();
	{
		CUIRect Rect = {x, y, w, LineHeight*(m_PlayerLines+1)};
		RenderTools()->DrawRoundRect(&Rect, vec4(0.0f, 0.0f, 0.0f, 0.25f), 5.0f);
	}
	if(m_PlayerLines)
	{
		CUIRect Rect = {x, y+LineHeight, w, LineHeight*(m_PlayerLines)};
		RenderTools()->DrawRoundRect(&Rect, vec4(0.0f, 0.0f, 0.0f, 0.25f), 5.0f);
	}

	TextRender()->TextColor(1.0f, 1.0f, 1.0f, 0.5f);
	tw = TextRender()->TextWidth(0, HeadlineFontsize, Localize("Ping"), -1, -1.0f);
	TextRender()->Text(0, PingOffset+PingLength-tw, y+Spacing, HeadlineFontsize, Localize("Ping"), -1.0f);

	TextRender()->TextColor(1.0f, 1.0f, 1.0f, 1.0f);
	TextRender()->Text(0, NameOffset+ TeeLength, y+Spacing, HeadlineFontsize, Localize("Name"), -1.0f);

	tw = TextRender()->TextWidth(0, HeadlineFontsize, Localize("Clan"), -1, -1.0f);
	TextRender()->Text(0, ClanOffset+ClanLength/2-tw/2, y+Spacing, HeadlineFontsize, Localize("Clan"), -1.0f);

	TextRender()->TextColor(1.0f, 1.0f, 1.0f, 0.5f);
	tw = TextRender()->TextWidth(0, HeadlineFontsize, "K", -1, -1.0f);
	TextRender()->Text(0, KillOffset+KillLength/2-tw/2, y+Spacing, HeadlineFontsize, "K", -1.0f);

	tw = TextRender()->TextWidth(0, HeadlineFontsize, "D", -1, -1.0f);
	TextRender()->Text(0, DeathOffset+DeathLength/2-tw/2, y+Spacing, HeadlineFontsize, "D", -1.0f);

	TextRender()->TextColor(1.0f, 1.0f, 1.0f, 1.0f);
	tw = TextRender()->TextWidth(0, HeadlineFontsize, Localize("Score"), -1, -1.0f);
	TextRender()->Text(0, ScoreOffset+ScoreLength/2-tw/2, y+Spacing, HeadlineFontsize, Localize("Score"), -1.0f);

	TextRender()->TextColor(1.0f, 1.0f, 1.0f, 1.0f);

	// render player entries
	y += LineHeight;
	float FontSize = HeadlineFontsize;
	CTextCursor Cursor;

	const int MAX_IDS = 16;
	int RenderScoreIDs[MAX_IDS];
	int NumRenderScoreIDs = 0;
	int HoleSizes[2];
	for(int i = 0; i < MAX_IDS; ++i)
		RenderScoreIDs[i] = -1;

	// Non vanilla scoreboard, for now, some parts of the scoreboard are omitted
	if(NumPlayers > MAX_IDS)
	{
		for(int RenderDead = 0; RenderDead < 2 && NumRenderScoreIDs < MAX_IDS-1; ++RenderDead)
		{
			for(int i = 0; i < MAX_CLIENTS && NumRenderScoreIDs < MAX_IDS-1; i++)
			{
				// make sure that we render the correct team
				const CGameClient::CPlayerInfoItem *pInfo = &m_pClient->m_Snap.m_aInfoByScore[i];
				if(!pInfo->m_pPlayerInfo || m_pClient->m_aClients[pInfo->m_ClientID].m_Team != Team || (!RenderDead && (pInfo->m_pPlayerInfo->m_PlayerFlags&PLAYERFLAG_DEAD)) ||
					(RenderDead && !(pInfo->m_pPlayerInfo->m_PlayerFlags&PLAYERFLAG_DEAD)))
					continue;

				RenderScoreIDs[NumRenderScoreIDs] = i;
				NumRenderScoreIDs++;
			}
		}
		NumRenderScoreIDs = MAX_IDS;
		RenderScoreIDs[MAX_IDS-1] = -1;
		HoleSizes[0] = m_pClient->m_GameInfo.m_aTeamSize[Team] - (MAX_IDS-1);

		if(m_pClient->m_LocalClientID != -1 && (m_pClient->m_aClients[m_pClient->m_LocalClientID].m_Team == Team || m_pClient->m_Snap.m_SpecInfo.m_Active))
		{
			int Classment = -1;
			int TeamScoreIDs[MAX_CLIENTS];
			for(int RenderDead = 0, j = 0; RenderDead < 2; ++RenderDead)
			{
				for(int i = 0; i < MAX_CLIENTS; i++)
				{
					// make sure that we render the correct team
					const CGameClient::CPlayerInfoItem *pInfo = &m_pClient->m_Snap.m_aInfoByScore[i];
					if(!pInfo->m_pPlayerInfo || m_pClient->m_aClients[pInfo->m_ClientID].m_Team != Team || (!RenderDead && (pInfo->m_pPlayerInfo->m_PlayerFlags&PLAYERFLAG_DEAD)) ||
						(RenderDead && !(pInfo->m_pPlayerInfo->m_PlayerFlags&PLAYERFLAG_DEAD)))
						continue;

					if(m_pClient->m_LocalClientID == pInfo->m_ClientID || (m_pClient->m_Snap.m_SpecInfo.m_Active && pInfo->m_ClientID == m_pClient->m_Snap.m_SpecInfo.m_SpectatorID))
						Classment = j;

					TeamScoreIDs[j] = i;
					j++;
				}
			}

			if(Classment < MAX_IDS-1) {}
			else if(Classment == m_pClient->m_GameInfo.m_aTeamSize[Team] - 1)
			{
				HoleSizes[0] = Classment - MAX_IDS-2;
				RenderScoreIDs[MAX_IDS-3] = -1;
				RenderScoreIDs[MAX_IDS-2] = TeamScoreIDs[Classment-1];
				RenderScoreIDs[MAX_IDS-1] = TeamScoreIDs[Classment];
			}
			else if(Classment == m_pClient->m_GameInfo.m_aTeamSize[Team] - 2)
			{
				HoleSizes[0] = Classment - MAX_IDS-3;
				RenderScoreIDs[MAX_IDS-4] = -1;
				RenderScoreIDs[MAX_IDS-3] = TeamScoreIDs[Classment-1];
				RenderScoreIDs[MAX_IDS-2] = TeamScoreIDs[Classment];
				RenderScoreIDs[MAX_IDS-1] = TeamScoreIDs[Classment+1];
			}
			else if(Classment == m_pClient->m_GameInfo.m_aTeamSize[Team] - 3)
			{
				HoleSizes[0] = Classment - MAX_IDS-4;
				RenderScoreIDs[MAX_IDS-5] = -1;
				RenderScoreIDs[MAX_IDS-4] = TeamScoreIDs[Classment-1];
				RenderScoreIDs[MAX_IDS-3] = TeamScoreIDs[Classment];
				RenderScoreIDs[MAX_IDS-2] = TeamScoreIDs[Classment+1];
				RenderScoreIDs[MAX_IDS-1] = TeamScoreIDs[Classment+2];
			}
			else if(Classment < m_pClient->m_GameInfo.m_aTeamSize[Team] - 3)
			{
				HoleSizes[0] = Classment - MAX_IDS-4;
				RenderScoreIDs[MAX_IDS-5] = -1;
				RenderScoreIDs[MAX_IDS-4] = TeamScoreIDs[Classment-1];
				RenderScoreIDs[MAX_IDS-3] = TeamScoreIDs[Classment];
				RenderScoreIDs[MAX_IDS-2] = TeamScoreIDs[Classment+1];
				HoleSizes[1] = m_pClient->m_GameInfo.m_aTeamSize[Team] - Classment - 2;
				RenderScoreIDs[MAX_IDS-1] = -2;
			}
		}
	}
	else // Normal scoreboard
	{
		for(int RenderDead = 0; RenderDead < 2; ++RenderDead)
		{
			for(int i = 0; i < MAX_CLIENTS && NumRenderScoreIDs < MAX_IDS; i++)
			{
				// make sure that we render the correct team
				const CGameClient::CPlayerInfoItem *pInfo = &m_pClient->m_Snap.m_aInfoByScore[i];
				if(!pInfo->m_pPlayerInfo || m_pClient->m_aClients[pInfo->m_ClientID].m_Team != Team || (!RenderDead && (pInfo->m_pPlayerInfo->m_PlayerFlags&PLAYERFLAG_DEAD)) ||
					(RenderDead && !(pInfo->m_pPlayerInfo->m_PlayerFlags&PLAYERFLAG_DEAD)))
					continue;

				RenderScoreIDs[NumRenderScoreIDs] = i;
				NumRenderScoreIDs++;
			}
		}
	}

	for(int i = 0 ; i < NumRenderScoreIDs ; i++)
	{
		if(RenderScoreIDs[i] >= 0)
		{
			const CGameClient::CPlayerInfoItem *pInfo = &m_pClient->m_Snap.m_aInfoByScore[RenderScoreIDs[i]];
			bool RenderDead = pInfo->m_pPlayerInfo->m_PlayerFlags&PLAYERFLAG_DEAD;
			float ColorAlpha = RenderDead ? 0.5f : 1.0f;
			TextRender()->TextColor(1.0f, 1.0f, 1.0f, ColorAlpha);

			// color for text
			vec3 TextColor = vec3(1.0f, 1.0f, 1.0f);
			vec4 OutlineColor(0.0f, 0.0f, 0.0f, 0.3f);
			const bool HighlightedLine = m_pClient->m_LocalClientID == pInfo->m_ClientID || (Snap.m_SpecInfo.m_Active && pInfo->m_ClientID == Snap.m_SpecInfo.m_SpectatorID);

			// background so it's easy to find the local player or the followed one in spectator mode
			if(HighlightedLine)
			{
				CUIRect Rect = {x, y, w, LineHeight};
				RenderTools()->DrawRoundRect(&Rect, vec4(1.0f, 1.0f, 1.0f, 0.75f*ColorAlpha), 5.0f);

				// make color for own entry black
				TextColor = vec3(0.0f, 0.0f, 0.0f);
				OutlineColor = vec4(1.0f, 1.0f, 1.0f, 0.25f);
			}
			else
				OutlineColor = vec4(0.0f, 0.0f, 0.0f, 0.3f);

			// set text color
			TextRender()->TextColor(TextColor.r, TextColor.g, TextColor.b, ColorAlpha);
			TextRender()->TextOutlineColor(OutlineColor.r, OutlineColor.g, OutlineColor.b, OutlineColor.a);

			// ping
			TextRender()->TextColor(TextColor.r, TextColor.g, TextColor.b, 0.5f*ColorAlpha);
			str_format(aBuf, sizeof(aBuf), "%d", clamp(pInfo->m_pPlayerInfo->m_Latency, 0, 999));
			tw = TextRender()->TextWidth(0, FontSize, aBuf, -1, -1.0f);
			TextRender()->SetCursor(&Cursor, PingOffset+PingLength-tw, y+Spacing, FontSize, TEXTFLAG_RENDER);
			Cursor.m_LineWidth = PingLength;
			TextRender()->TextEx(&Cursor, aBuf, -1);
			TextRender()->TextColor(TextColor.r, TextColor.g, TextColor.b, ColorAlpha);

			// country flag
			const vec4 CFColor(1, 1, 1, 0.75f * ColorAlpha);
			m_pClient->m_pCountryFlags->Render(m_pClient->m_aClients[pInfo->m_ClientID].m_Country, &CFColor,
				CountryFlagOffset, y + 3.0f, 30.0f, LineHeight-5.0f);

			// flag
			if(m_pClient->m_GameInfo.m_GameFlags&GAMEFLAG_FLAGS && m_pClient->m_Snap.m_pGameDataFlag &&
				(m_pClient->m_Snap.m_pGameDataFlag->m_FlagCarrierRed == pInfo->m_ClientID ||
				m_pClient->m_Snap.m_pGameDataFlag->m_FlagCarrierBlue == pInfo->m_ClientID))
			{
				Graphics()->BlendNormal();
				Graphics()->TextureSet(g_pData->m_aImages[IMAGE_GAME].m_Id);
				Graphics()->QuadsBegin();

				RenderTools()->SelectSprite(m_pClient->m_aClients[pInfo->m_ClientID].m_Team==TEAM_RED ? SPRITE_FLAG_BLUE : SPRITE_FLAG_RED, SPRITE_FLAG_FLIP_X);

				float Size = LineHeight;
				IGraphics::CQuadItem QuadItem(TeeOffset+4.0f, y-2.0f-Spacing/2.0f, Size/2.0f, Size);
				Graphics()->QuadsDrawTL(&QuadItem, 1);
				Graphics()->QuadsEnd();
			}

			// avatar
			if(RenderDead)
			{
				Graphics()->BlendNormal();
				Graphics()->TextureSet(g_pData->m_aImages[IMAGE_DEADTEE].m_Id);
				Graphics()->QuadsBegin();
				if(m_pClient->m_GameInfo.m_GameFlags&GAMEFLAG_TEAMS)
				{
					vec4 Color = m_pClient->m_pSkins->GetColorV4(m_pClient->m_pSkins->GetTeamColor(true, 0, m_pClient->m_aClients[pInfo->m_ClientID].m_Team, SKINPART_BODY), false);
					Graphics()->SetColor(Color.r, Color.g, Color.b, Color.a);
				}
				IGraphics::CQuadItem QuadItem(TeeOffset+TeeLength/2 - 10*TeeSizeMod, y-2.0f+Spacing, 20*TeeSizeMod, 20*TeeSizeMod);
				Graphics()->QuadsDrawTL(&QuadItem, 1);
				Graphics()->QuadsEnd();
			}
			else
			{
				CTeeRenderInfo TeeInfo = m_pClient->m_aClients[pInfo->m_ClientID].m_RenderInfo;
				TeeInfo.m_Size = 20*TeeSizeMod;
				RenderTools()->RenderTee(CAnimState::GetIdle(), &TeeInfo, EMOTE_NORMAL, vec2(1.0f, 0.0f), vec2(TeeOffset+TeeLength/2, y+LineHeight/2+Spacing));
			}

			// TODO: make an eye icon or something
			if(RenderDead && pInfo->m_pPlayerInfo->m_PlayerFlags&PLAYERFLAG_WATCHING)
				TextRender()->TextColor(1.0f, 1.0f, 0.0f, ColorAlpha);

			// id
			if(g_Config.m_ClShowUserId)
			{
				TextRender()->SetCursor(&Cursor, NameOffset+TeeLength-IdSize+Spacing, y+Spacing, FontSize, TEXTFLAG_RENDER);
				RenderTools()->DrawClientID(TextRender(), &Cursor, pInfo->m_ClientID);
			}

			// name
			TextRender()->SetCursor(&Cursor, NameOffset+TeeLength, y+Spacing, FontSize, TEXTFLAG_RENDER|TEXTFLAG_STOP_AT_END);
			Cursor.m_LineWidth = NameLength-TeeLength;
			TextRender()->TextEx(&Cursor, m_pClient->m_aClients[pInfo->m_ClientID].m_aName, str_length(m_pClient->m_aClients[pInfo->m_ClientID].m_aName));
			// ready / watching
			if(ReadyMode && (pInfo->m_pPlayerInfo->m_PlayerFlags&PLAYERFLAG_READY))
			{
				if(HighlightedLine)
					TextRender()->TextOutlineColor(0.0f, 0.1f, 0.0f, 0.5f);
				TextRender()->TextColor(0.1f, 1.0f, 0.1f, ColorAlpha);
				TextRender()->SetCursor(&Cursor, Cursor.m_X, y+Spacing, FontSize, TEXTFLAG_RENDER);
				TextRender()->TextEx(&Cursor, "\xE2\x9C\x93", str_length("\xE2\x9C\x93"));
			}
			TextRender()->TextColor(TextColor.r, TextColor.g, TextColor.b, ColorAlpha);
			TextRender()->TextOutlineColor(OutlineColor.r, OutlineColor.g, OutlineColor.b, OutlineColor.a);

			// clan
			tw = TextRender()->TextWidth(0, FontSize, m_pClient->m_aClients[pInfo->m_ClientID].m_aClan, -1, -1.0f);
			TextRender()->SetCursor(&Cursor, ClanOffset+ClanLength/2-tw/2, y+Spacing, FontSize, TEXTFLAG_RENDER|TEXTFLAG_STOP_AT_END);
			Cursor.m_LineWidth = ClanLength;
			TextRender()->TextEx(&Cursor, m_pClient->m_aClients[pInfo->m_ClientID].m_aClan, -1);

			// K
			TextRender()->TextColor(TextColor.r, TextColor.g, TextColor.b, 0.5f*ColorAlpha);
			str_format(aBuf, sizeof(aBuf), "%d", clamp(m_pClient->m_pStats->GetPlayerStats(pInfo->m_ClientID)->m_Frags, 0, 999));
			tw = TextRender()->TextWidth(0, FontSize, aBuf, -1, -1.0f);
			TextRender()->SetCursor(&Cursor, KillOffset+KillLength/2-tw/2, y+Spacing, FontSize, TEXTFLAG_RENDER);
			Cursor.m_LineWidth = KillLength;
			TextRender()->TextEx(&Cursor, aBuf, -1);

			// D
			str_format(aBuf, sizeof(aBuf), "%d", clamp(m_pClient->m_pStats->GetPlayerStats(pInfo->m_ClientID)->m_Deaths, 0, 999));
			tw = TextRender()->TextWidth(0, FontSize, aBuf, -1, -1.0f);
			TextRender()->SetCursor(&Cursor, DeathOffset+DeathLength/2-tw/2, y+Spacing, FontSize, TEXTFLAG_RENDER);
			Cursor.m_LineWidth = DeathLength;
			TextRender()->TextEx(&Cursor, aBuf, -1);

			// score
			TextRender()->TextColor(TextColor.r, TextColor.g, TextColor.b, ColorAlpha);
			str_format(aBuf, sizeof(aBuf), "%d", clamp(pInfo->m_pPlayerInfo->m_Score, -999, 999));
			tw = TextRender()->TextWidth(0, FontSize, aBuf, -1, -1.0f);
			TextRender()->SetCursor(&Cursor, ScoreOffset+ScoreLength/2-tw/2, y+Spacing, FontSize, TEXTFLAG_RENDER);
			Cursor.m_LineWidth = ScoreLength;
			TextRender()->TextEx(&Cursor, aBuf, -1);

			y += LineHeight;
		}
		else
		{
			int HoleSize = HoleSizes[-1-RenderScoreIDs[i]];

			TextRender()->TextColor(1.0f, 1.0f, 1.0f, 1.0f);

			TextRender()->SetCursor(&Cursor, NameOffset+TeeLength, y+Spacing, FontSize, TEXTFLAG_RENDER|TEXTFLAG_STOP_AT_END);
			Cursor.m_LineWidth = NameLength;
			char aBuf[64], aBuf2[64];
			str_format(aBuf, sizeof(aBuf), Localize("%d other players"), HoleSize);
			str_format(aBuf2, sizeof(aBuf2), "\xe2\x8b\x85\xe2\x8b\x85\xe2\x8b\x85 %s", aBuf);
			TextRender()->TextEx(&Cursor, aBuf2, -1);
			y += LineHeight;
		}
	}
	TextRender()->TextColor(1.0f, 1.0f, 1.0f, 1.0f);
	TextRender()->TextOutlineColor(0.0f, 0.0f, 0.0f, 0.3f);

	return HeadlineHeight+LineHeight*(m_PlayerLines+1);
}

void CScoreboard::RenderRecordingNotification(float x)
{
	if(!m_pClient->DemoRecorder()->IsRecording())
		return;

	//draw the box
	CUIRect RectBox = {x, 0.0f, 180.0f, 50.0f};
	vec4 Color = vec4(0.0f, 0.0f, 0.0f, 0.4f);
	Graphics()->BlendNormal();
	RenderTools()->DrawUIRect(&RectBox, Color, CUI::CORNER_B, 15.0f);

	//draw the red dot
	CUIRect RectRedDot = {x+20, 15.0f, 20.0f, 20.0f};
	Color = vec4(1.0f, 0.0f, 0.0f, 1.0f);
	RenderTools()->DrawRoundRect(&RectRedDot, Color, 10.0f);

	//draw the text
	char aBuf[64];
	int Seconds = m_pClient->DemoRecorder()->Length();
	str_format(aBuf, sizeof(aBuf), Localize("REC %3d:%02d"), Seconds/60, Seconds%60);
	TextRender()->Text(0, x+50.0f, 10.0f, 20.0f, aBuf, -1.0f);
}

void CScoreboard::OnRender()
{
<<<<<<< HEAD
	if(m_pClient->m_pStats->IsActive())
		return;

	// check if we need to reset the player stats
	if(!m_SkipPlayerStatsReset && m_pClient->m_Snap.m_pGameData && m_pClient->m_Snap.m_pGameData->m_GameStartTick == Client()->GameTick())
	{
		m_SkipPlayerStatsReset = true;
		for(int i = 0; i < MAX_CLIENTS; i++)
			ResetPlayerStats(i);
	}
	else if(m_SkipPlayerStatsReset && m_pClient->m_Snap.m_pGameData && m_pClient->m_Snap.m_pGameData->m_GameStartTick != Client()->GameTick())
		m_SkipPlayerStatsReset = false;

=======
>>>>>>> 61cc80bd
	// postpone the active state till the render area gets updated during the rendering
	if(m_Activate)
	{
		m_Active = true;
		m_Activate = false;
	}

	// close the motd if we actively wanna look on the scoreboard
	if(m_Active)
		m_pClient->m_pMotd->Clear();

	if(!Active())
		return;

	// don't render scoreboard if menu or motd is open
	if(m_pClient->m_pMenus->IsActive() || m_pClient->m_pMotd->IsActive())
		return;

	CUIRect Screen = *UI()->Screen();
	Graphics()->MapScreen(Screen.x, Screen.y, Screen.w, Screen.h);

	float Width = Screen.w;
	float y = 85.f;
	float w = 364.0f;
	float FontSize = 86.0f;

	const char* pCustomRedClanName = GetClanName(TEAM_RED);
	const char* pCustomBlueClanName = GetClanName(TEAM_BLUE);
	const char* pRedClanName = pCustomRedClanName ? pCustomRedClanName : Localize("Red team");
	const char* pBlueClanName = pCustomBlueClanName ? pCustomBlueClanName : Localize("Blue team");

	if(m_pClient->m_Snap.m_pGameData)
	{
		if(!(m_pClient->m_GameInfo.m_GameFlags&GAMEFLAG_TEAMS))
		{
			float ScoreboardHeight = RenderScoreboard(Width/2-w/2, y, w, 0, 0, -1);

			float SpectatorHeight = RenderSpectators(Width/2-w/2, y+3.0f+ScoreboardHeight, w);
			RenderGoals(Width/2-w/2, y+3.0f+ScoreboardHeight, w);

			// scoreboard size
			m_TotalRect.x = Width/2-w/2;
			m_TotalRect.y = y;
			m_TotalRect.w = w;
			m_TotalRect.h = ScoreboardHeight+SpectatorHeight+3.0f;
		}
		else if(m_pClient->m_Snap.m_pGameDataTeam)
		{
			float ScoreboardHeight = RenderScoreboard(Width/2-w-1.5f, y, w, TEAM_RED, pRedClanName, -1);
			RenderScoreboard(Width/2+1.5f, y, w, TEAM_BLUE, pBlueClanName, 1);

			float SpectatorHeight = RenderSpectators(Width/2-w-1.5f, y+3.0f+ScoreboardHeight, w*2.0f+3.0f);
			RenderGoals(Width/2-w-1.5f, y+3.0f+ScoreboardHeight, w*2.0f+3.0f);

			// scoreboard size
			m_TotalRect.x = Width/2-w-1.5f;
			m_TotalRect.y = y;
			m_TotalRect.w = w*2.0f+3.0f;
			m_TotalRect.h = ScoreboardHeight+SpectatorHeight+3.0f;
		}
	}

	Width = 400*3.0f*Graphics()->ScreenAspect();
	Graphics()->MapScreen(0, 0, Width, 400*3.0f);
	if(m_pClient->m_Snap.m_pGameData && (m_pClient->m_GameInfo.m_GameFlags&GAMEFLAG_TEAMS) && m_pClient->m_Snap.m_pGameDataTeam)
	{
		if(m_pClient->m_Snap.m_pGameData->m_GameStateFlags&GAMESTATEFLAG_GAMEOVER)
		{
			char aText[256];

			if(m_pClient->m_Snap.m_pGameDataTeam->m_TeamscoreRed > m_pClient->m_Snap.m_pGameDataTeam->m_TeamscoreBlue)
				str_format(aText, sizeof(aText), Localize("%s wins!"), pRedClanName);
			else if(m_pClient->m_Snap.m_pGameDataTeam->m_TeamscoreBlue > m_pClient->m_Snap.m_pGameDataTeam->m_TeamscoreRed)
				str_format(aText, sizeof(aText), Localize("%s wins!"), pBlueClanName);
			else
				str_copy(aText, Localize("Draw!"), sizeof(aText));

			float tw = TextRender()->TextWidth(0, FontSize, aText, -1, -1.0f);
			TextRender()->Text(0, Width/2-tw/2, 39, FontSize, aText, -1.0f);
		}
		else if(m_pClient->m_Snap.m_pGameData->m_GameStateFlags&GAMESTATEFLAG_ROUNDOVER)
		{
			char aText[256];
			str_copy(aText, Localize("Round over!"), sizeof(aText));

			float tw = TextRender()->TextWidth(0, FontSize, aText, -1, -1.0f);
			TextRender()->Text(0, Width/2-tw/2, 39, FontSize, aText, -1.0f);
		}
	}

	RenderRecordingNotification((Width/7)*4);
}

bool CScoreboard::Active()
{
	// if we actively wanna look on the scoreboard
	if(m_Active)
		return true;

	if(m_pClient->m_LocalClientID != -1 && m_pClient->m_aClients[m_pClient->m_LocalClientID].m_Team != TEAM_SPECTATORS)
	{
		// we are not a spectator, check if we are dead, don't follow a player and the game isn't paused
		if(!m_pClient->m_Snap.m_pLocalCharacter && !m_pClient->m_Snap.m_SpecInfo.m_Active &&
			!(m_pClient->m_Snap.m_pGameData && m_pClient->m_Snap.m_pGameData->m_GameStateFlags&GAMESTATEFLAG_PAUSED))
			return true;
	}

	// if the game is over
	if(m_pClient->m_Snap.m_pGameData && m_pClient->m_Snap.m_pGameData->m_GameStateFlags&(GAMESTATEFLAG_ROUNDOVER|GAMESTATEFLAG_GAMEOVER))
		return true;

	return false;
}

CUIRect CScoreboard::GetScoreboardRect()
{
	return m_TotalRect;
}

const char *CScoreboard::GetClanName(int Team)
{
	int ClanPlayers = 0;
	const char *pClanName = 0;
	for(int i = 0; i < MAX_CLIENTS; i++)
	{
		if(!m_pClient->m_aClients[i].m_Active || m_pClient->m_aClients[i].m_Team != Team)
			continue;

		if(!pClanName)
		{
			pClanName = m_pClient->m_aClients[i].m_aClan;
			ClanPlayers++;
		}
		else
		{
			if(str_comp(m_pClient->m_aClients[i].m_aClan, pClanName) == 0)
				ClanPlayers++;
			else
				return 0;
		}
	}

	if(ClanPlayers > 1 && pClanName[0])
		return pClanName;
	else
		return 0;
}<|MERGE_RESOLUTION|>--- conflicted
+++ resolved
@@ -631,22 +631,6 @@
 
 void CScoreboard::OnRender()
 {
-<<<<<<< HEAD
-	if(m_pClient->m_pStats->IsActive())
-		return;
-
-	// check if we need to reset the player stats
-	if(!m_SkipPlayerStatsReset && m_pClient->m_Snap.m_pGameData && m_pClient->m_Snap.m_pGameData->m_GameStartTick == Client()->GameTick())
-	{
-		m_SkipPlayerStatsReset = true;
-		for(int i = 0; i < MAX_CLIENTS; i++)
-			ResetPlayerStats(i);
-	}
-	else if(m_SkipPlayerStatsReset && m_pClient->m_Snap.m_pGameData && m_pClient->m_Snap.m_pGameData->m_GameStartTick != Client()->GameTick())
-		m_SkipPlayerStatsReset = false;
-
-=======
->>>>>>> 61cc80bd
 	// postpone the active state till the render area gets updated during the rendering
 	if(m_Activate)
 	{
