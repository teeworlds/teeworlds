/* (c) Magnus Auvinen. See licence.txt in the root of the distribution for more information. */
/* If you are missing that file, acquire a complete release at teeworlds.com.                */
#include <engine/demo.h>
#include <engine/graphics.h>
#include <engine/textrender.h>
#include <engine/serverbrowser.h>
#include <engine/shared/config.h>
#include <game/generated/client_data.h>
#include <game/generated/protocol.h>
#include <game/localization.h>
#include <game/client/animstate.h>
#include <game/client/gameclient.h>
#include <game/client/render.h>
#include <game/client/teecomp.h>
#include <game/client/components/countryflags.h>
#include <game/client/components/motd.h>
#include <game/client/components/skins.h>
#include <game/client/components/teecomp_stats.h>
#include "scoreboard.h"

// enums for columns
enum
{
	COLUMN_SCORE_SCORE=0,
	COLUMN_SCORE_TEE,
	COLUMN_SCORE_NAME,
	COLUMN_SCORE_CLAN,
	COLUMN_SCORE_COUNTRY,
	COLUMN_SCORE_PING,

	COLUMN_SPEC_TEE=0,
	COLUMN_SPEC_NAME,
	COLUMN_SPEC_CLAN,
	COLUMN_SPEC_COUNTRY,
};

CScoreboard::CColumn CScoreboard::ms_Scoreboard[] = {CScoreboard::CColumn(Localize("Score"), 60.0f, 10.0f, CScoreboard::CColumn::ALIGN_RIGHT),
																CScoreboard::CColumn(0, 48.0f, 0.0f, CScoreboard::CColumn::ALIGN_NOTEXT),
																CScoreboard::CColumn(Localize("Name"), 250.0f, 0.0f, CScoreboard::CColumn::ALIGN_LEFT),
																CScoreboard::CColumn(Localize("Clan"), 145.0f, 0.0f, CScoreboard::CColumn::ALIGN_MIDDLE),
																CScoreboard::CColumn(0, 72.0f, 0.0f, CScoreboard::CColumn::ALIGN_NOTEXT),
																CScoreboard::CColumn(Localize("Ping"), 66.0f, 0.0f, CScoreboard::CColumn::ALIGN_RIGHT)};
CScoreboard::CColumn CScoreboard::ms_Spectatorboard[] = {CScoreboard::CColumn(0, 48.0f, 0.0f, CScoreboard::CColumn::ALIGN_NOTEXT),
																CScoreboard::CColumn(Localize("Name"), 250.0f, 0.0f, CScoreboard::CColumn::ALIGN_LEFT),
																CScoreboard::CColumn(Localize("Clan"), 145.0f, 0.0f, CScoreboard::CColumn::ALIGN_MIDDLE),
																CScoreboard::CColumn(0, 72.0f, 0.0f, CScoreboard::CColumn::ALIGN_NOTEXT)};

CScoreboard::CColumn::CColumn(const char* pTitle, float Width, float Offset, int RenderAlign)
: m_pTitle(pTitle), m_Width(Width), m_Offset(Offset), m_RenderAlign(RenderAlign)
{
	m_Active = true;
}

CScoreboard::CScoreboard()
{
	OnReset();
}

void CScoreboard::ConKeyScoreboard(IConsole::IResult *pResult, void *pUserData)
{
	((CScoreboard *)pUserData)->m_Active = pResult->GetInteger(0) != 0;
}

void CScoreboard::OnReset()
{
	m_Active = false;
}

void CScoreboard::OnRelease()
{
	m_Active = false;
}

void CScoreboard::OnConsoleInit()
{
	Console()->Register("+scoreboard", "", CFGFLAG_CLIENT, ConKeyScoreboard, this, "Show scoreboard");
}

void CScoreboard::RenderGoals(CUIRect View)
{
	if(!m_pClient->m_Snap.m_pGameInfoObj)
		return;

	CUIRect Top, Middle, Bottom;
	View.HSplitTop(40.0f, &Top, &View);
	RenderTools()->DrawUIRect(&Top, g_Config.m_TcScoreboardInfos&TC_SCORE_NOCOLORHEADERS ? vec4(0.0f, 0.0f, 0.0f, 0.5f) : vec4(0.5f, 0.5f, 0.5f, 0.5f), 0, 0.0f);
	RenderTools()->DrawUIRect(&View, vec4(0.0f, 0.0f, 0.0f, 0.5f), CUI::CORNER_B, 40.0f);

	View.HSplitMid(&Middle, &Bottom);

	CUIRect Left, MiddleLeft, MiddleRight, Right;
	Middle.VSplitMid(&Left, &Right);
	Left.VSplitMid(&Left, &MiddleLeft);
	Right.VSplitMid(&MiddleRight, &Right);

	float ServerFontSize = 27.0f;
	float DataFontSize = 22.0f;

	CServerInfo CurrentServerInfo;
	Client()->GetServerInfo(&CurrentServerInfo);

	char aBuf[64];
	if(Client()->State() != IClient::STATE_DEMOPLAYBACK)
		str_copy(aBuf, CurrentServerInfo.m_aName, sizeof(aBuf));
	else
		DemoPlayer()->GetDemoName(aBuf, sizeof(aBuf));

	float tw = TextRender()->TextWidth(0, ServerFontSize, aBuf, -1);
	if(tw > Top.w-10.0f)
		tw = Top.w-10.0f;
	CTextCursor Cursor;
	TextRender()->SetCursor(&Cursor, Top.x+Top.w/2-tw/2, Top.y, ServerFontSize, TEXTFLAG_RENDER|TEXTFLAG_STOP_AT_END);
	Cursor.m_LineWidth = tw;
	TextRender()->TextEx(&Cursor, aBuf, -1);

	// draw middle line
	CUIRect Label;
	Left.HSplitTop(10.0f, 0, &Label);
	if(m_pClient->m_Snap.m_pGameInfoObj->m_ScoreLimit)
		str_format(aBuf, sizeof(aBuf), "%s: %d", Localize("Score limit"), m_pClient->m_Snap.m_pGameInfoObj->m_ScoreLimit);
	else
		str_format(aBuf, sizeof(aBuf), "%s: -", Localize("Score limit"));
	UI()->DoLabel(&Label, aBuf, DataFontSize, 0);

	MiddleLeft.HSplitTop(10.0f, 0, &Label);
	if(m_pClient->m_Snap.m_pGameInfoObj->m_TimeLimit)
		str_format(aBuf, sizeof(aBuf), Localize("Time limit: %d min"), m_pClient->m_Snap.m_pGameInfoObj->m_TimeLimit);
	else
		str_format(aBuf, sizeof(aBuf), Localize("%s: -"), Localize("Time limit"));
	UI()->DoLabel(&Label, aBuf, DataFontSize, 0);

	MiddleRight.HSplitTop(10.0f, 0, &Label);
	if(m_pClient->m_Snap.m_pGameInfoObj->m_RoundNum && m_pClient->m_Snap.m_pGameInfoObj->m_RoundCurrent)
		str_format(aBuf, sizeof(aBuf), "%s: %d/%d", Localize("Round"), m_pClient->m_Snap.m_pGameInfoObj->m_RoundCurrent, m_pClient->m_Snap.m_pGameInfoObj->m_RoundNum);
	else
		str_format(aBuf, sizeof(aBuf), "%s: -/-", Localize("Round"));
	UI()->DoLabel(&Label, aBuf, DataFontSize, 0);

	Right.HSplitTop(10.0f, 0, &Label);
	str_format(aBuf, sizeof(aBuf), "%s: %d/%d", Localize("Players"), m_pClient->m_Snap.m_NumPlayers, CurrentServerInfo.m_MaxClients);
	UI()->DoLabel(&Label, aBuf, DataFontSize, 0);

	if(m_pClient->DemoRecorder()->IsRecording())
	{
		Bottom.VSplitMid(&Left, &Right);
		Left.VSplitMid(&Left, &MiddleLeft);
		Right.VSplitMid(&MiddleRight, &Right);
	}
	else
	{
		Bottom.VSplitLeft(Bottom.w/3.0f, &Left, &Right);
		Right.VSplitMid(&MiddleLeft, &MiddleRight);
	}

	// draw bottom line
	str_format(aBuf, sizeof(aBuf), "%s: %s", Localize("Game type"), Client()->State() == IClient::STATE_DEMOPLAYBACK ? "-" : CurrentServerInfo.m_aGameType);
	tw = TextRender()->TextWidth(0, DataFontSize, aBuf, -1);
	if(tw > Left.w-20.0f)
		tw = Left.w-20.0f;
	TextRender()->SetCursor(&Cursor, Left.x+Left.w/2-tw/2, Left.y, DataFontSize, TEXTFLAG_RENDER|TEXTFLAG_STOP_AT_END);
	Cursor.m_LineWidth = tw;
	TextRender()->TextEx(&Cursor, aBuf, -1);
	
	int Time = 0;
	if(m_pClient->m_Snap.m_pGameInfoObj->m_TimeLimit && !m_pClient->m_Snap.m_pGameInfoObj->m_WarmupTimer)
	{
		Time = m_pClient->m_Snap.m_pGameInfoObj->m_TimeLimit*60 - ((Client()->GameTick()-m_pClient->m_Snap.m_pGameInfoObj->m_RoundStartTick)/Client()->GameTickSpeed());

		if(m_pClient->m_Snap.m_pGameInfoObj->m_GameStateFlags&GAMESTATEFLAG_GAMEOVER)
			Time = 0;
	}
	else
		Time = (Client()->GameTick()-m_pClient->m_Snap.m_pGameInfoObj->m_RoundStartTick)/Client()->GameTickSpeed();
	str_format(aBuf, sizeof(aBuf), "%s: %d:%02d", Localize("Time"), Time/60, Time%60);
	UI()->DoLabel(&MiddleLeft, aBuf, DataFontSize, 0);

	if(Client()->State() != IClient::STATE_DEMOPLAYBACK)
		str_format(aBuf, sizeof(aBuf), "%s: %s", Localize("Map"), CurrentServerInfo.m_aMap);
	else
		str_format(aBuf, sizeof(aBuf), "%s: -", Localize("Map"));
	tw = TextRender()->TextWidth(0, DataFontSize, aBuf, -1);
	if(tw > MiddleRight.w-20.0f)
		tw = MiddleRight.w-20.0f;
	TextRender()->SetCursor(&Cursor, MiddleRight.x+MiddleRight.w/2-tw/2, MiddleRight.y, DataFontSize, TEXTFLAG_RENDER|TEXTFLAG_STOP_AT_END);
	Cursor.m_LineWidth = tw;
	TextRender()->TextEx(&Cursor, aBuf, -1);

	if(!m_pClient->DemoRecorder()->IsRecording())
		return;

	// get time
	int Seconds = m_pClient->DemoRecorder()->Length();
	str_format(aBuf, sizeof(aBuf), Localize("REC %3d:%02d"), Seconds/60, Seconds%60);
	tw = TextRender()->TextWidth(0, DataFontSize, aBuf, -1);
	tw += 30.0f; // record dot

	//draw the red dot
	Graphics()->TextureSet(-1);
	Graphics()->QuadsBegin();
	Graphics()->SetColor(1.0f, 0.0f, 0.0f, 1.0f);
	RenderTools()->DrawRoundRect(Right.x+Right.w/2.0f-tw/2.0f, Right.y+5.0f, 20.0f, 20.0f, 10.0f);
	Graphics()->QuadsEnd();

	//draw the text
	tw -= 60.0f;
	TextRender()->SetCursor(&Cursor, Right.x+Right.w/2-tw/2, Right.y, DataFontSize, TEXTFLAG_RENDER|TEXTFLAG_STOP_AT_END);
	Cursor.m_LineWidth = tw+30.0f;
	TextRender()->TextEx(&Cursor, aBuf, -1);
}

void CScoreboard::RenderSpectators(float x, float y, float Width, float Height, int NumSpectators, bool TeamPlay)
{
	if(!NumSpectators)
		return;

	float HeadlineFontsize = 22.0f;
	float HeadlineHeight = 30.0f;
	float TitleFontsize = 30.0f;
	float TitleHight = 40.0f;
	float LineHeight = 40.0f;
	float TeeSizeMod = 0.8f;

	// background
	Graphics()->BlendNormal();
	Graphics()->TextureSet(-1);
	Graphics()->QuadsBegin();
	if(g_Config.m_TcScoreboardInfos&TC_SCORE_NOCOLORHEADERS)
		Graphics()->SetColor(0.0f, 0.0f, 0.0f, 0.5f);
	else
		Graphics()->SetColor(0.5f, 0.5f, 0.5f, 0.5f);
	RenderTools()->DrawRoundRectExt(x, y, Width, TitleHight, 15.0f, CUI::CORNER_T);
	if(g_Config.m_TcScoreboardInfos&TC_SCORE_TITLE)
	{
		Graphics()->SetColor(0.0f, 0.0f, 0.0f, g_Config.m_TcScoreboardInfos&TC_SCORE_NOCOLORHEADERS ? 0.5f : 0.25f);
		RenderTools()->DrawRoundRect(x, y+TitleHight, Width, HeadlineHeight, 0.0f);
		Graphics()->SetColor(0.0f, 0.0f, 0.0f, 0.5f);
		RenderTools()->DrawRoundRectExt(x, y+TitleHight+HeadlineHeight, Width, Height-TitleHight-HeadlineHeight, 15.0f, CUI::CORNER_B);
		if(TeamPlay && !(g_Config.m_TcScoreboardInfos&TC_SCORE_HIDESEPERATOR))
		{
			Graphics()->SetColor(0.5f, 0.5f, 0.5f, 0.25f);
			RenderTools()->DrawRoundRect(x+Width/2-2.5f, y+TitleHight+HeadlineHeight+5.0f, 5.0f, Height-TitleHight-HeadlineHeight-10.0f, 2.0f);
		}
	}
	else
	{
		Graphics()->SetColor(0.0f, 0.0f, 0.0f, 0.5f);
		RenderTools()->DrawRoundRectExt(x, y+TitleHight, Width, Height-TitleHight, 15.0f, CUI::CORNER_B);
		if(TeamPlay && !(g_Config.m_TcScoreboardInfos&TC_SCORE_HIDESEPERATOR))
		{
			Graphics()->SetColor(0.5f, 0.5f, 0.5f, 0.25f);
			RenderTools()->DrawRoundRect(x+Width/2-2.5f, y+TitleHight+5.0f, 5.0f, Height-TitleHight-10.0f, 2.0f);
		}
	}
	Graphics()->QuadsEnd();

	// get width for columns
	float w = 0.0f;
	for(int i = 0; i < 4; i++)
	if(ms_Spectatorboard[i].m_Active)
		w += ms_Spectatorboard[i].m_Width;

	// Headline
	char aBuf[256];
	str_format(aBuf, sizeof(aBuf), "%s (%d)", Localize("Spectators"), NumSpectators);
	float tw = TextRender()->TextWidth(0, TitleFontsize, aBuf, -1);
	TextRender()->Text(0, x+Width/2.0f-tw/2.0f, y, TitleFontsize, aBuf, Width-20.0f);

	y += TitleHight;

	// render column titles
	float TmpX = x+Width/4.0f-w/2.0f;
	if(!TeamPlay)
		TmpX = x+Width/2.0f-w/2.0f;
	if(g_Config.m_TcScoreboardInfos&TC_SCORE_TITLE)
	{
		for(int s = 0; s < 2; s++)
		{
			for(int i = 0; i < 4; i++)
			{
				if(!ms_Spectatorboard[i].m_Active)
					continue;

				if(ms_Spectatorboard[i].m_RenderAlign != CColumn::ALIGN_NOTEXT)
				{
					if(ms_Spectatorboard[i].m_RenderAlign == CColumn::ALIGN_LEFT)
						TextRender()->Text(0, TmpX+ms_Spectatorboard[i].m_Offset, y, HeadlineFontsize, ms_Spectatorboard[i].m_pTitle, -1);
					else if(ms_Spectatorboard[i].m_RenderAlign == CColumn::ALIGN_RIGHT)
					{
						tw = TextRender()->TextWidth(0, HeadlineFontsize, ms_Spectatorboard[i].m_pTitle, -1);
						TextRender()->Text(0, (TmpX+ms_Spectatorboard[i].m_Width)-tw, y, HeadlineFontsize, ms_Spectatorboard[i].m_pTitle, -1);
					}
					else
					{
						tw = TextRender()->TextWidth(0, HeadlineFontsize, ms_Spectatorboard[i].m_pTitle, -1);
						TextRender()->Text(0, TmpX+ms_Spectatorboard[i].m_Offset+ms_Spectatorboard[i].m_Width/2-tw/2, y, HeadlineFontsize, ms_Spectatorboard[i].m_pTitle, -1);
					}
				}

				TmpX += ms_Spectatorboard[i].m_Width;
			}

			if(TeamPlay)
				TmpX = x+Width-Width/4.0f-w/2.0f;
			else
				break;
		}

		y += HeadlineHeight;
	}

	y += 15.0f; // little space

	float FontSize = 24.0f;
	CTextCursor Cursor;
	int PlayerNum = 0;
	for(int i = 0; i < MAX_CLIENTS; ++i)
	{
		const CNetObj_PlayerInfo *pInfo = m_pClient->m_Snap.m_paPlayerInfos[i];
		if(!pInfo || pInfo->m_Team != TEAM_SPECTATORS)
			continue;

		if(TeamPlay)
		{
			PlayerNum++;

			if(PlayerNum % 2)
				TmpX = x+Width/4.0f-w/2.0f;
			else
				TmpX = x+Width-Width/4.0f-w/2.0f;
		}
		else
			TmpX = x+Width/2.0f-w/2.0f;

		for(int j = 0; j < 4; j++)
		{
			if(!ms_Spectatorboard[j].m_Active)
				continue;

			if(j == COLUMN_SPEC_TEE)
			{
				CTeeRenderInfo TeeInfo = m_pClient->m_aClients[pInfo->m_ClientID].m_RenderInfo;
				TeeInfo.m_Size *= TeeSizeMod;
				RenderTools()->RenderTee(CAnimState::GetIdle(), &TeeInfo, EMOTE_NORMAL, vec2(1.0f, 0.0f), vec2(TmpX+ms_Spectatorboard[j].m_Offset+ms_Spectatorboard[j].m_Width/2, y+LineHeight/2));
			}
			else if(j == COLUMN_SPEC_NAME)
			{
				TextRender()->SetCursor(&Cursor, TmpX+ms_Spectatorboard[j].m_Offset, y, FontSize, TEXTFLAG_RENDER|TEXTFLAG_STOP_AT_END);
				Cursor.m_LineWidth = ms_Spectatorboard[j].m_Width;
				if(g_Config.m_ClScoreboardClientID)
				{
					str_format(aBuf, sizeof(aBuf), "%d | %s", pInfo->m_ClientID, m_pClient->m_aClients[pInfo->m_ClientID].m_aName);
					TextRender()->TextEx(&Cursor, aBuf, -1);
				}
				else
					TextRender()->TextEx(&Cursor, m_pClient->m_aClients[pInfo->m_ClientID].m_aName, -1);
			}
			else if(j == COLUMN_SPEC_CLAN)
			{
				tw = TextRender()->TextWidth(0, FontSize, m_pClient->m_aClients[pInfo->m_ClientID].m_aClan, -1);
				TextRender()->SetCursor(&Cursor, tw >= ms_Spectatorboard[j].m_Width ? TmpX+ms_Spectatorboard[j].m_Offset : TmpX+ms_Spectatorboard[j].m_Offset+ms_Spectatorboard[j].m_Width/2-tw/2, y, FontSize, TEXTFLAG_RENDER|TEXTFLAG_STOP_AT_END);
				Cursor.m_LineWidth = ms_Spectatorboard[j].m_Width;
				TextRender()->TextEx(&Cursor, m_pClient->m_aClients[pInfo->m_ClientID].m_aClan, -1);
			}
			else if(j == COLUMN_SPEC_COUNTRY)
			{
				Graphics()->TextureSet(m_pClient->m_pCountryFlags->GetByCountryCode(m_pClient->m_aClients[pInfo->m_ClientID].m_Country)->m_Texture);
				Graphics()->QuadsBegin();
				Graphics()->SetColor(1.0f, 1.0f, 1.0f, 0.75f);
				IGraphics::CQuadItem QuadItem(TmpX+ms_Spectatorboard[j].m_Offset, y+(TeeSizeMod*5.0f)/2.0f, ms_Spectatorboard[j].m_Width, LineHeight-TeeSizeMod*5.0f);
				Graphics()->QuadsDrawTL(&QuadItem, 1);
				Graphics()->QuadsEnd();
			}

			TmpX += ms_Spectatorboard[j].m_Width;
		}

		if(!TeamPlay || PlayerNum % 2 == 0)
			y += LineHeight;
	}
}

void CScoreboard::RenderScoreboard(float x, float y, float Width, float Height, int Team, const char *pTitle, bool TeamPlay)
{
	if(Team == TEAM_SPECTATORS)
		return;

	float HeadlineFontsize = 22.0f;
	float HeadlineHeight = 30.0f;
	float TitleFontsize = 30.0f;
	float TitleHight = 40.0f;
	float LineHeight = 40.0f;
	float TeeSizeMod = 0.8f;

	// background
	Graphics()->BlendNormal();
	Graphics()->TextureSet(-1);
	Graphics()->QuadsBegin();
	if(!TeamPlay)
	{
		if(g_Config.m_TcScoreboardInfos&TC_SCORE_NOCOLORHEADERS)
			Graphics()->SetColor(0.0f, 0.0f, 0.0f, 0.5f);
		else
			Graphics()->SetColor(0.5f, 0.5f, 0.5f, 0.5f);
		RenderTools()->DrawRoundRectExt(x, y, Width, TitleHight, 15.0f, CUI::CORNER_T);
		if(g_Config.m_TcScoreboardInfos&TC_SCORE_TITLE)
		{
			Graphics()->SetColor(0.0f, 0.0f, 0.0f, g_Config.m_TcScoreboardInfos&TC_SCORE_NOCOLORHEADERS ? 0.5f : 0.25f);
			RenderTools()->DrawRoundRect(x, y+TitleHight, Width, HeadlineHeight, 0.0f);
			Graphics()->SetColor(0.0f, 0.0f, 0.0f, 0.5f);
			RenderTools()->DrawRoundRectExt(x, y+TitleHight+HeadlineHeight, Width, Height-TitleHight-HeadlineHeight, 15.0f, CUI::CORNER_B);
		}
		else
		{
			Graphics()->SetColor(0.0f, 0.0f, 0.0f, 0.5f);
			RenderTools()->DrawRoundRectExt(x, y+TitleHight, Width, Height-TitleHight, 15.0f, CUI::CORNER_B);
		}
	}
	else
	{
		if(g_Config.m_TcScoreboardInfos&TC_SCORE_NOCOLORHEADERS)
			Graphics()->SetColor(0.0f, 0.0f, 0.0f, 0.5f);
		else
		{
			if(CTeecompUtils::GetForceDmColors(Team, m_pClient->m_Snap.m_pLocalInfo ? m_pClient->m_Snap.m_pLocalInfo->m_Team : TEAM_RED))
			{
				if(Team == TEAM_RED)
					Graphics()->SetColor(1.0f, 0.0f, 0.0f, g_Config.m_TcScoreboardInfos&TC_SCORE_HIDEBORDER ? 0.5f : 0.25f);
				else
					Graphics()->SetColor(0.0f, 0.0f, 1.0f, g_Config.m_TcScoreboardInfos&TC_SCORE_HIDEBORDER ? 0.5f : 0.25f);
			}
			else
			{
				vec3 TeamColor = CTeecompUtils::GetTeamColor(Team, m_pClient->m_Snap.m_pLocalInfo ? m_pClient->m_Snap.m_pLocalInfo->m_Team : TEAM_RED, g_Config.m_TcColoredTeesTeam1,
										g_Config.m_TcColoredTeesTeam2, g_Config.m_TcColoredTeesMethod);
				Graphics()->SetColor(TeamColor.r, TeamColor.g, TeamColor.b, g_Config.m_TcScoreboardInfos&TC_SCORE_HIDEBORDER ? 0.5f : 0.25f);
			}
		}
		RenderTools()->DrawRoundRectExt(x, y, Width, TitleHight, 15.0f, CUI::CORNER_T);
		if(g_Config.m_TcScoreboardInfos&TC_SCORE_TITLE)
		{
			Graphics()->SetColor(0.0f, 0.0f, 0.0f, g_Config.m_TcScoreboardInfos&TC_SCORE_NOCOLORHEADERS ? 0.5f : 0.25f);
			RenderTools()->DrawRoundRect(x, y+TitleHight, Width, HeadlineHeight, 0.0f);
			Graphics()->SetColor(0.0f, 0.0f, 0.0f, 0.5f);
			RenderTools()->DrawRoundRectExt(x, y+TitleHight+HeadlineHeight, Width, Height-TitleHight-HeadlineHeight, 15.0f, CUI::CORNER_B);
		}
		else
		{
			Graphics()->SetColor(0.0f, 0.0f, 0.0f, 0.5f);
			RenderTools()->DrawRoundRectExt(x, y+TitleHight, Width, Height-TitleHight, 15.0f, CUI::CORNER_B);
		}
	}
	Graphics()->QuadsEnd();

	float w = 0.0f;
	for(int i = 0; i < 6; i++)
	{
		if(m_pClient->m_IsRace && i == COLUMN_SCORE_SCORE)
		{
			ms_Scoreboard[i].m_Width = 125.0f;
			ms_Scoreboard[i].m_RenderAlign = CColumn::ALIGN_MIDDLE;
		}

		if(ms_Scoreboard[i].m_Active)
			w += ms_Scoreboard[i].m_Width;
	}

	// render title
	char aBuf[128];
	if(!pTitle)
	{
		if(m_pClient->m_Snap.m_pGameInfoObj->m_GameStateFlags&GAMESTATEFLAG_GAMEOVER)
			pTitle = Localize("Game over");
		else
			pTitle = Localize("Score board");
	}
	str_format(aBuf, sizeof(aBuf), "%s (%d)", pTitle, m_pClient->m_Snap.m_aTeamSize[Team]);
	TextRender()->Text(0, x+20.0f, y, TitleFontsize, aBuf, -1);
	
	float tw = 0.0f;
	if(TeamPlay)
	{
		if(m_pClient->m_Snap.m_pGameDataObj && !m_pClient->m_IsRace)
		{
			int Score = Team == TEAM_RED ? m_pClient->m_Snap.m_pGameDataObj->m_TeamscoreRed : m_pClient->m_Snap.m_pGameDataObj->m_TeamscoreBlue;
			str_format(aBuf, sizeof(aBuf), "%d", Score);

			tw = TextRender()->TextWidth(0, TitleFontsize, aBuf, -1);
			TextRender()->Text(0, x+Width-tw-20.0f, y, TitleFontsize, aBuf, -1);
		}
	}
	else
	{
		if(m_pClient->m_Snap.m_SpecInfo.m_Active && m_pClient->m_Snap.m_SpecInfo.m_SpectatorID != SPEC_FREEVIEW &&
			m_pClient->m_Snap.m_paPlayerInfos[m_pClient->m_Snap.m_SpecInfo.m_SpectatorID] && !m_pClient->m_IsRace)
		{
			int Score = m_pClient->m_Snap.m_paPlayerInfos[m_pClient->m_Snap.m_SpecInfo.m_SpectatorID]->m_Score;
			str_format(aBuf, sizeof(aBuf), "%d", Score);

			tw = TextRender()->TextWidth(0, TitleFontsize, aBuf, -1);
			TextRender()->Text(0, x+Width-tw-20.0f, y, TitleFontsize, aBuf, -1);
		}
		else if(m_pClient->m_Snap.m_pLocalInfo && !m_pClient->m_IsRace)
		{
			int Score = m_pClient->m_Snap.m_pLocalInfo->m_Score;
			str_format(aBuf, sizeof(aBuf), "%d", Score);

			tw = TextRender()->TextWidth(0, TitleFontsize, aBuf, -1);
			TextRender()->Text(0, x+Width-tw-20.0f, y, TitleFontsize, aBuf, -1);
		}
	}

	y += TitleHight;

	// render column titles
	float TmpX = x+Width/2.0f-w/2.0f;
	if(g_Config.m_TcScoreboardInfos&TC_SCORE_TITLE)
	{
		for(int i = 0; i < 6; i++)
		{
			if(!ms_Scoreboard[i].m_Active)
				continue;

			if(ms_Scoreboard[i].m_RenderAlign != CColumn::ALIGN_NOTEXT)
			{
				if(ms_Scoreboard[i].m_RenderAlign == CColumn::ALIGN_LEFT)
					TextRender()->Text(0, TmpX+ms_Scoreboard[i].m_Offset, y, HeadlineFontsize, ms_Scoreboard[i].m_pTitle, -1);
				else if(ms_Scoreboard[i].m_RenderAlign == CColumn::ALIGN_RIGHT)
				{
					tw = TextRender()->TextWidth(0, HeadlineFontsize, ms_Scoreboard[i].m_pTitle, -1);
					TextRender()->Text(0, (TmpX+ms_Scoreboard[i].m_Width)-tw, y, HeadlineFontsize, ms_Scoreboard[i].m_pTitle, -1);
				}
				else
				{
					tw = TextRender()->TextWidth(0, HeadlineFontsize, ms_Scoreboard[i].m_pTitle, -1);
					TextRender()->Text(0, TmpX+ms_Scoreboard[i].m_Offset+ms_Scoreboard[i].m_Width/2-tw/2, y, HeadlineFontsize, ms_Scoreboard[i].m_pTitle, -1);
				}
			}

			TmpX += ms_Scoreboard[i].m_Width;
		}

		y += HeadlineHeight;
	}

	y += 15.0f; // little space

	// render player entries
	float FontSize = 24.0f;
	CTextCursor Cursor;
	for(int i = 0; i < MAX_CLIENTS; i++)
	{
		// make sure that we render the correct team
		const CNetObj_PlayerInfo *pInfo = m_pClient->m_Snap.m_paInfoByScore[i];
		if(!pInfo || pInfo->m_Team != Team)
			continue;
		
		// background so it's easy to find the local player or the followed one in spectator mode
		if(pInfo->m_Local || (m_pClient->m_Snap.m_SpecInfo.m_Active && pInfo->m_ClientID == m_pClient->m_Snap.m_SpecInfo.m_SpectatorID))
		{
			Graphics()->TextureSet(-1);
			Graphics()->QuadsBegin();
			Graphics()->SetColor(1.0f, 1.0f, 1.0f, 0.25f);
			RenderTools()->DrawRoundRect(x+10.0f, y, Width-20.0f, LineHeight, 15.0f);
			Graphics()->QuadsEnd();
		}

		TmpX = x+Width/2.0f-w/2.0f;
		for(int j = 0; j < 6; j++)
		{
			if(!ms_Scoreboard[j].m_Active)
				continue;

			if(j == COLUMN_SCORE_SCORE)
			{
				if(m_pClient->m_IsRace)
				{
					// reset time
					if(pInfo->m_Score == -9999)
						m_pClient->m_aClients[pInfo->m_ClientID].m_Score = 0;
					
					float Time = m_pClient->m_aClients[pInfo->m_ClientID].m_Score;
					if(Time > 0)
					{
						str_format(aBuf, sizeof(aBuf), "%02d:%06.3f", (int)Time/60, fmod(Time,60));
						tw = TextRender()->TextWidth(0, FontSize, aBuf, -1);
						TextRender()->SetCursor(&Cursor, TmpX+ms_Scoreboard[j].m_Offset+ms_Scoreboard[j].m_Width/2-tw/2, y, FontSize, TEXTFLAG_RENDER|TEXTFLAG_STOP_AT_END);
						Cursor.m_LineWidth = ms_Scoreboard[j].m_Width;
						TextRender()->TextEx(&Cursor, aBuf, -1);
					}
				}
				else
				{
					str_format(aBuf, sizeof(aBuf), "%d", clamp(pInfo->m_Score, -999, 999));
					tw = TextRender()->TextWidth(0, FontSize, aBuf, -1);
					TextRender()->SetCursor(&Cursor, TmpX+ms_Scoreboard[j].m_Offset+ms_Scoreboard[j].m_Width/2-tw/2, y, FontSize, TEXTFLAG_RENDER|TEXTFLAG_STOP_AT_END);
					Cursor.m_LineWidth = ms_Scoreboard[j].m_Width;
					TextRender()->TextEx(&Cursor, aBuf, -1);
				}
			}
			else if(j == COLUMN_SCORE_TEE)
			{
				// flag
				if(m_pClient->m_Snap.m_pGameInfoObj->m_GameFlags&GAMEFLAG_FLAGS &&
					m_pClient->m_Snap.m_pGameDataObj && (m_pClient->m_Snap.m_pGameDataObj->m_FlagCarrierRed == pInfo->m_ClientID ||
					m_pClient->m_Snap.m_pGameDataObj->m_FlagCarrierBlue == pInfo->m_ClientID))
				{
					Graphics()->BlendNormal();
					if(g_Config.m_TcColoredFlags)
						Graphics()->TextureSet(g_pData->m_aImages[IMAGE_GAME_GRAY].m_Id);
					else
						Graphics()->TextureSet(g_pData->m_aImages[IMAGE_GAME].m_Id);
					Graphics()->QuadsBegin();

					RenderTools()->SelectSprite(pInfo->m_Team==TEAM_RED ? SPRITE_FLAG_BLUE : SPRITE_FLAG_RED, SPRITE_FLAG_FLIP_X);

					if(g_Config.m_TcColoredFlags)
					{
						vec3 Col = CTeecompUtils::GetTeamColor(1-pInfo->m_Team, m_pClient->m_Snap.m_pLocalInfo ? m_pClient->m_Snap.m_pLocalInfo->m_Team : TEAM_RED, 
							g_Config.m_TcColoredTeesTeam1, g_Config.m_TcColoredTeesTeam2, g_Config.m_TcColoredTeesMethod);
						Graphics()->SetColor(Col.r, Col.g, Col.b, 1.0f);
					}
					
					float Size = LineHeight;
					IGraphics::CQuadItem QuadItem(TmpX+ms_Scoreboard[j].m_Offset, y-5.0f/2.0f, Size/2.0f, Size);
					Graphics()->QuadsDrawTL(&QuadItem, 1);
					Graphics()->QuadsEnd();
				}

				// tee
				CTeeRenderInfo TeeInfo = m_pClient->m_aClients[pInfo->m_ClientID].m_RenderInfo;
				TeeInfo.m_Size *= TeeSizeMod;
				RenderTools()->RenderTee(CAnimState::GetIdle(), &TeeInfo, EMOTE_NORMAL, vec2(1.0f, 0.0f), vec2(TmpX+ms_Scoreboard[j].m_Offset+ms_Scoreboard[j].m_Width/2, y+LineHeight/2));
			}
			else if(j == COLUMN_SCORE_NAME)
			{
				TextRender()->SetCursor(&Cursor, TmpX+ms_Scoreboard[j].m_Offset, y, FontSize, TEXTFLAG_RENDER|TEXTFLAG_STOP_AT_END);
				Cursor.m_LineWidth = ms_Scoreboard[j].m_Width;
				if(g_Config.m_ClScoreboardClientID)
				{
					str_format(aBuf, sizeof(aBuf), "%d | %s", pInfo->m_ClientID, m_pClient->m_aClients[pInfo->m_ClientID].m_aName);
					TextRender()->TextEx(&Cursor, aBuf, -1);
				}
				else
					TextRender()->TextEx(&Cursor, m_pClient->m_aClients[pInfo->m_ClientID].m_aName, -1);
			}
			else if(j == COLUMN_SCORE_CLAN)
			{
				tw = TextRender()->TextWidth(0, FontSize, m_pClient->m_aClients[pInfo->m_ClientID].m_aClan, -1);
				TextRender()->SetCursor(&Cursor, tw >= ms_Scoreboard[j].m_Width ? TmpX+ms_Scoreboard[j].m_Offset : TmpX+ms_Scoreboard[j].m_Offset+ms_Scoreboard[j].m_Width/2-tw/2, y, FontSize, TEXTFLAG_RENDER|TEXTFLAG_STOP_AT_END);
				Cursor.m_LineWidth = ms_Scoreboard[j].m_Width;
				TextRender()->TextEx(&Cursor, m_pClient->m_aClients[pInfo->m_ClientID].m_aClan, -1);
			}
			else if(j == COLUMN_SCORE_COUNTRY)
			{
				Graphics()->TextureSet(m_pClient->m_pCountryFlags->GetByCountryCode(m_pClient->m_aClients[pInfo->m_ClientID].m_Country)->m_Texture);
				Graphics()->QuadsBegin();
				Graphics()->SetColor(1.0f, 1.0f, 1.0f, 0.75f);
				IGraphics::CQuadItem QuadItem(TmpX+ms_Scoreboard[j].m_Offset, y+(TeeSizeMod*5.0f)/2.0f, ms_Scoreboard[j].m_Width, LineHeight-TeeSizeMod*5.0f);
				Graphics()->QuadsDrawTL(&QuadItem, 1);
				Graphics()->QuadsEnd();
			}
			else if(j == COLUMN_SCORE_PING)
			{
				str_format(aBuf, sizeof(aBuf), "%d", clamp(pInfo->m_Latency, 0, 1000));
				tw = TextRender()->TextWidth(0, FontSize, aBuf, -1);
				TextRender()->SetCursor(&Cursor, TmpX+ms_Scoreboard[j].m_Offset+ms_Scoreboard[j].m_Width-tw, y, FontSize, TEXTFLAG_RENDER|TEXTFLAG_STOP_AT_END);
				Cursor.m_LineWidth = ms_Scoreboard[j].m_Width;
				TextRender()->TextEx(&Cursor, aBuf, -1);
			}

			TmpX += ms_Scoreboard[j].m_Width;
		}

<<<<<<< HEAD
		y += LineHeight;
=======
		// avatar
		CTeeRenderInfo TeeInfo = m_pClient->m_aClients[pInfo->m_ClientID].m_RenderInfo;
		TeeInfo.m_Size *= TeeSizeMod;
		RenderTools()->RenderTee(CAnimState::GetIdle(), &TeeInfo, EMOTE_NORMAL, vec2(1.0f, 0.0f), vec2(TeeOffset+TeeLength/2, y+LineHeight/2));

		// name
		TextRender()->SetCursor(&Cursor, NameOffset, y+Spacing, FontSize, TEXTFLAG_RENDER|TEXTFLAG_STOP_AT_END);
		Cursor.m_LineWidth = NameLength;
		TextRender()->TextEx(&Cursor, m_pClient->m_aClients[pInfo->m_ClientID].m_aName, -1);

		// clan
		tw = TextRender()->TextWidth(0, FontSize, m_pClient->m_aClients[pInfo->m_ClientID].m_aClan, -1);
		TextRender()->SetCursor(&Cursor, ClanOffset+ClanLength/2-tw/2, y+Spacing, FontSize, TEXTFLAG_RENDER|TEXTFLAG_STOP_AT_END);
		Cursor.m_LineWidth = ClanLength;
		TextRender()->TextEx(&Cursor, m_pClient->m_aClients[pInfo->m_ClientID].m_aClan, -1);

		// country flag
		vec4 Color(1.0f, 1.0f, 1.0f, 0.5f);
		m_pClient->m_pCountryFlags->Render(m_pClient->m_aClients[pInfo->m_ClientID].m_Country, &Color,
											CountryOffset, y+(Spacing+TeeSizeMod*5.0f)/2.0f, CountryLength, LineHeight-Spacing-TeeSizeMod*5.0f);

		// ping
		str_format(aBuf, sizeof(aBuf), "%d", clamp(pInfo->m_Latency, 0, 1000));
		tw = TextRender()->TextWidth(0, FontSize, aBuf, -1);
		TextRender()->SetCursor(&Cursor, PingOffset+PingLength-tw, y+Spacing, FontSize, TEXTFLAG_RENDER|TEXTFLAG_STOP_AT_END);
		Cursor.m_LineWidth = PingLength;
		TextRender()->TextEx(&Cursor, aBuf, -1);

		y += LineHeight+Spacing;
>>>>>>> e8f9145a
	}

	return;
}

void CScoreboard::OnRender()
{
	if(!Active())
		return;

	SetActiveColumns();

	// if the score board is active, then we should clear the motd message aswell
	if(m_pClient->m_pMotd->IsActive())
		m_pClient->m_pMotd->Clear();


	float Width = 400*3.0f*Graphics()->ScreenAspect();
	float Height = 400*3.0f;

	Graphics()->MapScreen(0, 0, Width, Height);

	if(m_pClient->m_Snap.m_pGameInfoObj)
	{
		float HeadlineHeight = 30.0f;
		float TitleHight = 40.0f;
		float LineHeight = 40.0f;

		bool TeamPlay = m_pClient->m_Snap.m_pGameInfoObj->m_GameFlags&GAMEFLAG_TEAMS;

		int NumSpectators = 0;
		for(int i = 0; i < MAX_CLIENTS; ++i)
		{
			const CNetObj_PlayerInfo *pInfo = m_pClient->m_Snap.m_paPlayerInfos[i];
			if(pInfo && pInfo->m_Team == TEAM_SPECTATORS)
				NumSpectators++;
		}

		// get scoreboard height
		float ScoreboardHeight = TitleHight+max(m_pClient->m_Snap.m_aTeamSize[TEAM_RED], m_pClient->m_Snap.m_aTeamSize[TEAM_BLUE])*LineHeight+30.0f;
		if(g_Config.m_TcScoreboardInfos&TC_SCORE_TITLE)
			ScoreboardHeight += HeadlineHeight;

		// get spectator height
		float SpectatorHeight = 0.0f;
		if(NumSpectators)
		{
			SpectatorHeight = TitleHight+30.0f;
			if(!TeamPlay)
				SpectatorHeight += NumSpectators * LineHeight;
			else if(NumSpectators > 1)
				SpectatorHeight += (int)((NumSpectators+1)/2.0f) * LineHeight;
			else
				SpectatorHeight += LineHeight;
			if(g_Config.m_TcScoreboardInfos&TC_SCORE_TITLE)
				SpectatorHeight += HeadlineHeight;
		}

		// get scoreboard width
		float ScoreboardWidth = 30.0f;
		for(int i = 0; i < 6; i++)
		{
			if(m_pClient->m_IsRace && i == COLUMN_SCORE_SCORE)
			{
				ms_Scoreboard[i].m_Width = 125.0f;
				ms_Scoreboard[i].m_RenderAlign = CColumn::ALIGN_MIDDLE;
			}

			if(ms_Scoreboard[i].m_Active)
				ScoreboardWidth += ms_Scoreboard[i].m_Width;
		}

		// render background
		float y = 200.0f;
		float w = ScoreboardWidth+40.0f; // scoreboard width + border
		if(TeamPlay)
			w += ScoreboardWidth+5.0f; // + space between boards
		float h = ScoreboardHeight+40.0f; // spectators + border
		if(NumSpectators)
			h += SpectatorHeight+20.0f; // + team boards + space between
		float x = Width/2.0f-w/2.0f;

		if(!(g_Config.m_TcScoreboardInfos&TC_SCORE_HIDEBORDER))
		{
			Graphics()->BlendNormal();
			Graphics()->TextureSet(-1);
			Graphics()->QuadsBegin();
			Graphics()->SetColor(0.0f, 0.0f, 0.0f, 0.5f);
			RenderTools()->DrawRoundRect(x, y, w, h, 40.0f);
			Graphics()->QuadsEnd();
		}

		// set scoreboard position
		m_ScoreboardPosition = vec4(x, y, w, h);

		if(!TeamPlay)
			RenderScoreboard(x+20.0f, y+20.0f, w-40.0f, ScoreboardHeight, 0, 0, false);
		else
		{
			char aText[64];
			const char *pRedClanName = GetClanName(TEAM_RED);
			const char *pBlueClanName = GetClanName(TEAM_BLUE);

			if(m_pClient->m_Snap.m_pGameInfoObj->m_GameStateFlags&GAMESTATEFLAG_GAMEOVER && m_pClient->m_Snap.m_pGameDataObj)
			{
				str_copy(aText, Localize("Draw!"), sizeof(aText));
				if(m_pClient->m_Snap.m_pGameDataObj->m_TeamscoreRed > m_pClient->m_Snap.m_pGameDataObj->m_TeamscoreBlue)
				{
					if(pRedClanName)
						str_format(aText, sizeof(aText), Localize("%s wins!"), pRedClanName);
					else if(CTeecompUtils::GetForceDmColors(TEAM_RED, m_pClient->m_Snap.m_pLocalInfo ? m_pClient->m_Snap.m_pLocalInfo->m_Team : TEAM_RED))
						str_copy(aText, Localize("Red team wins!"), sizeof(aText));
					else
					{
						if(m_pClient->m_Snap.m_pLocalInfo && m_pClient->m_Snap.m_pLocalInfo->m_Team == TEAM_BLUE && g_Config.m_TcColoredTeesMethod == 1)
							str_format(aText, sizeof(aText), Localize("%s team wins!"), CTeecompUtils::RgbToName(g_Config.m_TcColoredTeesTeam2));
						else
							str_format(aText, sizeof(aText), Localize("%s team wins!"), CTeecompUtils::RgbToName(g_Config.m_TcColoredTeesTeam1));
					}
				}
				else if(m_pClient->m_Snap.m_pGameDataObj->m_TeamscoreBlue > m_pClient->m_Snap.m_pGameDataObj->m_TeamscoreRed)
				{
					if(pBlueClanName)
						str_format(aText, sizeof(aText), Localize("%s wins!"), pBlueClanName);
					else if(CTeecompUtils::GetForceDmColors(TEAM_BLUE, m_pClient->m_Snap.m_pLocalInfo ? m_pClient->m_Snap.m_pLocalInfo->m_Team : TEAM_RED))
						str_copy(aText, Localize("Blue team wins!"), sizeof(aText));
					else
					{
						if(m_pClient->m_Snap.m_pLocalInfo && m_pClient->m_Snap.m_pLocalInfo->m_Team == TEAM_BLUE && g_Config.m_TcColoredTeesMethod == 1)
							str_format(aText, sizeof(aText), Localize("%s team wins!"), CTeecompUtils::RgbToName(g_Config.m_TcColoredTeesTeam1));
						else
							str_format(aText, sizeof(aText), Localize("%s team wins!"), CTeecompUtils::RgbToName(g_Config.m_TcColoredTeesTeam2));
					}
				}

				float w = TextRender()->TextWidth(0, 86.0f, aText, -1);
				TextRender()->Text(0, Width/2-w/2, 39, 86.0f, aText, -1);
			}

			if(CTeecompUtils::GetForceDmColors(TEAM_RED, m_pClient->m_Snap.m_pLocalInfo ? m_pClient->m_Snap.m_pLocalInfo->m_Team : TEAM_RED))
				str_copy(aText, Localize("Red team"), sizeof(aText));
			else
			{
				if(m_pClient->m_Snap.m_pLocalInfo && m_pClient->m_Snap.m_pLocalInfo->m_Team == TEAM_BLUE && g_Config.m_TcColoredTeesMethod == 1)
					str_format(aText, sizeof(aText), Localize("%s team"), CTeecompUtils::RgbToName(g_Config.m_TcColoredTeesTeam2));
				else
					str_format(aText, sizeof(aText), Localize("%s team"), CTeecompUtils::RgbToName(g_Config.m_TcColoredTeesTeam1));
			}
			RenderScoreboard(x+20.0f, y+20.0f, w/2.0f-20.0f-2.5f, ScoreboardHeight, TEAM_RED, pRedClanName ? pRedClanName : Localize(aText), true);
			if(CTeecompUtils::GetForceDmColors(TEAM_BLUE, m_pClient->m_Snap.m_pLocalInfo ? m_pClient->m_Snap.m_pLocalInfo->m_Team : TEAM_RED))
				str_copy(aText, Localize("Blue team"), sizeof(aText));
			else
			{
				if(m_pClient->m_Snap.m_pLocalInfo && m_pClient->m_Snap.m_pLocalInfo->m_Team == TEAM_BLUE && g_Config.m_TcColoredTeesMethod == 1)
					str_format(aText, sizeof(aText), Localize("%s team"), CTeecompUtils::RgbToName(g_Config.m_TcColoredTeesTeam1));
				else
					str_format(aText, sizeof(aText), Localize("%s team"), CTeecompUtils::RgbToName(g_Config.m_TcColoredTeesTeam2));
			}
			RenderScoreboard(x+20.0f+(w/2.0f-20.0f-2.5f)+5.0f, y+20.0f, w/2.0f-20.0f-2.5f, ScoreboardHeight, TEAM_BLUE, pBlueClanName ? pBlueClanName : Localize(aText), true);
		}

		
		RenderSpectators(x+20.0f, y+20.0f+ScoreboardHeight+20.0f, w-40.0f, SpectatorHeight, NumSpectators, TeamPlay);
		if(g_Config.m_TcScoreboardInfos&TC_SCORE_HIDEBORDER)
		{
			x += 20;
			w -= 40;
		}
		CUIRect Goals = {w < 1050.0f ? Width/2-525.0f : x, 0.0f, w < 1050.0f ? 1050.0f : w, 120.0f};
		RenderGoals(Goals);
	}
}

void CScoreboard::SetActiveColumns()
{
	ms_Scoreboard[COLUMN_SCORE_CLAN].m_Active = g_Config.m_TcScoreboardInfos&TC_SCORE_CLAN;
	ms_Scoreboard[COLUMN_SCORE_COUNTRY].m_Active = g_Config.m_TcScoreboardInfos&TC_SCORE_COUNTRY;
	ms_Scoreboard[COLUMN_SCORE_PING].m_Active = g_Config.m_TcScoreboardInfos&TC_SCORE_PING;

	ms_Spectatorboard[COLUMN_SPEC_CLAN].m_Active = g_Config.m_TcScoreboardInfos&TC_SCORE_CLAN;
	ms_Spectatorboard[COLUMN_SPEC_COUNTRY].m_Active = g_Config.m_TcScoreboardInfos&TC_SCORE_COUNTRY;
}

bool CScoreboard::Active()
{
	// if statboard active dont show scoreboard
	if(m_pClient->m_pTeecompStats->IsActive())
		return false;

	// if we activly wanna look on the scoreboard	
	if(m_Active)
		return true;

	if(g_Config.m_ClRenderScoreboard && !g_Config.m_ClClearAll && m_pClient->m_Snap.m_pLocalInfo && m_pClient->m_Snap.m_pLocalInfo->m_Team != TEAM_SPECTATORS)
	{
		// we are not a spectator, check if we are dead
		if(!m_pClient->m_Snap.m_pLocalCharacter)
			return true;
	}

	// if the game is over
	if(m_pClient->m_Snap.m_pGameInfoObj && m_pClient->m_Snap.m_pGameInfoObj->m_GameStateFlags&GAMESTATEFLAG_GAMEOVER && Client()->State() != IClient::STATE_DEMOPLAYBACK)
		return true;

	return false;
}

const char *CScoreboard::GetClanName(int Team)
{
	int ClanPlayers = 0;
	const char *pClanName = 0;
	for(int i = 0; i < MAX_CLIENTS; i++)
	{
		const CNetObj_PlayerInfo *pInfo = m_pClient->m_Snap.m_paInfoByScore[i];
		if(!pInfo || pInfo->m_Team != Team)
			continue;

		if(!pClanName)
		{
			pClanName = m_pClient->m_aClients[pInfo->m_ClientID].m_aClan;
			ClanPlayers++;
		}
		else
		{
			if(str_comp(m_pClient->m_aClients[pInfo->m_ClientID].m_aClan, pClanName) == 0)
				ClanPlayers++;
			else
				return 0;
		}
	}

	if(ClanPlayers > 1 && pClanName[0])
		return pClanName;
	else
		return 0;
}

vec4 CScoreboard::GetScoreboardPosition()
{
	return m_ScoreboardPosition;
}<|MERGE_RESOLUTION|>--- conflicted
+++ resolved
@@ -652,12 +652,9 @@
 			}
 			else if(j == COLUMN_SCORE_COUNTRY)
 			{
-				Graphics()->TextureSet(m_pClient->m_pCountryFlags->GetByCountryCode(m_pClient->m_aClients[pInfo->m_ClientID].m_Country)->m_Texture);
-				Graphics()->QuadsBegin();
-				Graphics()->SetColor(1.0f, 1.0f, 1.0f, 0.75f);
-				IGraphics::CQuadItem QuadItem(TmpX+ms_Scoreboard[j].m_Offset, y+(TeeSizeMod*5.0f)/2.0f, ms_Scoreboard[j].m_Width, LineHeight-TeeSizeMod*5.0f);
-				Graphics()->QuadsDrawTL(&QuadItem, 1);
-				Graphics()->QuadsEnd();
+				vec4 Color(1.0f, 1.0f, 1.0f, 0.5f);
+				m_pClient->m_pCountryFlags->Render(m_pClient->m_aClients[pInfo->m_ClientID].m_Country, &Color,
+													TmpX+ms_Scoreboard[j].m_Offset, y+(TeeSizeMod*5.0f)/2.0f, ms_Scoreboard[j].m_Width, LineHeight-TeeSizeMod*5.0f);
 			}
 			else if(j == COLUMN_SCORE_PING)
 			{
@@ -671,39 +668,7 @@
 			TmpX += ms_Scoreboard[j].m_Width;
 		}
 
-<<<<<<< HEAD
 		y += LineHeight;
-=======
-		// avatar
-		CTeeRenderInfo TeeInfo = m_pClient->m_aClients[pInfo->m_ClientID].m_RenderInfo;
-		TeeInfo.m_Size *= TeeSizeMod;
-		RenderTools()->RenderTee(CAnimState::GetIdle(), &TeeInfo, EMOTE_NORMAL, vec2(1.0f, 0.0f), vec2(TeeOffset+TeeLength/2, y+LineHeight/2));
-
-		// name
-		TextRender()->SetCursor(&Cursor, NameOffset, y+Spacing, FontSize, TEXTFLAG_RENDER|TEXTFLAG_STOP_AT_END);
-		Cursor.m_LineWidth = NameLength;
-		TextRender()->TextEx(&Cursor, m_pClient->m_aClients[pInfo->m_ClientID].m_aName, -1);
-
-		// clan
-		tw = TextRender()->TextWidth(0, FontSize, m_pClient->m_aClients[pInfo->m_ClientID].m_aClan, -1);
-		TextRender()->SetCursor(&Cursor, ClanOffset+ClanLength/2-tw/2, y+Spacing, FontSize, TEXTFLAG_RENDER|TEXTFLAG_STOP_AT_END);
-		Cursor.m_LineWidth = ClanLength;
-		TextRender()->TextEx(&Cursor, m_pClient->m_aClients[pInfo->m_ClientID].m_aClan, -1);
-
-		// country flag
-		vec4 Color(1.0f, 1.0f, 1.0f, 0.5f);
-		m_pClient->m_pCountryFlags->Render(m_pClient->m_aClients[pInfo->m_ClientID].m_Country, &Color,
-											CountryOffset, y+(Spacing+TeeSizeMod*5.0f)/2.0f, CountryLength, LineHeight-Spacing-TeeSizeMod*5.0f);
-
-		// ping
-		str_format(aBuf, sizeof(aBuf), "%d", clamp(pInfo->m_Latency, 0, 1000));
-		tw = TextRender()->TextWidth(0, FontSize, aBuf, -1);
-		TextRender()->SetCursor(&Cursor, PingOffset+PingLength-tw, y+Spacing, FontSize, TEXTFLAG_RENDER|TEXTFLAG_STOP_AT_END);
-		Cursor.m_LineWidth = PingLength;
-		TextRender()->TextEx(&Cursor, aBuf, -1);
-
-		y += LineHeight+Spacing;
->>>>>>> e8f9145a
 	}
 
 	return;
