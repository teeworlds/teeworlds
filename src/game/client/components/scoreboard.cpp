#include <engine/graphics.h>
#include <engine/textrender.h>
#include <engine/serverbrowser.h>
#include <engine/shared/config.h>
#include <game/generated/protocol.h>
#include <game/generated/client_data.h>
#include <game/client/gameclient.h>
#include <game/client/animstate.h>
#include <game/client/render.h>
#include <game/client/components/motd.h>
#include <game/client/components/skins.h>
#include <game/client/teecomp.h>
#include <game/localization.h>
#include "teecomp_stats.h"
#include "coopboard.h"
#include "statboard.h"
#include "scoreboard.h"


CScoreboard::CScoreboard()
{
	OnReset();
}

void CScoreboard::ConKeyScoreboard(IConsole::IResult *pResult, void *pUserData)
{
	((CScoreboard *)pUserData)->m_Active = pResult->GetInteger(0) != 0;
}

void CScoreboard::OnReset()
{
	m_Active = false;
}

void CScoreboard::OnConsoleInit()
{
	Console()->Register("+scoreboard", "", CFGFLAG_CLIENT, ConKeyScoreboard, this, "Show scoreboard");
}

void CScoreboard::RenderGoals(float x, float y, float w)
{
	float h = 50.0f;

	Graphics()->BlendNormal();
	Graphics()->TextureSet(-1);
	Graphics()->QuadsBegin();
	Graphics()->SetColor(0,0,0,0.5f);
	RenderTools()->DrawRoundRect(x-10.f, y-10.f, w, h, 10.0f);
	Graphics()->QuadsEnd();

	// render goals
	//y = ystart+h-54;
	float tw = 0.0f;
	if(m_pClient->m_Snap.m_pGameobj)
	{
		if(m_pClient->m_Snap.m_pGameobj->m_ScoreLimit)
		{
			char aBuf[64];
			str_format(aBuf, sizeof(aBuf), "%s: %d", Localize("Score limit"), m_pClient->m_Snap.m_pGameobj->m_ScoreLimit);
			TextRender()->Text(0, x+20.0f, y, 22.0f, aBuf, -1);
			tw += TextRender()->TextWidth(0, 22.0f, aBuf, -1);
		}
		if(m_pClient->m_Snap.m_pGameobj->m_TimeLimit)
		{
			char aBuf[64];
			str_format(aBuf, sizeof(aBuf), "%s: %d min", Localize("Time limit"), m_pClient->m_Snap.m_pGameobj->m_TimeLimit);
			TextRender()->Text(0, x+220.0f, y, 22.0f, aBuf, -1);
			tw += TextRender()->TextWidth(0, 22.0f, aBuf, -1);
		}
		if(m_pClient->m_Snap.m_pGameobj->m_RoundNum && m_pClient->m_Snap.m_pGameobj->m_RoundCurrent)
		{
			char aBuf[64];
			str_format(aBuf, sizeof(aBuf), "%s %d/%d", Localize("Round"), m_pClient->m_Snap.m_pGameobj->m_RoundCurrent, m_pClient->m_Snap.m_pGameobj->m_RoundNum);
			TextRender()->Text(0, x+450.0f, y, 22.0f, aBuf, -1);
			
		/*[48c3fd4c][game/scoreboard]: timelimit x:219.428558
		[48c3fd4c][game/scoreboard]: round x:453.142822*/
		}
	}
}

void CScoreboard::RenderSpectators(float x, float y, float w)
{
	char aBuffer[1024*4];
	int Count = 0;
	float h = 120.0f;
	
	str_format(aBuffer, sizeof(aBuffer), "%s: ", Localize("Spectators"));

	Graphics()->BlendNormal();
	Graphics()->TextureSet(-1);
	Graphics()->QuadsBegin();
	Graphics()->SetColor(0,0,0,0.5f);
	RenderTools()->DrawRoundRect(x-10.f, y-10.f, w, h, 10.0f);
	Graphics()->QuadsEnd();
	
	for(int i = 0; i < Client()->SnapNumItems(IClient::SNAP_CURRENT); i++)
	{
		IClient::CSnapItem Item;
		const void *pData = Client()->SnapGetItem(IClient::SNAP_CURRENT, i, &Item);

		if(Item.m_Type == NETOBJTYPE_PLAYERINFO)
		{
			const CNetObj_PlayerInfo *pInfo = (const CNetObj_PlayerInfo *)pData;
			if(pInfo->m_Team == -1)
			{
				if(Count)
					str_append(aBuffer, ", ", sizeof(aBuffer));
				if(g_Config.m_ClScoreboardClientId)
				{
					char aBuf[128];
					str_format(aBuf, sizeof(aBuf), "%d | %s", pInfo->m_ClientId, m_pClient->m_aClients[pInfo->m_ClientId].m_aName);
					str_append(aBuffer, aBuf, sizeof(aBuffer));
				}
				else
					str_append(aBuffer, m_pClient->m_aClients[pInfo->m_ClientId].m_aName, sizeof(aBuffer));
				Count++;
			}
		}
	}
	
	TextRender()->Text(0, x+10, y, 32, aBuffer, (int)w-20);
}

void CScoreboard::RenderScoreboard(float x, float y, float w, int Team, const char *pTitle)
{
	//float ystart = y;
	float h = 750.0f;

	Graphics()->BlendNormal();
	Graphics()->TextureSet(-1);
	Graphics()->QuadsBegin();
	Graphics()->SetColor(0,0,0,0.5f);
	RenderTools()->DrawRoundRect(x-10.f, y-10.f, w, h, 17.0f);
	Graphics()->QuadsEnd();

	// render title
	if(!pTitle)
	{
		if(m_pClient->m_Snap.m_pGameobj->m_GameOver)
			pTitle = Localize("Game over");
		else
			pTitle = Localize("Score board");
	}
		
	float Offset = 0;
	float DataOffset = 0;
	if(m_pClient->m_IsRace)
	{
		Offset = 80.0f;
		DataOffset = 130;
	}
	
	float tw = TextRender()->TextWidth(0, 48, pTitle, -1);

	if(Team == -1)
	{
		TextRender()->Text(0, x+w/2-tw/2, y, 48, pTitle, -1);
	}
	else
	{
		TextRender()->Text(0, x+10, y, 48, pTitle, -1);

		if(m_pClient->m_Snap.m_pGameobj)
		{
			char aBuf[128];
			int Score = Team ? m_pClient->m_Snap.m_pGameobj->m_TeamscoreBlue : m_pClient->m_Snap.m_pGameobj->m_TeamscoreRed;
			if(!m_pClient->m_IsRace)
			{
				str_format(aBuf, sizeof(aBuf), "%d", Score);
				tw = TextRender()->TextWidth(0, 48, aBuf, -1);
				TextRender()->Text(0, x+w-tw-30, y, 48, aBuf, -1);
			}
		}
	}

	y += 54.0f;

	// find players
	const CNetObj_PlayerInfo *paPlayers[MAX_CLIENTS] = {0};
	int NumPlayers = 0;
	for(int i = 0; i < Client()->SnapNumItems(IClient::SNAP_CURRENT); i++)
	{
		IClient::CSnapItem Item;
		const void *pData = Client()->SnapGetItem(IClient::SNAP_CURRENT, i, &Item);

		if(Item.m_Type == NETOBJTYPE_PLAYERINFO)
		{
			const CNetObj_PlayerInfo *pInfo = (const CNetObj_PlayerInfo *)pData;
			if(pInfo->m_Team == Team)
			{
				paPlayers[NumPlayers] = pInfo;
				if(++NumPlayers == MAX_CLIENTS)
					break;
			}
		}
	}

	// sort players
	for(int k = 0; k < NumPlayers-1; k++) // ffs, bubblesort
	{
		for(int i = 0; i < NumPlayers-k-1; i++)
		{
			if(m_pClient->m_IsRace)
<<<<<<< HEAD
			{
				if(m_pClient->m_aClients[paPlayers[i]->m_ClientId].m_Score == 0 || (m_pClient->m_aClients[paPlayers[i]->m_ClientId].m_Score > m_pClient->m_aClients[paPlayers[i+1]->m_ClientId].m_Score && m_pClient->m_aClients[paPlayers[i+1]->m_ClientId].m_Score != 0))
				{
					const CNetObj_PlayerInfo *pTmp = paPlayers[i];
					paPlayers[i] = paPlayers[i+1];
					paPlayers[i+1] = pTmp;
				}
			}
			else
			{
=======
			{
				if(m_pClient->m_aClients[paPlayers[i]->m_ClientId].m_Score == 0 || (m_pClient->m_aClients[paPlayers[i]->m_ClientId].m_Score > m_pClient->m_aClients[paPlayers[i+1]->m_ClientId].m_Score && m_pClient->m_aClients[paPlayers[i+1]->m_ClientId].m_Score != 0))
				{
					const CNetObj_PlayerInfo *pTmp = paPlayers[i];
					paPlayers[i] = paPlayers[i+1];
					paPlayers[i+1] = pTmp;
				}
			}
			else
			{
>>>>>>> d5e1b06c
				if(paPlayers[i]->m_Score < paPlayers[i+1]->m_Score)
				{
					const CNetObj_PlayerInfo *pTmp = paPlayers[i];
					paPlayers[i] = paPlayers[i+1];
					paPlayers[i+1] = pTmp;
				}
			}
		}
	}

	// render headlines
	TextRender()->Text(0, x+10, y, 24.0f, Localize("Score"), -1);
	TextRender()->Text(0, x+125+Offset, y, 24.0f, Localize("Name"), -1);
	TextRender()->Text(0, x+w-75, y, 24.0f, Localize("Ping"), -1);
	y += 29.0f;

	float FontSize = 35.0f;
	float LineHeight = 50.0f;
	float TeeSizeMod = 1.0f;
	float TeeOffset = 0.0f;
	
	if(NumPlayers > 13)
	{
		FontSize = 30.0f;
		LineHeight = 40.0f;
		TeeSizeMod = 0.8f;
		TeeOffset = -5.0f;
	}
	
	// render player scores
	for(int i = 0; i < NumPlayers; i++)
	{
		const CNetObj_PlayerInfo *pInfo = paPlayers[i];

		// make sure that we render the correct team

		char aBuf[128];
		if(pInfo->m_Local)
		{
			// background so it's easy to find the local player
			Graphics()->TextureSet(-1);
			Graphics()->QuadsBegin();
			Graphics()->SetColor(1,1,1,0.25f);
			RenderTools()->DrawRoundRect(x, y, w-20, LineHeight*0.95f, 17.0f);
			Graphics()->QuadsEnd();
		}

		if(m_pClient->m_IsRace)
		{
			// reset time
			if(pInfo->m_Score == -9999)
				m_pClient->m_aClients[pInfo->m_ClientId].m_Score = 0;
				
			float Time = m_pClient->m_aClients[pInfo->m_ClientId].m_Score;
			if(Time > 0)
			{	
				str_format(aBuf, sizeof(aBuf), "%02d:%05.2f", (int)Time/60, Time-((int)Time/60*60));
				TextRender()->Text(0, x+DataOffset+60-TextRender()->TextWidth(0, FontSize,aBuf,-1), y, FontSize, aBuf, -1);
			}
		}
		else
		{
			str_format(aBuf, sizeof(aBuf), "%4d", pInfo->m_Score);
			TextRender()->Text(0, x+60-TextRender()->TextWidth(0, FontSize,aBuf,-1), y, FontSize, aBuf, -1);
		}
		
<<<<<<< HEAD
		if(g_Config.m_ClScoreboardClientId)
		{
			str_format(aBuf, sizeof(aBuf), "%d | %s", pInfo->m_ClientId, m_pClient->m_aClients[pInfo->m_ClientId].m_aName);
			TextRender()->Text(0, x+128+DataOffset, y, FontSize, aBuf, -1);
=======
		if(m_pClient->m_IsRace)
		{
			CTextCursor Cursor;
			TextRender()->SetCursor(&Cursor, x+128+DataOffset, y, FontSize, TEXTFLAG_RENDER|TEXTFLAG_STOP_AT_END);
			Cursor.m_LineWidth = 400;
			TextRender()->TextEx(&Cursor, m_pClient->m_aClients[pInfo->m_ClientId].m_aName, -1);
>>>>>>> d5e1b06c
		}
		else
			TextRender()->Text(0, x+128+DataOffset, y, FontSize, m_pClient->m_aClients[pInfo->m_ClientId].m_aName, -1);

		str_format(aBuf, sizeof(aBuf), "%4d", pInfo->m_Latency);
		float tw = TextRender()->TextWidth(0, FontSize, aBuf, -1);
		TextRender()->Text(0, x+w-tw-35, y, FontSize, aBuf, -1);

		// render avatar
		if((m_pClient->m_Snap.m_paFlags[0] && m_pClient->m_Snap.m_paFlags[0]->m_CarriedBy == pInfo->m_ClientId) ||
			(m_pClient->m_Snap.m_paFlags[1] && m_pClient->m_Snap.m_paFlags[1]->m_CarriedBy == pInfo->m_ClientId))
		{
			Graphics()->BlendNormal();
			if(g_Config.m_TcColoredFlags)
				Graphics()->TextureSet(g_pData->m_aImages[IMAGE_GAME_GRAY].m_Id);
			else
				Graphics()->TextureSet(g_pData->m_aImages[IMAGE_GAME].m_Id);
			Graphics()->QuadsBegin();

			if(pInfo->m_Team == 0) RenderTools()->SelectSprite(SPRITE_FLAG_BLUE, SPRITE_FLAG_FLIP_X);
			else RenderTools()->SelectSprite(SPRITE_FLAG_RED, SPRITE_FLAG_FLIP_X);
			
			if(g_Config.m_TcColoredFlags)
			{
				vec3 Col = CTeecompUtils::GetTeamColor(1-pInfo->m_Team, m_pClient->m_Snap.m_pLocalInfo->m_Team, 
					g_Config.m_TcColoredTeesTeam1, g_Config.m_TcColoredTeesTeam2, g_Config.m_TcColoredTeesMethod);
				Graphics()->SetColor(Col.r, Col.g, Col.b, 1.0f);
			}

			float size = 64.0f;
			IGraphics::CQuadItem QuadItem(x+55+DataOffset, y-15, size/2, size);
			Graphics()->QuadsDrawTL(&QuadItem, 1);
			Graphics()->QuadsEnd();
		}
		
		CTeeRenderInfo TeeInfo = m_pClient->m_aClients[pInfo->m_ClientId].m_RenderInfo;
		
		// anti rainbow
		if(g_Config.m_ClAntiRainbow && (m_pClient->m_aClients[pInfo->m_ClientId].m_ColorChangeCount > g_Config.m_ClAntiRainbowCount))
		{
			if(g_Config.m_TcForceSkinTeam1)
				TeeInfo.m_Texture = m_pClient->m_pSkins->Get(max(0, m_pClient->m_pSkins->Find(g_Config.m_TcForcedSkin1)))->m_OrgTexture;
			else
				TeeInfo.m_Texture = m_pClient->m_pSkins->Get(m_pClient->m_aClients[pInfo->m_ClientId].m_SkinId)->m_OrgTexture;
			TeeInfo.m_ColorBody = vec4(1,1,1,1);
			TeeInfo.m_ColorFeet = vec4(1,1,1,1);
		}

		TeeInfo.m_Size *= TeeSizeMod;
		RenderTools()->RenderTee(CAnimState::GetIdle(), &TeeInfo, EMOTE_NORMAL, vec2(1,0), vec2(x+90+DataOffset, y+28+TeeOffset));

		
		y += LineHeight;
	}
}

void CScoreboard::OnRender()
{
	if(!m_pClient->m_Snap.m_pLocalInfo)
		return;
		
	bool DoScoreBoard = false;

	// if we activly wanna look on the scoreboard	
	if(m_Active)
		DoScoreBoard = true;
		
	if(g_Config.m_ClRenderScoreboard && !g_Config.m_ClClearAll && m_pClient->m_Snap.m_pLocalInfo && m_pClient->m_Snap.m_pLocalInfo->m_Team != -1)
	{
		// we are not a spectator, check if we are ead
		if(!m_pClient->m_Snap.m_pLocalCharacter || m_pClient->m_Snap.m_pLocalCharacter->m_Health < 0)
			DoScoreBoard = true;
	}

	// if we the game is over
	if(m_pClient->m_Snap.m_pGameobj && m_pClient->m_Snap.m_pGameobj->m_GameOver)
		DoScoreBoard = true;
	
	// if coopboard or statboard active dont show scoreboard
	if(m_pClient->m_pCoopboard->m_Active || m_pClient->m_pStatboard->m_Active || m_pClient->m_pTeecompStats->IsActive())
		DoScoreBoard = false;
		
	if(!DoScoreBoard)
		return;
		
	// if the score board is active, then we should clear the motd message aswell
	if(m_Active)
		m_pClient->m_pMotd->Clear();
	

	float Width = 400*3.0f*Graphics()->ScreenAspect();
	float Height = 400*3.0f;
	
	Graphics()->MapScreen(0, 0, Width, Height);

	float w = 650.0f;
	
	// resize scoreboard for race
	if(m_pClient->m_IsRace)
		w = 750.0f;

	if(m_pClient->m_Snap.m_pGameobj && !(m_pClient->m_Snap.m_pGameobj->m_Flags&GAMEFLAG_TEAMS))
	{
		RenderScoreboard(Width/2-w/2, 150.0f, w, 0, 0);
		//render_scoreboard(gameobj, 0, 0, -1, 0);
	}
	else
	{
		char aText[32];
		if(m_pClient->m_Snap.m_pGameobj && m_pClient->m_Snap.m_pGameobj->m_GameOver)
		{
			str_copy(aText, Localize("Draw!"), sizeof(aText));
			if(m_pClient->m_Snap.m_pGameobj->m_TeamscoreRed > m_pClient->m_Snap.m_pGameobj->m_TeamscoreBlue)
			{
				if(m_pClient->m_Snap.m_pLocalInfo->m_Team == 1 && g_Config.m_TcColoredTeesMethod == 1)
					str_format(aText, sizeof(aText), "%s Team Wins!", CTeecompUtils::RgbToName(g_Config.m_TcColoredTeesTeam2));
				else
					str_format(aText, sizeof(aText), "%s Team Wins!", CTeecompUtils::RgbToName(g_Config.m_TcColoredTeesTeam1));
			}
			else if(m_pClient->m_Snap.m_pGameobj->m_TeamscoreBlue > m_pClient->m_Snap.m_pGameobj->m_TeamscoreRed)
			{
				if(m_pClient->m_Snap.m_pLocalInfo->m_Team == 1 && g_Config.m_TcColoredTeesMethod == 1)
					str_format(aText, sizeof(aText), "%s Team Wins!", CTeecompUtils::RgbToName(g_Config.m_TcColoredTeesTeam1));
				else
					str_format(aText, sizeof(aText), "%s Team Wins!", CTeecompUtils::RgbToName(g_Config.m_TcColoredTeesTeam2));
			}
				
			float w = TextRender()->TextWidth(0, 92.0f, aText, -1);
			TextRender()->Text(0, Width/2-w/2, 45, 92.0f, aText, -1);
		}
		
		if(m_pClient->m_Snap.m_pLocalInfo->m_Team == 1 && g_Config.m_TcColoredTeesMethod == 1)
			str_format(aText, sizeof(aText), "%s Team", CTeecompUtils::RgbToName(g_Config.m_TcColoredTeesTeam2));
		else
			str_format(aText, sizeof(aText), "%s Team", CTeecompUtils::RgbToName(g_Config.m_TcColoredTeesTeam1));
		RenderScoreboard(Width/2-w-20, 150.0f, w, 0, aText);
		if(m_pClient->m_Snap.m_pLocalInfo->m_Team == 1 && g_Config.m_TcColoredTeesMethod == 1)
			str_format(aText, sizeof(aText), "%s Team", CTeecompUtils::RgbToName(g_Config.m_TcColoredTeesTeam1));
		else
			str_format(aText, sizeof(aText), "%s Team", CTeecompUtils::RgbToName(g_Config.m_TcColoredTeesTeam2));
		RenderScoreboard(Width/2 + 20, 150.0f, w, 1, aText);
	}

	RenderGoals(Width/2-w/2, 150+750+25, w);
	RenderSpectators(Width/2-w/2, 150+750+25+50+25, w);
}<|MERGE_RESOLUTION|>--- conflicted
+++ resolved
@@ -202,7 +202,6 @@
 		for(int i = 0; i < NumPlayers-k-1; i++)
 		{
 			if(m_pClient->m_IsRace)
-<<<<<<< HEAD
 			{
 				if(m_pClient->m_aClients[paPlayers[i]->m_ClientId].m_Score == 0 || (m_pClient->m_aClients[paPlayers[i]->m_ClientId].m_Score > m_pClient->m_aClients[paPlayers[i+1]->m_ClientId].m_Score && m_pClient->m_aClients[paPlayers[i+1]->m_ClientId].m_Score != 0))
 				{
@@ -213,18 +212,6 @@
 			}
 			else
 			{
-=======
-			{
-				if(m_pClient->m_aClients[paPlayers[i]->m_ClientId].m_Score == 0 || (m_pClient->m_aClients[paPlayers[i]->m_ClientId].m_Score > m_pClient->m_aClients[paPlayers[i+1]->m_ClientId].m_Score && m_pClient->m_aClients[paPlayers[i+1]->m_ClientId].m_Score != 0))
-				{
-					const CNetObj_PlayerInfo *pTmp = paPlayers[i];
-					paPlayers[i] = paPlayers[i+1];
-					paPlayers[i+1] = pTmp;
-				}
-			}
-			else
-			{
->>>>>>> d5e1b06c
 				if(paPlayers[i]->m_Score < paPlayers[i+1]->m_Score)
 				{
 					const CNetObj_PlayerInfo *pTmp = paPlayers[i];
@@ -291,22 +278,32 @@
 			TextRender()->Text(0, x+60-TextRender()->TextWidth(0, FontSize,aBuf,-1), y, FontSize, aBuf, -1);
 		}
 		
-<<<<<<< HEAD
 		if(g_Config.m_ClScoreboardClientId)
 		{
 			str_format(aBuf, sizeof(aBuf), "%d | %s", pInfo->m_ClientId, m_pClient->m_aClients[pInfo->m_ClientId].m_aName);
-			TextRender()->Text(0, x+128+DataOffset, y, FontSize, aBuf, -1);
-=======
-		if(m_pClient->m_IsRace)
-		{
-			CTextCursor Cursor;
-			TextRender()->SetCursor(&Cursor, x+128+DataOffset, y, FontSize, TEXTFLAG_RENDER|TEXTFLAG_STOP_AT_END);
-			Cursor.m_LineWidth = 400;
-			TextRender()->TextEx(&Cursor, m_pClient->m_aClients[pInfo->m_ClientId].m_aName, -1);
->>>>>>> d5e1b06c
+			
+			if(m_pClient->m_IsRace)
+			{
+				CTextCursor Cursor;
+				TextRender()->SetCursor(&Cursor, x+128+DataOffset, y, FontSize, TEXTFLAG_RENDER|TEXTFLAG_STOP_AT_END);
+				Cursor.m_LineWidth = 400;
+				TextRender()->TextEx(&Cursor, aBuf, -1);
+			}
+			else	
+				TextRender()->Text(0, x+128+DataOffset, y, FontSize, aBuf, -1);
 		}
 		else
-			TextRender()->Text(0, x+128+DataOffset, y, FontSize, m_pClient->m_aClients[pInfo->m_ClientId].m_aName, -1);
+		{
+			if(m_pClient->m_IsRace)
+			{
+				CTextCursor Cursor;
+				TextRender()->SetCursor(&Cursor, x+128+DataOffset, y, FontSize, TEXTFLAG_RENDER|TEXTFLAG_STOP_AT_END);
+				Cursor.m_LineWidth = 400;
+				TextRender()->TextEx(&Cursor, m_pClient->m_aClients[pInfo->m_ClientId].m_aName, -1);
+			}
+			else
+				TextRender()->Text(0, x+128+DataOffset, y, FontSize, m_pClient->m_aClients[pInfo->m_ClientId].m_aName, -1);
+		}
 
 		str_format(aBuf, sizeof(aBuf), "%4d", pInfo->m_Latency);
 		float tw = TextRender()->TextWidth(0, FontSize, aBuf, -1);
