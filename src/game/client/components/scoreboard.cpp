--- conflicted
+++ resolved
@@ -278,7 +278,10 @@
 			TextRender()->Text(0, x+60-TextRender()->TextWidth(0, FontSize,aBuf,-1), y, FontSize, aBuf, -1);
 		}
 		
-<<<<<<< HEAD
+		float FontSizeName = FontSize;
+		while(TextRender()->TextWidth(0, FontSizeName, m_pClient->m_aClients[pInfo->m_ClientId].m_aName, -1) > w-200)
+			--FontSizeName;
+
 		if(g_Config.m_ClScoreboardClientId)
 		{
 			str_format(aBuf, sizeof(aBuf), "%d | %s", pInfo->m_ClientId, m_pClient->m_aClients[pInfo->m_ClientId].m_aName);
@@ -286,31 +289,25 @@
 			if(m_pClient->m_IsRace)
 			{
 				CTextCursor Cursor;
-				TextRender()->SetCursor(&Cursor, x+128+DataOffset, y, FontSize, TEXTFLAG_RENDER|TEXTFLAG_STOP_AT_END);
+				TextRender()->SetCursor(&Cursor, x+128+DataOffset, y+(FontSize-FontSizeName)/2, FontSizeName, TEXTFLAG_RENDER|TEXTFLAG_STOP_AT_END);
 				Cursor.m_LineWidth = 400;
 				TextRender()->TextEx(&Cursor, aBuf, -1);
 			}
 			else	
-				TextRender()->Text(0, x+128+DataOffset, y, FontSize, aBuf, -1);
+				TextRender()->Text(0, x+128+DataOffset, y+(FontSize-FontSizeName)/2, FontSizeName, aBuf, -1);
 		}
 		else
 		{
 			if(m_pClient->m_IsRace)
 			{
 				CTextCursor Cursor;
-				TextRender()->SetCursor(&Cursor, x+128+DataOffset, y, FontSize, TEXTFLAG_RENDER|TEXTFLAG_STOP_AT_END);
+				TextRender()->SetCursor(&Cursor, x+128+DataOffset, y+(FontSize-FontSizeName)/2, FontSizeName, TEXTFLAG_RENDER|TEXTFLAG_STOP_AT_END);
 				Cursor.m_LineWidth = 400;
 				TextRender()->TextEx(&Cursor, m_pClient->m_aClients[pInfo->m_ClientId].m_aName, -1);
 			}
 			else
-				TextRender()->Text(0, x+128+DataOffset, y, FontSize, m_pClient->m_aClients[pInfo->m_ClientId].m_aName, -1);
-		}
-=======
-		float FontSizeName = FontSize;
-		while(TextRender()->TextWidth(0, FontSizeName, m_pClient->m_aClients[pInfo->m_ClientId].m_aName, -1) > w-200)
-			--FontSizeName;
-		TextRender()->Text(0, x+128, y+(FontSize-FontSizeName)/2, FontSizeName, m_pClient->m_aClients[pInfo->m_ClientId].m_aName, -1);
->>>>>>> 3824d885
+				TextRender()->Text(0, x+128+DataOffset, y+(FontSize-FontSizeName)/2, FontSizeName, m_pClient->m_aClients[pInfo->m_ClientId].m_aName, -1);
+		}
 
 		str_format(aBuf, sizeof(aBuf), "%4d", pInfo->m_Latency);
 		float tw = TextRender()->TextWidth(0, FontSize, aBuf, -1);
