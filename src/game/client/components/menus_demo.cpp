// copyright (c) 2007 magnus auvinen, see licence.txt for more info

#include <base/math.h>

#include <engine/demo.h>
#include <engine/keys.h>
#include <engine/graphics.h>

#include <game/client/render.h>
#include <game/client/gameclient.h>
#include <game/localization.h>

#include <game/client/ui.h>

#include <game/generated/client_data.h>

#include "menus.h"

int CMenus::DoButton_DemoPlayer(const void *pID, const char *pText, int Checked, const CUIRect *pRect)
{
	RenderTools()->DrawUIRect(pRect, vec4(1,1,1, Checked ? 0.10f : 0.5f)*ButtonColorMul(pID), CUI::CORNER_ALL, 5.0f);
	UI()->DoLabel(pRect, pText, 14.0f, 0);
	return UI()->DoButtonLogic(pID, pText, Checked, pRect);
}

int CMenus::DoButton_DemoPlayer_Sprite(const void *pID, int SpriteId, int Checked, const CUIRect *pRect)
{
	RenderTools()->DrawUIRect(pRect, vec4(1,1,1, Checked ? 0.10f : 0.5f)*ButtonColorMul(pID), CUI::CORNER_ALL, 5.0f);
	Graphics()->TextureSet(g_pData->m_aImages[IMAGE_DEMOBUTTONS].m_Id);
	Graphics()->QuadsBegin();
	RenderTools()->SelectSprite(SpriteId);
	IGraphics::CQuadItem QuadItem(pRect->x, pRect->y, pRect->w, pRect->h);
	Graphics()->QuadsDrawTL(&QuadItem, 1);
	Graphics()->QuadsEnd();
	
	return UI()->DoButtonLogic(pID, "", Checked, pRect);
}

void CMenus::RenderDemoPlayer(CUIRect MainView)
{
	const IDemoPlayer::CInfo *pInfo = DemoPlayer()->BaseInfo();
	
	const float SeekBarHeight = 15.0f;
	const float ButtonbarHeight = 20.0f;
	const float Margins = 5.0f;
	float TotalHeight;
	
	if(m_MenuActive)
		TotalHeight = SeekBarHeight+ButtonbarHeight+Margins*3;
	else
		TotalHeight = SeekBarHeight+Margins*2;
	
	MainView.HSplitBottom(TotalHeight, 0, &MainView);
	MainView.VSplitLeft(250.0f, 0, &MainView);
	MainView.VSplitRight(250.0f, &MainView, 0);
	
	RenderTools()->DrawUIRect(&MainView, ms_ColorTabbarActive, CUI::CORNER_T, 10.0f);
		
	MainView.Margin(5.0f, &MainView);
	
	CUIRect SeekBar, ButtonBar;
	
	if(m_MenuActive)
	{
		MainView.HSplitTop(SeekBarHeight, &SeekBar, &ButtonBar);
		ButtonBar.HSplitTop(Margins, 0, &ButtonBar);
	}
	else
		SeekBar = MainView;

	// do seekbar
	{
		static int s_SeekBarId = 0;
		void *id = &s_SeekBarId;
		char aBuffer[128];
		
		RenderTools()->DrawUIRect(&SeekBar, vec4(0,0,0,0.5f), CUI::CORNER_ALL, 5.0f);
		
		int CurrentTick = pInfo->m_CurrentTick - pInfo->m_FirstTick;
		int TotalTicks = pInfo->m_LastTick - pInfo->m_FirstTick;
		
		float Amount = CurrentTick/(float)TotalTicks;
		
		CUIRect FilledBar = SeekBar;
		FilledBar.w = 10.0f + (FilledBar.w-10.0f)*Amount;
		
		RenderTools()->DrawUIRect(&FilledBar, vec4(1,1,1,0.5f), CUI::CORNER_ALL, 5.0f);
		
		str_format(aBuffer, sizeof(aBuffer), "%d:%02d / %d:%02d",
			CurrentTick/SERVER_TICK_SPEED/60, (CurrentTick/SERVER_TICK_SPEED)%60,
			TotalTicks/SERVER_TICK_SPEED/60, (TotalTicks/SERVER_TICK_SPEED)%60);
		UI()->DoLabel(&SeekBar, aBuffer, SeekBar.h*0.70f, 0);

		// do the logic
	    int Inside = UI()->MouseInside(&SeekBar);
			
		if(UI()->ActiveItem() == id)
		{
			if(!UI()->MouseButton(0))
				UI()->SetActiveItem(0);
			else
			{
				static float PrevAmount = 0.0f;
				float Amount = (UI()->MouseX()-SeekBar.x)/(float)SeekBar.w;
				if(Amount > 0 && Amount < 1.0f && PrevAmount != Amount)
				{
					PrevAmount = Amount;
					m_pClient->OnReset();
					m_pClient->m_SuppressEvents = true;
					DemoPlayer()->SetPos(Amount);
					m_pClient->m_SuppressEvents = false;
				}
			}
		}
		else if(UI()->HotItem() == id)
		{
			if(UI()->MouseButton(0))
				UI()->SetActiveItem(id);
		}		
		
		if(Inside)
			UI()->SetHotItem(id);
	}	
	

	if(m_MenuActive)
	{
		// do buttons
		CUIRect Button;
		
		// combined play and pause button
		ButtonBar.VSplitLeft(ButtonbarHeight, &Button, &ButtonBar);
		static int s_PlayPauseButton = 0;
		if(!pInfo->m_Paused)
		{
			if(DoButton_DemoPlayer_Sprite(&s_PlayPauseButton, SPRITE_DEMOBUTTON_PAUSE, pInfo->m_Paused, &Button))
				DemoPlayer()->Pause();
		}
		else
		{
			if(DoButton_DemoPlayer_Sprite(&s_PlayPauseButton, SPRITE_DEMOBUTTON_PLAY, !pInfo->m_Paused, &Button))
				DemoPlayer()->Unpause();
		}
		
		ButtonBar.VSplitLeft(Margins, 0, &ButtonBar);
		ButtonBar.VSplitLeft(ButtonbarHeight, &Button, &ButtonBar);
		static int s_ResetButton = 0;
		if(DoButton_DemoPlayer_Sprite(&s_ResetButton, SPRITE_DEMOBUTTON_RESET, false, &Button))
		{
			DemoPlayer()->SetPos(0);
		}

		// slowdown
		ButtonBar.VSplitLeft(Margins, 0, &ButtonBar);
		ButtonBar.VSplitLeft(ButtonbarHeight, &Button, &ButtonBar);
		static int s_SlowDownButton = 0;
		if(DoButton_DemoPlayer_Sprite(&s_SlowDownButton, SPRITE_DEMOBUTTON_SLOWER, 0, &Button))
		{
			if(pInfo->m_Speed > 4.0f) DemoPlayer()->SetSpeed(4.0f);
			else if(pInfo->m_Speed > 2.0f) DemoPlayer()->SetSpeed(2.0f);
			else if(pInfo->m_Speed > 1.0f) DemoPlayer()->SetSpeed(1.0f);
			else if(pInfo->m_Speed > 0.5f) DemoPlayer()->SetSpeed(0.5f);
			else DemoPlayer()->SetSpeed(0.05f);
		}
		
		// fastforward
		ButtonBar.VSplitLeft(Margins, 0, &ButtonBar);
		ButtonBar.VSplitLeft(ButtonbarHeight, &Button, &ButtonBar);
		static int s_FastForwardButton = 0;
		if(DoButton_DemoPlayer_Sprite(&s_FastForwardButton, SPRITE_DEMOBUTTON_FASTER, 0, &Button))
		{
			if(pInfo->m_Speed < 0.5f) DemoPlayer()->SetSpeed(0.5f);
			else if(pInfo->m_Speed < 1.0f) DemoPlayer()->SetSpeed(1.0f);
			else if(pInfo->m_Speed < 2.0f) DemoPlayer()->SetSpeed(2.0f);
			else if(pInfo->m_Speed < 4.0f) DemoPlayer()->SetSpeed(4.0f);
			else DemoPlayer()->SetSpeed(8.0f);
		}

		// speed meter
		ButtonBar.VSplitLeft(Margins*3, 0, &ButtonBar);
		char aBuffer[64];
		if(pInfo->m_Speed >= 1.0f)
			str_format(aBuffer, sizeof(aBuffer), "x%.0f", pInfo->m_Speed);
		else
			str_format(aBuffer, sizeof(aBuffer), "x%.1f", pInfo->m_Speed);
		UI()->DoLabel(&ButtonBar, aBuffer, Button.h*0.7f, -1);

		// close button
		ButtonBar.VSplitRight(ButtonbarHeight*3, &ButtonBar, &Button);
		static int s_ExitButton = 0;
		if(DoButton_DemoPlayer(&s_ExitButton, Localize("Close"), 0, &Button))
			Client()->Disconnect();
	}
}

static CUIRect gs_ListBoxOriginalView;
static CUIRect gs_ListBoxView;
static float gs_ListBoxRowHeight;
static int gs_ListBoxItemIndex;
static int gs_ListBoxSelectedIndex;
static int gs_ListBoxNewSelected;
static int gs_ListBoxDoneEvents;
static int gs_ListBoxNumItems;
static int gs_ListBoxItemsPerRow;
static float gs_ListBoxScrollValue;
static bool gs_ListBoxItemActivated;

void CMenus::UiDoListboxStart(void *pId, const CUIRect *pRect, float RowHeight, const char *pTitle, const char *pBottomText, int NumItems,
								int ItemsPerRow, int SelectedIndex, float ScrollValue)
{
	CUIRect Scroll, Row;
	CUIRect View = *pRect;
	CUIRect Header, Footer;
	
	// draw header
	View.HSplitTop(ms_ListheaderHeight, &Header, &View);
	RenderTools()->DrawUIRect(&Header, vec4(1,1,1,0.25f), CUI::CORNER_T, 5.0f); 
	UI()->DoLabel(&Header, pTitle, Header.h*ms_FontmodHeight, 0);

	// draw footers
	View.HSplitBottom(ms_ListheaderHeight, &View, &Footer);
	RenderTools()->DrawUIRect(&Footer, vec4(1,1,1,0.25f), CUI::CORNER_B, 5.0f); 
	Footer.VSplitLeft(10.0f, 0, &Footer);
	UI()->DoLabel(&Footer, pBottomText, Header.h*ms_FontmodHeight, 0);

	// background
	RenderTools()->DrawUIRect(&View, vec4(0,0,0,0.15f), 0, 0);

	// prepare the scroll
	View.VSplitRight(15, &View, &Scroll);

	// setup the variables	
	gs_ListBoxOriginalView = View;
	gs_ListBoxSelectedIndex = SelectedIndex;
	gs_ListBoxNewSelected = SelectedIndex;
	gs_ListBoxItemIndex = 0;
	gs_ListBoxRowHeight = RowHeight;
	gs_ListBoxNumItems = NumItems;
	gs_ListBoxItemsPerRow = ItemsPerRow;
	gs_ListBoxDoneEvents = 0;
	gs_ListBoxScrollValue = ScrollValue;
	gs_ListBoxItemActivated = false;

	// do the scrollbar
	View.HSplitTop(gs_ListBoxRowHeight, &Row, 0);
	
	int NumViewable = (int)(gs_ListBoxOriginalView.h/Row.h) + 1;
	int Num = (NumItems+gs_ListBoxItemsPerRow-1)/gs_ListBoxItemsPerRow-NumViewable+1;
	if(Num < 0)
		Num = 0;
	if(Num > 0)
	{
		if(Input()->KeyPresses(KEY_MOUSE_WHEEL_UP))
			gs_ListBoxScrollValue -= 1.0f/Num;
		if(Input()->KeyPresses(KEY_MOUSE_WHEEL_DOWN))
			gs_ListBoxScrollValue += 1.0f/Num;
		
		if(gs_ListBoxScrollValue < 0.0f) gs_ListBoxScrollValue = 0.0f;
		if(gs_ListBoxScrollValue > 1.0f) gs_ListBoxScrollValue = 1.0f;
	}
		
	Scroll.HMargin(5.0f, &Scroll);
	gs_ListBoxScrollValue = DoScrollbarV(pId, &Scroll, gs_ListBoxScrollValue);
	
	// the list
	gs_ListBoxView = gs_ListBoxOriginalView;
	gs_ListBoxView.VMargin(5.0f, &gs_ListBoxView);
	UI()->ClipEnable(&gs_ListBoxView);
	gs_ListBoxView.y -= gs_ListBoxScrollValue*Num*Row.h;
}

CMenus::CListboxItem CMenus::UiDoListboxNextRow()
{
	static CUIRect s_RowView;
	CListboxItem Item = {0};
	if(gs_ListBoxItemIndex%gs_ListBoxItemsPerRow == 0)
		gs_ListBoxView.HSplitTop(gs_ListBoxRowHeight /*-2.0f*/, &s_RowView, &gs_ListBoxView);

	s_RowView.VSplitLeft(s_RowView.w/(gs_ListBoxItemsPerRow-gs_ListBoxItemIndex%gs_ListBoxItemsPerRow), &Item.m_Rect, &s_RowView);

	Item.m_Visible = 1;
	//item.rect = row;
	
	Item.m_HitRect = Item.m_Rect;
	
	//CUIRect select_hit_box = item.rect;

	if(gs_ListBoxSelectedIndex == gs_ListBoxItemIndex)
		Item.m_Selected = 1;
	
	// make sure that only those in view can be selected
	if(Item.m_Rect.y+Item.m_Rect.h > gs_ListBoxOriginalView.y)
	{
		
		if(Item.m_HitRect.y < Item.m_HitRect.y) // clip the selection
		{
			Item.m_HitRect.h -= gs_ListBoxOriginalView.y-Item.m_HitRect.y;
			Item.m_HitRect.y = gs_ListBoxOriginalView.y;
		}
		
	}
	else
		Item.m_Visible = 0;

	// check if we need to do more
	if(Item.m_Rect.y > gs_ListBoxOriginalView.y+gs_ListBoxOriginalView.h)
		Item.m_Visible = 0;
		
	gs_ListBoxItemIndex++;
	return Item;
}

CMenus::CListboxItem CMenus::UiDoListboxNextItem(void *pId, bool Selected)
{
	int ThisItemIndex = gs_ListBoxItemIndex;
	if(Selected)
	{
		if(gs_ListBoxSelectedIndex == gs_ListBoxNewSelected)
			gs_ListBoxNewSelected = ThisItemIndex;
		gs_ListBoxSelectedIndex = ThisItemIndex;
	}
	
	CListboxItem Item = UiDoListboxNextRow();

	if(Item.m_Visible && UI()->DoButtonLogic(pId, "", gs_ListBoxSelectedIndex == gs_ListBoxItemIndex, &Item.m_HitRect))
		gs_ListBoxNewSelected = ThisItemIndex;
	
	// process input, regard selected index
	if(gs_ListBoxSelectedIndex == ThisItemIndex)
	{
		if(!gs_ListBoxDoneEvents)
		{
			gs_ListBoxDoneEvents = 1;

			if(m_EnterPressed || (Input()->MouseDoubleClick() && UI()->ActiveItem() == pId))
			{
				gs_ListBoxItemActivated = true;
			}
			else
			{			
				for(int i = 0; i < m_NumInputEvents; i++)
				{
					int NewIndex = -1;
					if(m_aInputEvents[i].m_Flags&IInput::FLAG_PRESS)
					{
						if(m_aInputEvents[i].m_Key == KEY_DOWN) NewIndex = gs_ListBoxNewSelected + 1;
						if(m_aInputEvents[i].m_Key == KEY_UP) NewIndex = gs_ListBoxNewSelected - 1;
					}
					if(NewIndex > -1 && NewIndex < gs_ListBoxNumItems)
					{
						// scroll
						int NumViewable = (int)(gs_ListBoxOriginalView.h/gs_ListBoxRowHeight) + 1;
						int ScrollNum = (gs_ListBoxNumItems+gs_ListBoxItemsPerRow-1)/gs_ListBoxItemsPerRow-NumViewable+1;
						if(ScrollNum > 0 && NewIndex/gs_ListBoxItemsPerRow-gs_ListBoxSelectedIndex/gs_ListBoxItemsPerRow)
						{
							// TODO: make the scrolling better
							if(NewIndex - gs_ListBoxSelectedIndex > 0)
								gs_ListBoxScrollValue += 1.0f/ScrollNum;
							else
								gs_ListBoxScrollValue -= 1.0f/ScrollNum;
							if(gs_ListBoxScrollValue < 0.0f) gs_ListBoxScrollValue = 0.0f;
							if(gs_ListBoxScrollValue > 1.0f) gs_ListBoxScrollValue = 1.0f;
						}
						
						gs_ListBoxNewSelected = NewIndex;
					}
				}
			}
		}
		
		//selected_index = i;
		CUIRect r = Item.m_Rect;
		r.Margin(1.5f, &r);
		RenderTools()->DrawUIRect(&r, vec4(1,1,1,0.5f), CUI::CORNER_ALL, 4.0f);
	}	

	return Item;
}

int CMenus::UiDoListboxEnd(float *pScrollValue, bool *pItemActivated)
{
	UI()->ClipDisable();
	if(pScrollValue)
		*pScrollValue = gs_ListBoxScrollValue;
	if(pItemActivated)
		*pItemActivated = gs_ListBoxItemActivated;
	return gs_ListBoxNewSelected;
}

struct FETCH_CALLBACKINFO
{
	CMenus *m_pSelf;
	const char *m_pPrefix;
	int m_Count;
};

void CMenus::DemolistFetchCallback(const char *pName, int IsDir, void *pUser)
{
	if(pName[0] == '.')
		return;
	
	FETCH_CALLBACKINFO *pInfo = (FETCH_CALLBACKINFO *)pUser;
	
	CDemoItem Item;
	str_format(Item.m_aFilename, sizeof(Item.m_aFilename), "%s/%s", pInfo->m_pPrefix, pName);
	str_copy(Item.m_aName, pName, sizeof(Item.m_aName));
	pInfo->m_pSelf->m_lDemos.add(Item);
}

void CMenus::DemolistPopulate()
{
	m_lDemos.clear();
	
	
	if(str_comp_num(m_aCurrentDemoFolder, "demos", 256)) //add parent folder
	{
		CDemoItem Item;
		str_copy(Item.m_aName, "..", sizeof(Item.m_aName));
		str_copy(Item.m_aFilename, "..", sizeof(Item.m_aFilename));
		m_lDemos.add(Item);
	}
	
	
	char aBuf[512];
	str_format(aBuf, sizeof(aBuf), "%s/%s", Client()->UserDirectory(), m_aCurrentDemoFolder);
	
	FETCH_CALLBACKINFO Info = {this, aBuf, m_aCurrentDemoFolder[6]}; //skip "demos/"
	fs_listdir(aBuf, DemolistFetchCallback, &Info);
	Info.m_pPrefix = m_aCurrentDemoFolder;
	fs_listdir(m_aCurrentDemoFolder, DemolistFetchCallback, &Info);
}


void CMenus::RenderDemoList(CUIRect MainView)
{
	static int s_Inited = 0;
	if(!s_Inited)
		DemolistPopulate();
	s_Inited = 1;
	
	// render background
	RenderTools()->DrawUIRect(&MainView, ms_ColorTabbarActive, CUI::CORNER_ALL, 10.0f);
	MainView.Margin(10.0f, &MainView);
	
	CUIRect ButtonBar;
	MainView.HSplitBottom(ms_ButtonHeight+5.0f, &MainView, &ButtonBar);
	ButtonBar.HSplitTop(5.0f, 0, &ButtonBar);
	
	static int s_SelectedItem = -1;
	static int s_DemoListId = 0;
	static float s_ScrollValue = 0;
	
	UiDoListboxStart(&s_DemoListId, &MainView, 17.0f, Localize("Demos"), "", m_lDemos.size(), 1, s_SelectedItem, s_ScrollValue);
	//for(int i = 0; i < num_demos; i++)
	for(sorted_array<CDemoItem>::range r = m_lDemos.all(); !r.empty(); r.pop_front())
	{
		CListboxItem Item = UiDoListboxNextItem((void*)(&r.front()));
		if(Item.m_Visible)
			UI()->DoLabel(&Item.m_Rect, r.front().m_aName, Item.m_Rect.h*ms_FontmodHeight, -1);
	}
	bool Activated = false;
	s_SelectedItem = UiDoListboxEnd(&s_ScrollValue, &Activated);
	
	CUIRect RefreshRect, PlayRect;
	ButtonBar.VSplitRight(250.0f, &ButtonBar, &RefreshRect);
	RefreshRect.VSplitRight(130.0f, &RefreshRect, &PlayRect);
	PlayRect.VSplitRight(120.0f, 0x0, &PlayRect);
	
	
	bool IsDir = false;
	if(!str_comp_num(m_lDemos[s_SelectedItem].m_aName, "..", 256)) //parent folder
		IsDir = true;
	else if(fs_is_dir(m_lDemos[s_SelectedItem].m_aFilename))
		IsDir = true;
	
	
	static int s_RefreshButton = 0;
	if(DoButton_Menu(&s_RefreshButton, Localize("Refresh"), 0, &RefreshRect))
	{
		DemolistPopulate();
	}
	
	static int s_PlayButton = 0;
	char aTitleButton[10];
	if(IsDir)
		str_copy(aTitleButton, Localize("Open"), sizeof(aTitleButton));
	else
		str_copy(aTitleButton, Localize("Play"), sizeof(aTitleButton));
	
	if(DoButton_Menu(&s_PlayButton, aTitleButton, 0, &PlayRect) || Activated)
	{		
		if(s_SelectedItem >= 0 && s_SelectedItem < m_lDemos.size())
		{
			if(!str_comp_num(m_lDemos[s_SelectedItem].m_aName, "..", 256))
			{
				DemoSetParentDirectory();
				DemolistPopulate();
				s_SelectedItem = 0;
			}
			else if(IsDir)
			{
				str_format(m_aCurrentDemoFolder, sizeof(m_aCurrentDemoFolder), "%s/%s", m_aCurrentDemoFolder, m_lDemos[s_SelectedItem].m_aName);
				DemolistPopulate();
				s_SelectedItem = 0;
			}
			else
			{
				const char *pError = Client()->DemoPlayer_Play(m_lDemos[s_SelectedItem].m_aFilename);
<<<<<<< HEAD
				if(pError != NULL && str_comp(pError, "error loading demo") == 0)
					PopupMessage(Localize("Error"), Localize("error loading demo"), Localize("Ok"));
				else if(pError)
					PopupMessage(Localize("Error"), pError, Localize("Ok"));
=======
				if(pError)
					PopupMessage(Localize("Error"), str_comp(pError, "error loading demo") ? pError : Localize("error loading demo"), Localize("Ok"));
>>>>>>> 538d9683
			}
		}
	}
	
}



void CMenus::DemoSetParentDirectory()
{
	int Stop = 0;
	int i;
	for(i = 0; i < 256; i++)
	{
		if(m_aCurrentDemoFolder[i] == '/')
			Stop = i;
	}
	
	//keeps chars which are before the last '/' and remove chars which are after
	for(i = 0; i < 256; i++)
	{
		if(i >= Stop)
			m_aCurrentDemoFolder[i] = 0;
	}
}<|MERGE_RESOLUTION|>--- conflicted
+++ resolved
@@ -506,15 +506,8 @@
 			else
 			{
 				const char *pError = Client()->DemoPlayer_Play(m_lDemos[s_SelectedItem].m_aFilename);
-<<<<<<< HEAD
-				if(pError != NULL && str_comp(pError, "error loading demo") == 0)
-					PopupMessage(Localize("Error"), Localize("error loading demo"), Localize("Ok"));
-				else if(pError)
-					PopupMessage(Localize("Error"), pError, Localize("Ok"));
-=======
-				if(pError)
+				if(pError != NULL && pError)
 					PopupMessage(Localize("Error"), str_comp(pError, "error loading demo") ? pError : Localize("error loading demo"), Localize("Ok"));
->>>>>>> 538d9683
 			}
 		}
 	}
