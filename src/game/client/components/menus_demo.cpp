--- conflicted
+++ resolved
@@ -31,7 +31,6 @@
 	const float NameBarHeight = 20.0f;
 	const float Margins = 5.0f;
 
-<<<<<<< HEAD
 	// render popups
 	if(m_DemoPlayerState == DEMOPLAYER_SLICE_SAVE)
 	{
@@ -96,9 +95,7 @@
 
 	}
 
-=======
 	float TotalHeight;
->>>>>>> 92d91f8f
 	if(m_MenuActive)
 		TotalHeight = SeekBarHeight+ButtonbarHeight+NameBarHeight+Margins*3;
 	else
