--- conflicted
+++ resolved
@@ -586,11 +586,7 @@
 
 	for(int i = 0; i < 10; i++)
 	{
-<<<<<<< HEAD
 		FILE *io;
-=======
-		IOHANDLE io;
->>>>>>> 3824d885
 		str_format(aFilename, sizeof(aFilename), "dumps/%s_dump%s-%05d.txt", Type==1?"remote_console":"local_console", aDate, i);
 		io = Storage()->OpenFile(aFilename, IOFLAG_WRITE);
 		if(io)
@@ -600,11 +596,7 @@
 			#else
 				static const char Newline[] = "\n";
 			#endif
-<<<<<<< HEAD
-			
-=======
-
->>>>>>> 3824d885
+
 			for(char *pEntry = pConsole->m_Backlog.First(); pEntry; pEntry = pConsole->m_Backlog.Next(pEntry))
 			{
 				io_write(io, pEntry, str_length(pEntry));
