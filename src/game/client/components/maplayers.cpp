--- conflicted
+++ resolved
@@ -100,13 +100,9 @@
 	}
 	else
 	{
-<<<<<<< HEAD
-		if((pItem->m_Version < 2 || pItem->m_Synchronized) && g_Config.m_ClSyncEnvelopes)
-=======
 		if(pThis->m_pClient->m_Snap.m_pGameInfoObj && !(pThis->m_pClient->m_Snap.m_pGameInfoObj->m_GameStateFlags&GAMESTATEFLAG_PAUSED))
->>>>>>> e8f9145a
-		{
-			if(pItem->m_Version < 2 || pItem->m_Synchronized)
+		{
+			if((pItem->m_Version < 2 || pItem->m_Synchronized) && g_Config.m_ClSyncEnvelopes)
 			{
 				s_Time = mix((pThis->Client()->PrevGameTick()-pThis->m_pClient->m_Snap.m_pGameInfoObj->m_RoundStartTick) / (float)pThis->Client()->GameTickSpeed(),
 							(pThis->Client()->GameTick()-pThis->m_pClient->m_Snap.m_pGameInfoObj->m_RoundStartTick) / (float)pThis->Client()->GameTickSpeed(),
