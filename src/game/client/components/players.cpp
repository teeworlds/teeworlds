/* (c) Magnus Auvinen. See licence.txt in the root of the distribution for more information. */
/* If you are missing that file, acquire a complete release at teeworlds.com.                */
#include <engine/demo.h>
#include <engine/engine.h>
#include <engine/graphics.h>
#include <engine/shared/config.h>
#include <generated/protocol.h>
#include <generated/client_data.h>

#include <game/client/animstate.h>
#include <game/client/gameclient.h>
#include <game/client/ui.h>
#include <game/client/render.h>

#include <game/client/components/flow.h>
#include <game/client/components/skins.h>
#include <game/client/components/effects.h>
#include <game/client/components/sounds.h>
#include <game/client/components/controls.h>

#include <modapi/client/skeletonrenderer.h>

#include "players.h"

void CPlayers::RenderHand(CTeeRenderInfo *pInfo, vec2 CenterPos, vec2 Dir, float AngleOffset, vec2 PostRotOffset)
{
	/*
	// for drawing hand
	//const skin *s = skin_get(skin_id);

	float BaseSize = 15.0f;
	//dir = normalize(hook_pos-pos);

	vec2 HandPos = CenterPos + Dir;
	float Angle = angle(Dir);
	if (Dir.x < 0)
		Angle -= AngleOffset;
	else
		Angle += AngleOffset;

	vec2 DirX = Dir;
	vec2 DirY(-Dir.y,Dir.x);

	if (Dir.x < 0)
		DirY = -DirY;

	HandPos += DirX * PostRotOffset.x;
	HandPos += DirY * PostRotOffset.y;

	//Graphics()->TextureSet(data->m_aImages[IMAGE_CHAR_DEFAULT].id);
	Graphics()->TextureSet(pInfo->m_aTextures[SKINPART_HANDS]);
	Graphics()->QuadsBegin();
	vec4 Color = pInfo->m_aColors[SKINPART_HANDS];
	Graphics()->SetColor(Color.r, Color.g, Color.b, Color.a);

	// two passes
	for (int i = 0; i < 2; i++)
	{
		bool OutLine = i == 0;

		RenderTools()->SelectSprite(OutLine?SPRITE_TEE_HAND_OUTLINE:SPRITE_TEE_HAND, 0, 0, 0);
		Graphics()->QuadsSetRotation(Angle);
		IGraphics::CQuadItem QuadItem(HandPos.x, HandPos.y, 2*BaseSize, 2*BaseSize);
		Graphics()->QuadsDraw(&QuadItem, 1);
	}

	Graphics()->QuadsSetRotation(0);
	Graphics()->QuadsEnd();
	*/
}

inline float NormalizeAngular(float f)
{
	return fmod(f+pi*2, pi*2);
}

inline float AngularMixDirection (float Src, float Dst) { return sinf(Dst-Src) >0?1:-1; }
inline float AngularDistance(float Src, float Dst) { return asinf(sinf(Dst-Src)); }

inline float AngularApproach(float Src, float Dst, float Amount)
{
	float d = AngularMixDirection (Src, Dst);
	float n = Src + Amount*d;
	if(AngularMixDirection (n, Dst) != d)
		return Dst;
	return n;
}

void CPlayers::RenderHook(
	const CNetObj_Character *pPrevChar,
	const CNetObj_Character *pPlayerChar,
	const CNetObj_PlayerInfo *pPrevInfo,
	const CNetObj_PlayerInfo *pPlayerInfo,
	int ClientID
	)
{
	CNetObj_Character Prev;
	CNetObj_Character Player;
	Prev = *pPrevChar;
	Player = *pPlayerChar;

	CTeeRenderInfo RenderInfo = m_aRenderInfo[ClientID];

	float IntraTick = Client()->IntraGameTick();

	// set size
	RenderInfo.m_Size = 64.0f;

	// use preditect players if needed
	if(m_pClient->m_LocalClientID == ClientID && g_Config.m_ClPredict && Client()->State() != IClient::STATE_DEMOPLAYBACK)
	{
		if(!m_pClient->m_Snap.m_pLocalCharacter ||
			(m_pClient->m_Snap.m_pGameData && m_pClient->m_Snap.m_pGameData->m_GameStateFlags&(GAMESTATEFLAG_PAUSED|GAMESTATEFLAG_ROUNDOVER|GAMESTATEFLAG_GAMEOVER)))
		{
		}
		else
		{
			// apply predicted results
			m_pClient->m_PredictedChar.Write07(&Player);
			m_pClient->m_PredictedPrevChar.Write07(&Prev);
			IntraTick = Client()->PredIntraGameTick();
		}
	}

	vec2 Position = mix(vec2(Prev.m_X, Prev.m_Y), vec2(Player.m_X, Player.m_Y), IntraTick);

	// draw hook
	if (Prev.m_HookState>0 && Player.m_HookState>0)
	{
		vec2 Pos = Position;
		vec2 HookPos;

		if(pPlayerChar->m_HookedPlayer != -1)
		{
			if(m_pClient->m_LocalClientID != -1 && pPlayerChar->m_HookedPlayer == m_pClient->m_LocalClientID)
			{
				if(Client()->State() == IClient::STATE_DEMOPLAYBACK) // only use prediction if needed
					HookPos = vec2(m_pClient->m_LocalCharacterPos.x, m_pClient->m_LocalCharacterPos.y);
				else
					HookPos = mix(vec2(m_pClient->m_PredictedPrevChar.m_Pos.x, m_pClient->m_PredictedPrevChar.m_Pos.y),
						vec2(m_pClient->m_PredictedChar.m_Pos.x, m_pClient->m_PredictedChar.m_Pos.y), Client()->PredIntraGameTick());
			}
			else if(m_pClient->m_LocalClientID == ClientID)
			{
				HookPos = mix(vec2(m_pClient->m_Snap.m_aCharacters[pPlayerChar->m_HookedPlayer].m_Prev.m_X,
					m_pClient->m_Snap.m_aCharacters[pPlayerChar->m_HookedPlayer].m_Prev.m_Y),
					vec2(m_pClient->m_Snap.m_aCharacters[pPlayerChar->m_HookedPlayer].m_Cur.m_X,
					m_pClient->m_Snap.m_aCharacters[pPlayerChar->m_HookedPlayer].m_Cur.m_Y),
					Client()->IntraGameTick());
			}
			else
				HookPos = mix(vec2(pPrevChar->m_HookX, pPrevChar->m_HookY), vec2(pPlayerChar->m_HookX, pPlayerChar->m_HookY), Client()->IntraGameTick());
		}
		else
			HookPos = mix(vec2(Prev.m_HookX, Prev.m_HookY), vec2(Player.m_HookX, Player.m_HookY), IntraTick);

		//~ ModAPIGraphics()->DrawLine(CModAPI_AssetPath::Internal(CModAPI_AssetPath::TYPE_LINESTYLE, MODAPI_LINESTYLE_HOOK), Position, HookPos, 1.0f, 0.0f);
	}
}

void CPlayers::RenderPlayer(
	const CNetObj_Character *pPrevChar,
	const CNetObj_Character *pPlayerChar,
	const CNetObj_PlayerInfo *pPrevInfo,
	const CNetObj_PlayerInfo *pPlayerInfo,
	int ClientID
	)
{
	if(!ModAPIGraphics()) return;
	
	CNetObj_Character Prev;
	CNetObj_Character Player;
	Prev = *pPrevChar;
	Player = *pPlayerChar;

	CNetObj_PlayerInfo pInfo = *pPlayerInfo;
	CTeeRenderInfo RenderInfo = m_aRenderInfo[ClientID];

	// set size
	RenderInfo.m_Size = 64.0f;

	float IntraTick = Client()->IntraGameTick();

	if(Prev.m_Angle < pi*-128 && Player.m_Angle > pi*128)
		Prev.m_Angle += 2*pi*256;
	else if(Prev.m_Angle > pi*128 && Player.m_Angle < pi*-128)
		Player.m_Angle += 2*pi*256;
	float Angle = mix((float)Prev.m_Angle, (float)Player.m_Angle, IntraTick)/256.0f;

	//float angle = 0;

	if(m_pClient->m_LocalClientID == ClientID && Client()->State() != IClient::STATE_DEMOPLAYBACK)
	{
		// just use the direct input if it's local player we are rendering
		Angle = angle(m_pClient->m_pControls->m_MousePos);
	}

	// use preditect players if needed
	if(m_pClient->m_LocalClientID == ClientID && g_Config.m_ClPredict && Client()->State() != IClient::STATE_DEMOPLAYBACK)
	{
		if(!m_pClient->m_Snap.m_pLocalCharacter ||
			(m_pClient->m_Snap.m_pGameData && m_pClient->m_Snap.m_pGameData->m_GameStateFlags&(GAMESTATEFLAG_PAUSED|GAMESTATEFLAG_ROUNDOVER|GAMESTATEFLAG_GAMEOVER)))
		{
		}
		else
		{
			// apply predicted results
			m_pClient->m_PredictedChar.Write07(&Player);
			m_pClient->m_PredictedPrevChar.Write07(&Prev);
			IntraTick = Client()->PredIntraGameTick();
		}
	}

	vec2 MotionDir = vec2(pPlayerChar->m_X,pPlayerChar->m_Y) - vec2(pPrevChar->m_X, pPrevChar->m_Y);
	vec2 AimDir = direction(Angle);
	vec2 Position = mix(vec2(Prev.m_X, Prev.m_Y), vec2(Player.m_X, Player.m_Y), IntraTick);
	vec2 Vel = mix(vec2(Prev.m_VelX/256.0f, Prev.m_VelY/256.0f), vec2(Player.m_VelX/256.0f, Player.m_VelY/256.0f), IntraTick);
	
	m_pClient->m_pFlow->Add(Position, Vel*100.0f, 10.0f);

	bool GotAirJump = Player.m_Jumped&2?0:1;

	bool Stationary = Player.m_VelX <= 1 && Player.m_VelX >= -1;
	bool InAir = !Collision()->CheckPoint(Player.m_X, Player.m_Y+16);
	bool WantOtherDir = (Player.m_Direction == -1 && Vel.x > 0) || (Player.m_Direction == 1 && Vel.x < 0);
	
	CModAPI_SkeletonRenderer SkeletonRenderer(Graphics(), AssetManager());
	SkeletonRenderer.SetAim(AimDir);
	SkeletonRenderer.SetMotion(MotionDir);
	
	CModAPI_Asset_CharacterPart* pCharacterPart[6];
	CModAPI_AssetPath CharacterPath;
	for(int i=0; i<6; i++)
	{
		pCharacterPart[i] = AssetManager()->GetAsset<CModAPI_Asset_CharacterPart>(RenderInfo.m_aCharacterParts[i]);
		if(pCharacterPart[i])
		{
			SkeletonRenderer.AddSkinWithSkeleton(pCharacterPart[i]->m_SkeletonSkinPath, RenderInfo.m_aColors[i]);
			if(CharacterPath.IsNull())
				CharacterPath = pCharacterPart[i]->m_CharacterPath;
		}
	}
	
	CModAPI_Asset_Character* pCharacter = AssetManager()->GetAsset<CModAPI_Asset_Character>(CharacterPath);
	if(pCharacter)
	{
		if(InAir)
		{
			if(!GotAirJump && g_Config.m_ClAirjumpindicator)
			{
				SkeletonRenderer.ApplyAnimation(pCharacter->m_UncontrolledJumpPath, 0.0f);
			}
			else
			{
				SkeletonRenderer.ApplyAnimation(pCharacter->m_ControlledJumpPath, 0.0f);
			}
		}
		else if(Stationary)
		{
			SkeletonRenderer.ApplyAnimation(pCharacter->m_IdlePath, 0.0f);
		}
		else if(!WantOtherDir)
		{
			const float WalkTimeMagic = 100.0f;
			float WalkTime =
				((Position.x >= 0)
					? fmod(Position.x, WalkTimeMagic)
					: WalkTimeMagic - fmod(-Position.x, WalkTimeMagic))
				/ WalkTimeMagic;
			
			SkeletonRenderer.ApplyAnimation(pCharacter->m_WalkPath, WalkTime);
		}
	}

	// do skidding
	if(!InAir && WantOtherDir && length(Vel*50) > 500.0f)
	{
		static int64 SkidSoundTime = 0;
		if(time_get()-SkidSoundTime > time_freq()/10)
		{
			m_pClient->m_pSounds->PlayAt(CSounds::CHN_WORLD, SOUND_PLAYER_SKID, 0.25f, Position);
			SkidSoundTime = time_get();
		}

		m_pClient->m_pEffects->SkidTrail(
			Position+vec2(-Player.m_Direction*6,12),
			vec2(-Player.m_Direction*100*length(Vel),-50)
		);
	}
<<<<<<< HEAD
	
	SkeletonRenderer.Finalize();
	SkeletonRenderer.RenderSkins(Position, 1.0);
		
=======

	// render the "shadow" tee
	if(m_pClient->m_LocalClientID == ClientID && g_Config.m_Debug)
	{
		vec2 GhostPosition = mix(vec2(pPrevChar->m_X, pPrevChar->m_Y), vec2(pPlayerChar->m_X, pPlayerChar->m_Y), Client()->IntraGameTick());
		CTeeRenderInfo Ghost = RenderInfo;
		for(int p = 0; p < NUM_SKINPARTS; p++)
			Ghost.m_aColors[p].a *= 0.5f;
		RenderTools()->RenderTee(&State, &Ghost, Player.m_Emote, Direction, GhostPosition); // render ghost
	}

	RenderTools()->RenderTee(&State, &RenderInfo, Player.m_Emote, Direction, Position);

>>>>>>> 23a1b80f
	if(pInfo.m_PlayerFlags&PLAYERFLAG_CHATTING)
	{
		Graphics()->TextureSet(g_pData->m_aImages[IMAGE_EMOTICONS].m_Id);
		Graphics()->QuadsBegin();
		RenderTools()->SelectSprite(SPRITE_DOTDOT);
		IGraphics::CQuadItem QuadItem(Position.x + 24, Position.y - 40, 64,64);
		Graphics()->QuadsDraw(&QuadItem, 1);
		Graphics()->QuadsEnd();
	}
	if (m_pClient->m_aClients[ClientID].m_EmoticonStart != -1 && m_pClient->m_aClients[ClientID].m_EmoticonStart + 2 * Client()->GameTickSpeed() > Client()->GameTick())
	{
		Graphics()->TextureSet(g_pData->m_aImages[IMAGE_EMOTICONS].m_Id);
		Graphics()->QuadsBegin();

		int SinceStart = Client()->GameTick() - m_pClient->m_aClients[ClientID].m_EmoticonStart;
		int FromEnd = m_pClient->m_aClients[ClientID].m_EmoticonStart + 2 * Client()->GameTickSpeed() - Client()->GameTick();

		float a = 1;

		if (FromEnd < Client()->GameTickSpeed() / 5)
			a = FromEnd / (Client()->GameTickSpeed() / 5.0);

		float h = 1;
		if (SinceStart < Client()->GameTickSpeed() / 10)
			h = SinceStart / (Client()->GameTickSpeed() / 10.0);

		float Wiggle = 0;
		if (SinceStart < Client()->GameTickSpeed() / 5)
			Wiggle = SinceStart / (Client()->GameTickSpeed() / 5.0);

		float WiggleAngle = sinf(5*Wiggle);

		Graphics()->QuadsSetRotation(pi/6*WiggleAngle);

		Graphics()->SetColor(1.0f,1.0f,1.0f,a);
		// client_datas::emoticon is an offset from the first emoticon
		RenderTools()->SelectSprite(SPRITE_OOP + m_pClient->m_aClients[ClientID].m_Emoticon);
		IGraphics::CQuadItem QuadItem(Position.x, Position.y - 23 - 32*h, 64, 64*h);
		Graphics()->QuadsDraw(&QuadItem, 1);
		Graphics()->QuadsEnd();
	}
}

void CPlayers::OnRender()
{
	// update RenderInfo for ninja
	bool IsTeamplay = (m_pClient->m_GameInfo.m_GameFlags&GAMEFLAG_TEAMS) != 0;
	for(int i = 0; i < MAX_CLIENTS; ++i)
	{
		m_aRenderInfo[i] = m_pClient->m_aClients[i].m_RenderInfo;
<<<<<<< HEAD
=======
		if(m_pClient->m_Snap.m_aCharacters[i].m_Cur.m_Weapon == WEAPON_NINJA)
		{
			// change the skin for the player to the ninja
			int Skin = m_pClient->m_pSkins->Find("x_ninja", true);
			if(Skin != -1)
			{
				const CSkins::CSkin *pNinja = m_pClient->m_pSkins->Get(Skin);
				for(int p = 0; p < NUM_SKINPARTS; p++)
				{
					if(IsTeamplay)
					{
						m_aRenderInfo[i].m_aTextures[p] = pNinja->m_apParts[p]->m_ColorTexture;
						int ColorVal = m_pClient->m_pSkins->GetTeamColor(true, pNinja->m_aPartColors[p], m_pClient->m_aClients[i].m_Team, p);
						m_aRenderInfo[i].m_aColors[p] = m_pClient->m_pSkins->GetColorV4(ColorVal, p==SKINPART_MARKING);
					}
					else if(pNinja->m_aUseCustomColors[p])
					{
						m_aRenderInfo[i].m_aTextures[p] = pNinja->m_apParts[p]->m_ColorTexture;
						m_aRenderInfo[i].m_aColors[p] = m_pClient->m_pSkins->GetColorV4(pNinja->m_aPartColors[p], p==SKINPART_MARKING);
					}
					else
					{
						m_aRenderInfo[i].m_aTextures[p] = pNinja->m_apParts[p]->m_OrgTexture;
						m_aRenderInfo[i].m_aColors[p] = vec4(1.0f, 1.0f, 1.0f, 1.0f);
					}
				}
			}
		}
>>>>>>> 23a1b80f
	}

	// render other players in two passes, first pass we render the other, second pass we render our self
	for(int p = 0; p < 4; p++)
	{
		for(int i = 0; i < MAX_CLIENTS; i++)
		{
			// only render active characters
			if(!m_pClient->m_Snap.m_aCharacters[i].m_Active)
				continue;

			const void *pPrevInfo = Client()->SnapFindItem(IClient::SNAP_PREV, NETOBJTYPE_PLAYERINFO, i);
			const void *pInfo = Client()->SnapFindItem(IClient::SNAP_CURRENT, NETOBJTYPE_PLAYERINFO, i);

			if(pPrevInfo && pInfo)
			{
				//
				bool Local = m_pClient->m_LocalClientID == i;
				if((p % 2) == 0 && Local) continue;
				if((p % 2) == 1 && !Local) continue;

				CNetObj_Character PrevChar = m_pClient->m_Snap.m_aCharacters[i].m_Prev;
				CNetObj_Character CurChar = m_pClient->m_Snap.m_aCharacters[i].m_Cur;

				if(p<2)
					RenderHook(
							&PrevChar,
							&CurChar,
							(const CNetObj_PlayerInfo *)pPrevInfo,
							(const CNetObj_PlayerInfo *)pInfo,
							i
						);
				else
					RenderPlayer(
							&PrevChar,
							&CurChar,
							(const CNetObj_PlayerInfo *)pPrevInfo,
							(const CNetObj_PlayerInfo *)pInfo,
							i
						);
			}
		}
	}
}<|MERGE_RESOLUTION|>--- conflicted
+++ resolved
@@ -287,26 +287,10 @@
 			vec2(-Player.m_Direction*100*length(Vel),-50)
 		);
 	}
-<<<<<<< HEAD
 	
 	SkeletonRenderer.Finalize();
 	SkeletonRenderer.RenderSkins(Position, 1.0);
-		
-=======
-
-	// render the "shadow" tee
-	if(m_pClient->m_LocalClientID == ClientID && g_Config.m_Debug)
-	{
-		vec2 GhostPosition = mix(vec2(pPrevChar->m_X, pPrevChar->m_Y), vec2(pPlayerChar->m_X, pPlayerChar->m_Y), Client()->IntraGameTick());
-		CTeeRenderInfo Ghost = RenderInfo;
-		for(int p = 0; p < NUM_SKINPARTS; p++)
-			Ghost.m_aColors[p].a *= 0.5f;
-		RenderTools()->RenderTee(&State, &Ghost, Player.m_Emote, Direction, GhostPosition); // render ghost
-	}
-
-	RenderTools()->RenderTee(&State, &RenderInfo, Player.m_Emote, Direction, Position);
-
->>>>>>> 23a1b80f
+	
 	if(pInfo.m_PlayerFlags&PLAYERFLAG_CHATTING)
 	{
 		Graphics()->TextureSet(g_pData->m_aImages[IMAGE_EMOTICONS].m_Id);
@@ -357,37 +341,6 @@
 	for(int i = 0; i < MAX_CLIENTS; ++i)
 	{
 		m_aRenderInfo[i] = m_pClient->m_aClients[i].m_RenderInfo;
-<<<<<<< HEAD
-=======
-		if(m_pClient->m_Snap.m_aCharacters[i].m_Cur.m_Weapon == WEAPON_NINJA)
-		{
-			// change the skin for the player to the ninja
-			int Skin = m_pClient->m_pSkins->Find("x_ninja", true);
-			if(Skin != -1)
-			{
-				const CSkins::CSkin *pNinja = m_pClient->m_pSkins->Get(Skin);
-				for(int p = 0; p < NUM_SKINPARTS; p++)
-				{
-					if(IsTeamplay)
-					{
-						m_aRenderInfo[i].m_aTextures[p] = pNinja->m_apParts[p]->m_ColorTexture;
-						int ColorVal = m_pClient->m_pSkins->GetTeamColor(true, pNinja->m_aPartColors[p], m_pClient->m_aClients[i].m_Team, p);
-						m_aRenderInfo[i].m_aColors[p] = m_pClient->m_pSkins->GetColorV4(ColorVal, p==SKINPART_MARKING);
-					}
-					else if(pNinja->m_aUseCustomColors[p])
-					{
-						m_aRenderInfo[i].m_aTextures[p] = pNinja->m_apParts[p]->m_ColorTexture;
-						m_aRenderInfo[i].m_aColors[p] = m_pClient->m_pSkins->GetColorV4(pNinja->m_aPartColors[p], p==SKINPART_MARKING);
-					}
-					else
-					{
-						m_aRenderInfo[i].m_aTextures[p] = pNinja->m_apParts[p]->m_OrgTexture;
-						m_aRenderInfo[i].m_aColors[p] = vec4(1.0f, 1.0f, 1.0f, 1.0f);
-					}
-				}
-			}
-		}
->>>>>>> 23a1b80f
 	}
 
 	// render other players in two passes, first pass we render the other, second pass we render our self
