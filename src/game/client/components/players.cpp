--- conflicted
+++ resolved
@@ -60,20 +60,7 @@
 	if(m_pClient->ShouldUsePredicted() &&
 		m_pClient->ShouldUsePredictedChar(ClientID))
 	{
-<<<<<<< HEAD
 		m_pClient->UsePredictedChar(&Prev, &Player, &IntraTick, ClientID);
-=======
-		if(!m_pClient->m_Snap.m_pLocalCharacter || m_pClient->IsWorldPaused())
-		{
-		}
-		else
-		{
-			// apply predicted results
-			m_pClient->m_PredictedChar.Write(&Player);
-			m_pClient->m_PredictedPrevChar.Write(&Prev);
-			IntraTick = Client()->PredIntraGameTick();
-		}
->>>>>>> db7c40cd
 	}
 
 	vec2 Position = mix(
@@ -200,28 +187,12 @@
 		g_GameClient.m_aClients[info.cid].angle = angle;*/
 	}
 
-<<<<<<< HEAD
 	if(m_pClient->ShouldUsePredicted() &&
 		m_pClient->ShouldUsePredictedChar(ClientID))
 	{
 		m_pClient->UsePredictedChar(&Prev, &Player, &IntraTick, ClientID);
-=======
-	const bool WorldPaused = m_pClient->IsWorldPaused();
-	// use preditect players if needed
-	if(m_pClient->m_LocalClientID == ClientID && Config()->m_ClPredict && Client()->State() != IClient::STATE_DEMOPLAYBACK)
-	{
-		if(!m_pClient->m_Snap.m_pLocalCharacter || WorldPaused)
-		{
-		}
-		else
-		{
-			// apply predicted results
-			m_pClient->m_PredictedChar.Write(&Player);
-			m_pClient->m_PredictedPrevChar.Write(&Prev);
-			IntraTick = Client()->PredIntraGameTick();
-		}
->>>>>>> db7c40cd
-	}
+	}
+  const bool WorldPaused = m_pClient->IsWorldPaused();
 
 	vec2 Direction = direction(Angle);
 	vec2 Position = mix(vec2(Prev.m_X, Prev.m_Y), vec2(Player.m_X, Player.m_Y), IntraTick);
