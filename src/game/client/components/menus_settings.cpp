--- conflicted
+++ resolved
@@ -357,11 +357,7 @@
 	int OldSelected = -1;
 	s_ListBox.DoHeader(&MainView, Localize("Skins"), GetListHeaderHeight());
 	m_RefreshSkinSelector = s_ListBox.DoFilter();
-<<<<<<< HEAD
-	s_ListBox.DoStart(50.0f, s_paSkinList.size(), 10, 1, OldSelected);
-=======
-	s_ListBox.DoStart(60.0f, s_paSkinList.size(), 10, OldSelected);
->>>>>>> 45233c59
+	s_ListBox.DoStart(60.0f, s_paSkinList.size(), 10, 1, OldSelected);
 
 	for(int i = 0; i < s_paSkinList.size(); ++i)
 	{
