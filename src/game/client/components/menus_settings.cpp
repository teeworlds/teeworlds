--- conflicted
+++ resolved
@@ -435,24 +435,11 @@
 			CTeeRenderInfo Info;
 			for(int p = 0; p < NUM_SKINPARTS; p++)
 			{
-<<<<<<< HEAD
 				Info.m_aCharacterParts[p] = AssetManager()->FindSkinPart(
 					CModAPI_AssetPath::Internal(CModAPI_AssetPath::TYPE_CHARACTER, MODAPI_CHARACTER_TEE),
 					CModAPI_Asset_Character::CSubPath::Part(p),
 					s->m_aName
 				);
-=======
-				if(s->m_aUseCustomColors[p])
-				{
-					Info.m_aTextures[p] = s->m_apParts[p]->m_ColorTexture;
-					Info.m_aColors[p] = m_pClient->m_pSkins->GetColorV4(s->m_aPartColors[p], p==SKINPART_MARKING);
-				}
-				else
-				{
-					Info.m_aTextures[p] = s->m_apParts[p]->m_OrgTexture;
-					Info.m_aColors[p] = vec4(1.0f, 1.0f, 1.0f, 1.0f);
-				}
->>>>>>> 23a1b80f
 			}
 		}
 	}
@@ -540,37 +527,14 @@
 		if(Item.m_Visible)
 		{
 			CTeeRenderInfo Info;
-<<<<<<< HEAD
 			
-			for(int p = 0; p < CSkins::NUM_SKINPARTS; p++)
+			for(int p = 0; p < NUM_SKINPARTS; p++)
 			{
 				Info.m_aCharacterParts[p] = AssetManager()->FindSkinPart(
 					CModAPI_AssetPath::Internal(CModAPI_AssetPath::TYPE_CHARACTER, MODAPI_CHARACTER_TEE),
 					CModAPI_Asset_Character::CSubPath::Part(p),
 					(p == m_TeePartSelected) ? s->m_aName : CSkins::ms_apSkinVariables[p]
 				);
-=======
-			for(int j = 0; j < NUM_SKINPARTS; j++)
-			{
-				int SkinPart = m_pClient->m_pSkins->FindSkinPart(j, CSkins::ms_apSkinVariables[j], false);
-				const CSkins::CSkinPart *pSkinPart = m_pClient->m_pSkins->GetSkinPart(j, SkinPart);
-				if(*CSkins::ms_apUCCVariables[j])
-				{
-					if(m_TeePartSelected == j)
-						Info.m_aTextures[j] = s->m_ColorTexture;
-					else
-						Info.m_aTextures[j] = pSkinPart->m_ColorTexture;
-					Info.m_aColors[j] = m_pClient->m_pSkins->GetColorV4(*CSkins::ms_apColorVariables[j], j==SKINPART_MARKING);
-				}
-				else
-				{
-					if(m_TeePartSelected == j)
-						Info.m_aTextures[j] = s->m_OrgTexture;
-					else
-						Info.m_aTextures[j] = pSkinPart->m_OrgTexture;
-					Info.m_aColors[j] = vec4(1.0f, 1.0f, 1.0f, 1.0f);
-				}
->>>>>>> 23a1b80f
 			}
 	
 			Item.m_Rect.HSplitTop(5.0f, 0, &Item.m_Rect); // some margin from the top
@@ -1065,31 +1029,13 @@
 		RenderTools()->DrawUIRect(&Left, vec4(0.0f, 0.0f, 0.0f, 0.25f), CUI::CORNER_ALL, 5.0f);
 
 		CTeeRenderInfo OwnSkinInfo;
-<<<<<<< HEAD
-		for(int p = 0; p < CSkins::NUM_SKINPARTS; p++)
+		for(int p = 0; p < NUM_SKINPARTS; p++)
 		{
 			OwnSkinInfo.m_aCharacterParts[p] = AssetManager()->FindSkinPart(
 				CModAPI_AssetPath::Internal(CModAPI_AssetPath::TYPE_CHARACTER, MODAPI_CHARACTER_TEE),
 				CModAPI_Asset_Character::CSubPath::Part(p),
 				CSkins::ms_apSkinVariables[p]
 			);
-=======
-		OwnSkinInfo.m_Size = 50.0f;
-		for(int p = 0; p < NUM_SKINPARTS; p++)
-		{
-			int SkinPart = m_pClient->m_pSkins->FindSkinPart(p, CSkins::ms_apSkinVariables[p], false);
-			const CSkins::CSkinPart *pSkinPart = m_pClient->m_pSkins->GetSkinPart(p, SkinPart);
-			if(*CSkins::ms_apUCCVariables[p])
-			{
-				OwnSkinInfo.m_aTextures[p] = pSkinPart->m_ColorTexture;
-				OwnSkinInfo.m_aColors[p] = m_pClient->m_pSkins->GetColorV4(*CSkins::ms_apColorVariables[p], p==SKINPART_MARKING);
-			}
-			else
-			{
-				OwnSkinInfo.m_aTextures[p] = pSkinPart->m_OrgTexture;
-				OwnSkinInfo.m_aColors[p] = vec4(1.0f, 1.0f, 1.0f, 1.0f);
-			}
->>>>>>> 23a1b80f
 		}
 		RenderTee(Left, OwnSkinInfo);
 		
@@ -1105,29 +1051,10 @@
 		Right.VSplitLeft(SpacingW/2.0f, 0, &Right);
 
 		RenderTools()->DrawUIRect(&Left, vec4(0.0f, 0.0f, 0.0f, 0.25f), CUI::CORNER_ALL, 5.0f);
-<<<<<<< HEAD
 		RenderTee(Left, OwnSkinInfo);
 
 		RenderTools()->DrawUIRect(&Right, vec4(0.0f, 0.0f, 0.0f, 0.25f), CUI::CORNER_ALL, 5.0f);
 		RenderTee(Right, OwnSkinInfo);
-=======
-
-		for(int p = 0; p < NUM_SKINPARTS; p++)
-		{
-			int TeamColor = m_pClient->m_pSkins->GetTeamColor(*CSkins::ms_apUCCVariables[p], *CSkins::ms_apColorVariables[p], TEAM_RED, p);
-			OwnSkinInfo.m_aColors[p] = m_pClient->m_pSkins->GetColorV4(TeamColor, p==SKINPART_MARKING);
-		}
-		RenderTools()->RenderTee(CAnimState::GetIdle(), &OwnSkinInfo, 0, vec2(1, 0), vec2(Left.x+Left.w/2.0f, Left.y+Left.h/2.0f+2.0f));
-
-		RenderTools()->DrawUIRect(&Right, vec4(0.0f, 0.0f, 0.0f, 0.25f), CUI::CORNER_ALL, 5.0f);
-
-		for(int p = 0; p < NUM_SKINPARTS; p++)
-		{
-			int TeamColor = m_pClient->m_pSkins->GetTeamColor(*CSkins::ms_apUCCVariables[p], *CSkins::ms_apColorVariables[p], TEAM_BLUE, p);
-			OwnSkinInfo.m_aColors[p] = m_pClient->m_pSkins->GetColorV4(TeamColor, p==SKINPART_MARKING);
-		}
-		RenderTools()->RenderTee(CAnimState::GetIdle(), &OwnSkinInfo, 0, vec2(1, 0), vec2(Right.x+Right.w/2.0f, Right.y+Right.h/2.0f+2.0f));
->>>>>>> 23a1b80f
 	}
 
 	if(!s_CustomSkinMenu)
