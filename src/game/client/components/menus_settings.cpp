--- conflicted
+++ resolved
@@ -97,7 +97,6 @@
 		Left.HSplitTop(20.0f, &Button, &Left);
 		if(DoButton_CheckBox(&g_Config.m_ClShowhud, Localize("Show ingame HUD"), g_Config.m_ClShowhud, &Button))
 			g_Config.m_ClShowhud ^= 1;
-<<<<<<< HEAD
 		
 		// show client id in scoreboard
 		Left.HSplitTop(2.5f, 0, &Left);
@@ -111,15 +110,12 @@
 		if(DoButton_CheckBox(&g_Config.m_ClShowGhost, Localize("Show ghost"), g_Config.m_ClShowGhost, &Button))
 			g_Config.m_ClShowGhost ^= 1;
 		
-=======
-
 		// chat messages
 		Left.HSplitTop(5.0f, 0, &Left);
 		Left.HSplitTop(20.0f, &Button, &Left);
 		if(DoButton_CheckBox(&g_Config.m_ClShowChatFriends, Localize("Show only chat messages from friends"), g_Config.m_ClShowChatFriends, &Button))
 			g_Config.m_ClShowChatFriends ^= 1;
 
->>>>>>> e8f9145a
 		// name plates
 		Right.HSplitTop(20.0f, &Button, &Right);
 		if(DoButton_CheckBox(&g_Config.m_ClNameplates, Localize("Show name plates"), g_Config.m_ClNameplates, &Button))
