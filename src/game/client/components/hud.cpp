--- conflicted
+++ resolved
@@ -130,8 +130,7 @@
 			Graphics()->TextureSet(-1);
 			Graphics()->QuadsBegin();
 			if(t == 0)
-<<<<<<< HEAD
-				Graphics()->SetColor(1,0,0,0.25f);
+				Graphics()->SetColor(1.0f, 0.0f, 0.0f, 0.25f);
 			
 			if(!g_Config.m_TcHudMatch)
 			{
@@ -143,17 +142,10 @@
 			else
 			{
 				vec3 Col = CTeecompUtils::GetTeamColor(t, m_pClient->m_Snap.m_pLocalInfo->m_Team,
-					g_Config.m_TcColoredTeesTeam1, g_Config.m_TcColoredTeesTeam2, g_Config.m_TcColoredTeesMethod);
+				g_Config.m_TcColoredTeesTeam1, g_Config.m_TcColoredTeesTeam2, g_Config.m_TcColoredTeesMethod);
 				Graphics()->SetColor(Col.r, Col.g, Col.b, 0.25f);
 			}
-			
-			RenderTools()->DrawRoundRect(Whole-45, 300-40-15+t*20, 50, 18, 5.0f);
-=======
-				Graphics()->SetColor(1.0f, 0.0f, 0.0f, 0.25f);
-			else
-				Graphics()->SetColor(0.0f, 0.0f, 1.0f, 0.25f);
 			RenderTools()->DrawRoundRectExt(Whole-ScoreWidthMax-ImageSize-2*Split, 245.0f+t*20, ScoreWidthMax+ImageSize+2*Split, 18.0f, 5.0f, CUI::CORNER_L);
->>>>>>> bd02c204
 			Graphics()->QuadsEnd();
 
 			// draw score
@@ -163,52 +155,25 @@
 			{
 				if(m_pClient->m_Snap.m_paFlags[t]->m_CarriedBy == -2 || (m_pClient->m_Snap.m_paFlags[t]->m_CarriedBy == -1 && ((Client()->GameTick()/10)&1)))
 				{
-<<<<<<< HEAD
-					if(m_pClient->m_Snap.m_paFlags[t]->m_CarriedBy == -2 || (m_pClient->m_Snap.m_paFlags[t]->m_CarriedBy == -1 && ((Client()->GameTick()/10)&1)))
-					{
-						Graphics()->BlendNormal();
-						if(g_Config.m_TcColoredFlags)
-							Graphics()->TextureSet(g_pData->m_aImages[IMAGE_GAME_GRAY].m_Id);
-						else
-							Graphics()->TextureSet(g_pData->m_aImages[IMAGE_GAME].m_Id);
-						Graphics()->QuadsBegin();
-
-						if(t == 0) RenderTools()->SelectSprite(SPRITE_FLAG_RED);
-						else RenderTools()->SelectSprite(SPRITE_FLAG_BLUE);
-						
-						if(g_Config.m_TcColoredFlags)
-						{
-							vec3 Col = CTeecompUtils::GetTeamColor(t,
-								m_pClient->m_Snap.m_pLocalInfo->m_Team,
-								g_Config.m_TcColoredTeesTeam1,
-								g_Config.m_TcColoredTeesTeam2,
-								g_Config.m_TcColoredTeesMethod);
-							Graphics()->SetColor(Col.r, Col.g, Col.b, 1.0f);
-						}
-
-						float Size = 16;					
-						IGraphics::CQuadItem QuadItem(Whole-40+2, 300-40-15+t*20+1, Size/2, Size);
-						Graphics()->QuadsDrawTL(&QuadItem, 1);
-						Graphics()->QuadsEnd();
-					}
-					else if(m_pClient->m_Snap.m_paFlags[t]->m_CarriedBy >= 0)
-					{
-						int Id = m_pClient->m_Snap.m_paFlags[t]->m_CarriedBy%MAX_CLIENTS;
-						const char *pName = m_pClient->m_aClients[Id].m_aName;
-						float w = TextRender()->TextWidth(0, 10, pName, -1);
-						TextRender()->Text(0, Whole-40-7-w, 300-40-15+t*20+2, 10, pName, -1);
-						CTeeRenderInfo Info = m_pClient->m_aClients[Id].m_RenderInfo;
-						Info.m_Size = 18.0f;
-						
-						RenderTools()->RenderTee(CAnimState::GetIdle(), &Info, EMOTE_NORMAL, vec2(1,0),
-							vec2(Whole-40+5, 300-40-15+9+t*20+1));
-					}
-=======
 					// draw flag
 					Graphics()->BlendNormal();
-					Graphics()->TextureSet(g_pData->m_aImages[IMAGE_GAME].m_Id);
+					if(g_Config.m_TcColoredFlags)
+						Graphics()->TextureSet(g_pData->m_aImages[IMAGE_GAME_GRAY].m_Id);
+					else
+						Graphics()->TextureSet(g_pData->m_aImages[IMAGE_GAME].m_Id);
 					Graphics()->QuadsBegin();
 					RenderTools()->SelectSprite(t==0?SPRITE_FLAG_RED:SPRITE_FLAG_BLUE);
+					
+					if(g_Config.m_TcColoredFlags)
+					{
+						vec3 Col = CTeecompUtils::GetTeamColor(t,
+							m_pClient->m_Snap.m_pLocalInfo->m_Team,
+							g_Config.m_TcColoredTeesTeam1,
+							g_Config.m_TcColoredTeesTeam2,
+							g_Config.m_TcColoredTeesMethod);
+						Graphics()->SetColor(Col.r, Col.g, Col.b, 1.0f);
+					}
+						
 					IGraphics::CQuadItem QuadItem(Whole-ScoreWidthMax-ImageSize, 246.0f+t*20, ImageSize/2, ImageSize);
 					Graphics()->QuadsDrawTL(&QuadItem, 1);
 					Graphics()->QuadsEnd();
@@ -226,7 +191,6 @@
 					Info.m_Size = 18.0f;
 					RenderTools()->RenderTee(CAnimState::GetIdle(), &Info, EMOTE_NORMAL, vec2(1,0),
 						vec2(Whole-ScoreWidthMax-Info.m_Size/2-Split, 246.0f+Info.m_Size/2+t*20));
->>>>>>> bd02c204
 				}
 			}
 		}
