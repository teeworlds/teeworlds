--- conflicted
+++ resolved
@@ -22,31 +22,18 @@
 #include "binds.h"
 #include "menus.h"
 #include "race_demo.h"
-<<<<<<< HEAD
-#include "menus.h"
 #include "skins.h"
-=======
->>>>>>> e2bc13b5
 
 CHud::CHud()
 {
 	// won't work if zero
 	m_AverageFPS = 1.0f;
 	
-<<<<<<< HEAD
 	OnReset();
-=======
-	m_CheckpointTick = 0;
-	m_CheckpointDiff = 0;
-	m_RaceTime = 0;
-	m_Record = 0;
-	m_LocalRecord = -1.0f;
->>>>>>> e2bc13b5
 }
 	
 void CHud::OnReset()
 {
-<<<<<<< HEAD
 	// race
 	m_CheckpointTick = 0;
 	m_CheckpointDiff = 0;
@@ -70,10 +57,6 @@
 	m_EndedBy = -1;
 	m_SpreeNum = 0;
 	m_SpreeInitTick = -1;
-=======
-	m_LocalRecord = -1.0f;
-	m_Record = 0;
->>>>>>> e2bc13b5
 }
 
 void CHud::RenderGameTimer()
@@ -402,11 +385,7 @@
 
 void CHud::RenderSpeedmeter()
 {
-<<<<<<< HEAD
 	if(!g_Config.m_TcSpeedmeter)
-=======
-	if(!g_Config.m_ClRenderSpeedmeter)
->>>>>>> e2bc13b5
 		return;
 		
 	// We calculate the speed instead of getting it from character.velocity cause it's buggy when
@@ -431,11 +410,7 @@
 		Speed += SmoothTable[i];
 	Speed /= SMOOTH_TABLE_SIZE;
 
-<<<<<<< HEAD
 	int t = (m_pClient->m_Snap.m_pGameobj->m_Flags & GAMEFLAG_TEAMS)? -1 : 1;
-=======
-	int t = (!m_pClient->m_IsRace && (m_pClient->m_Snap.m_pGameobj->m_Flags & GAMEFLAG_TEAMS))? -1 : 1;
->>>>>>> e2bc13b5
 	int LastIndex = SmoothIndex - 1;
 	if(LastIndex < 0)
 		LastIndex = SMOOTH_TABLE_SIZE - 1;
@@ -443,15 +418,9 @@
 	Graphics()->BlendNormal();
 	Graphics()->TextureSet(-1);
 	Graphics()->QuadsBegin();
-<<<<<<< HEAD
 	if(g_Config.m_TcSpeedmeterAccel && Speed - SmoothTable[LastIndex] > ACCEL_THRESHOLD)
 		Graphics()->SetColor(0.6f, 0.1f, 0.1f, 0.25f);
 	else if(g_Config.m_TcSpeedmeterAccel && Speed - SmoothTable[LastIndex] < -ACCEL_THRESHOLD)
-=======
-	if(g_Config.m_ClSpeedmeterAccel && Speed - SmoothTable[LastIndex] > ACCEL_THRESHOLD)
-		Graphics()->SetColor(0.6f, 0.1f, 0.1f, 0.25f);
-	else if(g_Config.m_ClSpeedmeterAccel && Speed - SmoothTable[LastIndex] < -ACCEL_THRESHOLD)
->>>>>>> e2bc13b5
 		Graphics()->SetColor(0.1f, 0.6f, 0.1f, 0.25f);
 	else
 		Graphics()->SetColor(0.1, 0.1, 0.1, 0.25);
@@ -463,7 +432,6 @@
 	TextRender()->Text(0, m_Width-5-TextRender()->TextWidth(0,12,aBuf,-1), 246+t*20, 12, aBuf, -1);
 }
 
-<<<<<<< HEAD
 void CHud::RenderSpectate()
 {
 	if(m_pClient->m_Freeview)
@@ -476,8 +444,6 @@
 	}
 }
 
-=======
->>>>>>> e2bc13b5
 void CHud::RenderTime()
 {
 	if(!m_pClient->m_IsRace)
@@ -487,11 +453,7 @@
 	{
 		if(!m_FinishTime && m_pClient->m_pRaceDemo->GetRaceState() == CRaceDemo::RACE_FINISHED)
 			m_FinishTime = m_pClient->m_pRaceDemo->GetFinishTime();
-<<<<<<< HEAD
-
-=======
-			
->>>>>>> e2bc13b5
+
 		char aBuf[64];
 		if(m_FinishTime)
 		{
@@ -532,11 +494,7 @@
 }
 
 void CHud::RenderRecord()
-<<<<<<< HEAD
-{
-=======
-{	
->>>>>>> e2bc13b5
+{
 	if(!m_pClient->m_IsRace)
 		return;
 		
@@ -561,7 +519,6 @@
 		TextRender()->Text(0, 53, 47, 6, aBuf, -1);
 	}
 }
-<<<<<<< HEAD
 
 void CHud::RenderLvlxHealthAndAmmo()
 {
@@ -1057,9 +1014,6 @@
 	TextRender()->TextColor(1, 1, 1, 1);
 }
 
-=======
-	
->>>>>>> e2bc13b5
 void CHud::OnRender()
 {
 	if(!m_pClient->m_Snap.m_pGameobj)
@@ -1071,18 +1025,12 @@
 	if(m_pClient->m_Snap.m_pLocalInfo && m_pClient->m_Snap.m_pLocalInfo->m_Team == -1)
 		Spectate = true;
 	
-<<<<<<< HEAD
 	if(!g_Config.m_ClClearHud && !g_Config.m_ClClearAll && m_pClient->m_Snap.m_pLocalCharacter && !Spectate && !(m_pClient->m_Snap.m_pGameobj && m_pClient->m_Snap.m_pGameobj->m_GameOver))
 	{
 		if(m_pClient->m_IsLvlx)
 			RenderLvlxHealthAndAmmo();
 		else
 			RenderHealthAndAmmo();
-=======
-	if(m_pClient->m_Snap.m_pLocalCharacter && !Spectate && !(m_pClient->m_Snap.m_pGameobj && m_pClient->m_Snap.m_pGameobj->m_GameOver))
-	{
-		RenderHealthAndAmmo();
->>>>>>> e2bc13b5
 		RenderSpeedmeter();
 		RenderTime();
 	}
@@ -1111,15 +1059,17 @@
 		RenderSpree();
 
 	RenderTeambalanceWarning();
-<<<<<<< HEAD
-	if(g_Config.m_ClRenderVote && !g_Config.m_ClClearAll)
-		RenderVoting();
-	if(!g_Config.m_ClClearHud && !g_Config.m_ClClearAll)
-		RenderRecord();
-	if(g_Config.m_ClRenderCrosshair && !g_Config.m_ClClearHud && !g_Config.m_ClClearAll)
-		RenderCursor();
-	if(g_Config.m_ClRenderViewmode && !g_Config.m_ClClearHud && !g_Config.m_ClClearAll && Spectate && !(m_pClient->m_Snap.m_pGameobj && m_pClient->m_Snap.m_pGameobj->m_GameOver))
-		RenderSpectate();
+	if(!g_Config.m_ClClearAll)	
+	{
+		if(g_Config.m_ClRenderVote)
+			RenderVoting();
+		if(!g_Config.m_ClClearHud)
+			RenderRecord();
+		if(g_Config.m_ClRenderCrosshair && !g_Config.m_ClClearHud)
+			RenderCursor();
+		if(g_Config.m_ClRenderViewmode && !g_Config.m_ClClearHud && Spectate && !(m_pClient->m_Snap.m_pGameobj && m_pClient->m_Snap.m_pGameobj->m_GameOver))
+			RenderSpectate();
+	}
 }
 
 void CHud::ConCoop(IConsole::IResult *pResult, void *pUserData)
@@ -1150,11 +1100,6 @@
 void CHud::OnConsoleInit()
 {
 	Console()->Register("coop", "r", CFGFLAG_CLIENT, ConCoop, this, "Coop");
-=======
-	RenderVoting();
-	RenderRecord();
-	RenderCursor();
->>>>>>> e2bc13b5
 }
 
 void CHud::OnMessage(int MsgType, void *pRawMsg)
@@ -1167,11 +1112,7 @@
 		
 		if(m_FinishTime)
 			m_FinishTime = 0;
-<<<<<<< HEAD
-
-=======
-		
->>>>>>> e2bc13b5
+
 		if(pMsg->m_Check)
 		{
 			m_CheckpointDiff = (float)pMsg->m_Check/100;
@@ -1182,11 +1123,7 @@
 	{
 		CNetMsg_Sv_KillMsg *pMsg = (CNetMsg_Sv_KillMsg *)pRawMsg;
 		if(pMsg->m_Victim == m_pClient->m_Snap.m_LocalCid)
-<<<<<<< HEAD
-	{
-=======
-		{
->>>>>>> e2bc13b5
+	{
 			m_CheckpointTick = 0;
 			m_RaceTime = 0;
 		}
@@ -1196,7 +1133,6 @@
 		CNetMsg_Sv_Record *pMsg = (CNetMsg_Sv_Record *)pRawMsg;
 		m_Record = (float)pMsg->m_Time/100;
 	}
-<<<<<<< HEAD
 	else if(MsgType == NETMSGTYPE_SV_COOPREQUEST)
 	{
 		CNetMsg_Sv_CoopRequest *pMsg = (CNetMsg_Sv_CoopRequest *)pRawMsg;
@@ -1224,6 +1160,4 @@
 		
 		m_SpreeInitTick = Client()->GameTick();
 	}
-=======
->>>>>>> e2bc13b5
 }