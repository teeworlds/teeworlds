--- conflicted
+++ resolved
@@ -144,27 +144,17 @@
 						Graphics()->SetColor(0.0f, 0.0f, 1.0f, 0.25f);
 				}
 				else
-<<<<<<< HEAD
 				{
 					vec3 Col = CTeecompUtils::GetTeamColor(t, m_pClient->m_Snap.m_pLocalInfo ? m_pClient->m_Snap.m_pLocalInfo->m_Team : TEAM_RED,
 									g_Config.m_TcColoredTeesTeam1, g_Config.m_TcColoredTeesTeam2, g_Config.m_TcColoredTeesMethod);
 					Graphics()->SetColor(Col.r, Col.g, Col.b, 0.25f);
 				}
-				RenderTools()->DrawRoundRectExt(Whole-ScoreWidthMax-ImageSize-2*Split, 245.0f+t*20, ScoreWidthMax+ImageSize+2*Split, 18.0f, 5.0f, CUI::CORNER_L);
-=======
-					Graphics()->SetColor(0.0f, 0.0f, 1.0f, 0.25f);
 				RenderTools()->DrawRoundRectExt(Whole-ScoreWidthMax-ImageSize-2*Split, StartY+t*20, ScoreWidthMax+ImageSize+2*Split, 18.0f, 5.0f, CUI::CORNER_L);
->>>>>>> e8f9145a
 				Graphics()->QuadsEnd();
 				
 				// draw score
-<<<<<<< HEAD
-				TextRender()->Text(0, Whole-ScoreWidthMax+(ScoreWidthMax-aScoreTeamWidth[t])/2-Split, 245.0f+t*20, 14.0f, aScoreTeam[t], -1);
+				TextRender()->Text(0, Whole-ScoreWidthMax+(ScoreWidthMax-aScoreTeamWidth[t])/2-Split, StartY+t*20, 14.0f, aScoreTeam[t], -1);
 				
-=======
-				TextRender()->Text(0, Whole-ScoreWidthMax+(ScoreWidthMax-aScoreTeamWidth[t])/2-Split, StartY+t*20, 14.0f, aScoreTeam[t], -1);
-
->>>>>>> e8f9145a
 				if(GameFlags&GAMEFLAG_FLAGS)
 				{
 					int BlinkTimer = (m_pClient->m_FlagDropTick[t] != 0 &&
@@ -179,7 +169,6 @@
 							Graphics()->TextureSet(g_pData->m_aImages[IMAGE_GAME].m_Id);
 						Graphics()->QuadsBegin();
 						RenderTools()->SelectSprite(t==0?SPRITE_FLAG_RED:SPRITE_FLAG_BLUE);
-<<<<<<< HEAD
 						
 						if(g_Config.m_TcColoredFlags)
 						{
@@ -191,10 +180,7 @@
 							Graphics()->SetColor(Col.r, Col.g, Col.b, 1.0f);
 						}
 						
-						IGraphics::CQuadItem QuadItem(Whole-ScoreWidthMax-ImageSize, 246.0f+t*20, ImageSize/2, ImageSize);
-=======
 						IGraphics::CQuadItem QuadItem(Whole-ScoreWidthMax-ImageSize, StartY+1.0f+t*20, ImageSize/2, ImageSize);
->>>>>>> e8f9145a
 						Graphics()->QuadsDrawTL(&QuadItem, 1);
 						Graphics()->QuadsEnd();
 					}
@@ -203,24 +189,14 @@
 						// draw name of the flag holder
 						int ID = FlagCarrier[t]%MAX_CLIENTS;
 						const char *pName = m_pClient->m_aClients[ID].m_aName;
-<<<<<<< HEAD
-						float w = TextRender()->TextWidth(0, 10.0f, pName, -1);
-						TextRender()->Text(0, Whole-ScoreWidthMax-ImageSize-3*Split-w, 247.0f+t*20, 10.0f, pName, -1);
-						
-=======
 						float w = TextRender()->TextWidth(0, 8.0f, pName, -1);
 						TextRender()->Text(0, min(Whole-w-1.0f, Whole-ScoreWidthMax-ImageSize-2*Split), StartY+(t+1)*20.0f-3.0f, 8.0f, pName, -1);
-
->>>>>>> e8f9145a
+						
 						// draw tee of the flag holder
 						CTeeRenderInfo Info = m_pClient->m_aClients[ID].m_RenderInfo;
 						Info.m_Size = 18.0f;
 						RenderTools()->RenderTee(CAnimState::GetIdle(), &Info, EMOTE_NORMAL, vec2(1,0),
-<<<<<<< HEAD
-												 vec2(Whole-ScoreWidthMax-Info.m_Size/2-Split, 246.0f+Info.m_Size/2+t*20));
-=======
 							vec2(Whole-ScoreWidthMax-Info.m_Size/2-Split, StartY+1.0f+Info.m_Size/2+t*20));
->>>>>>> e8f9145a
 					}
 				}
 				StartY += 8.0f;
@@ -283,21 +259,10 @@
 				Graphics()->QuadsEnd();
 				
 				// draw score
-<<<<<<< HEAD
-				TextRender()->Text(0, Whole-ScoreWidthMax+(ScoreWidthMax-aScoreWidth[t])/2-Split, 245.0f+t*20, 14.0f, aScore[t], -1);
+				TextRender()->Text(0, Whole-ScoreWidthMax+(ScoreWidthMax-aScoreWidth[t])/2-Split, StartY+t*20, 14.0f, aScore[t], -1);
 				
-				// draw tee
 				if(apPlayerInfo[t])
 				{
-					CTeeRenderInfo Info = m_pClient->m_aClients[apPlayerInfo[t]->m_ClientID].m_RenderInfo;
-					Info.m_Size = 18.0f;
-					RenderTools()->RenderTee(CAnimState::GetIdle(), &Info, EMOTE_NORMAL, vec2(1,0),
-											 vec2(Whole-ScoreWidthMax-Info.m_Size/2-Split, 246.0f+Info.m_Size/2+t*20));
-=======
-				TextRender()->Text(0, Whole-ScoreWidthMax+(ScoreWidthMax-aScoreWidth[t])/2-Split, StartY+t*20, 14.0f, aScore[t], -1);
-
-				if(apPlayerInfo[t])
- 				{
 					// draw name
 					int ID = apPlayerInfo[t]->m_ClientID;
 					const char *pName = m_pClient->m_aClients[ID].m_aName;
@@ -309,7 +274,6 @@
  					Info.m_Size = 18.0f;
  					RenderTools()->RenderTee(CAnimState::GetIdle(), &Info, EMOTE_NORMAL, vec2(1,0),
  						vec2(Whole-ScoreWidthMax-Info.m_Size/2-Split, StartY+1.0f+Info.m_Size/2+t*20));
->>>>>>> e8f9145a
 				}
 				
 				// draw position
