/* (c) Magnus Auvinen. See licence.txt in the root of the distribution for more information. */
/* If you are missing that file, acquire a complete release at teeworlds.com.                */
#include <math.h>

#include <base/system.h>
#include <base/math.h>
#include <base/vmath.h>

#include <engine/config.h>
#include <engine/keys.h>
#include <engine/shared/config.h>

#include "menus.h"

CMenus::CScrollRegion::CScrollRegion()
{
	m_ScrollY = 0;
	m_ContentH = 0;
	m_AnimTime = 0;
	m_AnimInitScrollY = 0;
	m_AnimTargetScrollY = 0;
	m_RequestScrollY = -1;
	m_ContentScrollOff = vec2(0,0);
	m_Params = CScrollRegionParams();
}

void CMenus::CScrollRegion::Begin(CUIRect* pClipRect, vec2* pOutOffset, CScrollRegionParams* pParams)
{
	if(pParams)
		m_Params = *pParams;

	const bool ContentOverflows = m_ContentH > pClipRect->h;
	const bool ForceShowScrollbar = m_Params.m_Flags&CScrollRegionParams::FLAG_CONTENT_STATIC_WIDTH;

	CUIRect ScrollBarBg;
	CUIRect* pModifyRect = (ContentOverflows || ForceShowScrollbar) ? pClipRect : 0;
	pClipRect->VSplitRight(m_Params.m_ScrollbarWidth, pModifyRect, &ScrollBarBg);
	ScrollBarBg.Margin(m_Params.m_ScrollbarMargin, &m_RailRect);

	// only show scrollbar if required
	if(ContentOverflows || ForceShowScrollbar)
	{
		if(m_Params.m_ScrollbarBgColor.a > 0)
			m_pRenderTools->DrawRoundRect(&ScrollBarBg, m_Params.m_ScrollbarBgColor, 4.0f);
		if(m_Params.m_RailBgColor.a > 0)
			m_pRenderTools->DrawRoundRect(&m_RailRect, m_Params.m_RailBgColor, m_RailRect.w/2.0f);
	}
	if(!ContentOverflows)
		m_ContentScrollOff.y = 0;

	if(m_Params.m_ClipBgColor.a > 0)
		m_pRenderTools->DrawRoundRect(pClipRect, m_Params.m_ClipBgColor, 4.0f);

	m_pUI->ClipEnable(pClipRect);

	m_ClipRect = *pClipRect;
	m_ContentH = 0;
	*pOutOffset = m_ContentScrollOff;
}

void CMenus::CScrollRegion::End()
{
	m_pUI->ClipDisable();

	// only show scrollbar if content overflows
	if(m_ContentH <= m_ClipRect.h)
		return;

	// scroll wheel
	CUIRect RegionRect = m_ClipRect;
	RegionRect.w += m_Params.m_ScrollbarWidth;

<<<<<<< HEAD
	float AnimationDuration = 0.5f;

	const bool isPageScroll = m_pInput->KeyIsPressed(KEY_LALT) || m_pInput->KeyIsPressed(KEY_RALT);
	if(m_pUI->MouseInside(&RegionRect))
	{	
		float ScrollUnit = isPageScroll ? m_ClipRect.h : m_Params.m_ScrollUnit;
=======
	const bool IsPageScroll = m_pInput->KeyIsPressed(KEY_LALT) || m_pInput->KeyIsPressed(KEY_RALT);
	if(m_pUI->MouseHovered(&RegionRect))
	{
		const float ScrollUnit = IsPageScroll ? m_ClipRect.h : m_Params.m_ScrollUnit;
>>>>>>> a88f769e
		if(m_pInput->KeyPress(KEY_MOUSE_WHEEL_UP))
		{
			m_AnimTime = AnimationDuration;
			m_AnimInitScrollY = m_ScrollY;
			m_AnimTargetScrollY -= ScrollUnit;
		}
		else if(m_pInput->KeyPress(KEY_MOUSE_WHEEL_DOWN))
		{
			m_AnimTime = AnimationDuration;
			m_AnimInitScrollY = m_ScrollY;
			m_AnimTargetScrollY += ScrollUnit;
		}
	}

	const float SliderHeight = max(m_Params.m_SliderMinHeight,
		m_ClipRect.h/m_ContentH * m_RailRect.h);

	CUIRect Slider = m_RailRect;
	Slider.h = SliderHeight;
	
	const float MaxSlider = m_RailRect.h - SliderHeight;
	const float MaxScroll = m_ContentH - m_ClipRect.h;

	if(m_RequestScrollY >= 0)
	{
		m_AnimTargetScrollY = m_RequestScrollY;
		m_AnimTime = 0;
		m_RequestScrollY = -1;
	}

	m_AnimTargetScrollY = clamp(m_AnimTargetScrollY, 0.0f, MaxScroll);

	if(absolute(m_AnimInitScrollY - m_AnimTargetScrollY) < 0.5f)
		m_AnimTime = 0;

	if(m_AnimTime > 0)
	{
		m_AnimTime -= m_pMenus->Client()->RenderFrameTime();
		float AnimProgress = (1 - pow(m_AnimTime / AnimationDuration, 3)); // cubic ease out
		m_ScrollY = m_AnimInitScrollY + (m_AnimTargetScrollY - m_AnimInitScrollY) * AnimProgress;
	}
	else
	{
		m_ScrollY = m_AnimTargetScrollY;
	}

	Slider.y += m_ScrollY/MaxScroll * MaxSlider;

	bool Hovered = false;
	bool Grabbed = false;
	const void* pID = &m_ScrollY;
	const bool InsideSlider = m_pUI->MouseHovered(&Slider);
	const bool InsideRail = m_pUI->MouseHovered(&m_RailRect);

	if(m_pUI->CheckActiveItem(pID) && m_pUI->MouseButton(0))
	{
		float MouseY = m_pUI->MouseY();
		m_ScrollY += (MouseY - (Slider.y + m_SliderGrabPos.y)) / MaxSlider * MaxScroll;
		m_SliderGrabPos.y = clamp(m_SliderGrabPos.y, 0.0f, SliderHeight);
		m_AnimTargetScrollY = m_ScrollY;
		m_AnimTime = 0;
		Grabbed = true;
	}
	else if(InsideSlider)
	{
		m_pUI->SetHotItem(pID);

		if(!m_pUI->CheckActiveItem(pID) && m_pUI->MouseButtonClicked(0))
		{
			m_pUI->SetActiveItem(pID);
			m_SliderGrabPos.y = m_pUI->MouseY() - Slider.y;
			m_AnimTargetScrollY = m_ScrollY;
			m_AnimTime = 0;
		}
		Hovered = true;
	}
	else if(InsideRail && m_pUI->MouseButtonClicked(0))
	{
		m_ScrollY += (m_pUI->MouseY() - (Slider.y+Slider.h/2)) / MaxSlider * MaxScroll;
		m_pUI->SetActiveItem(pID);
		m_SliderGrabPos.y = Slider.h/2;
		m_AnimTargetScrollY = m_ScrollY;
		m_AnimTime = 0;
		Hovered = true;
	}
	else if(m_pUI->CheckActiveItem(pID) && !m_pUI->MouseButton(0))
	{
		m_pUI->SetActiveItem(0);
	}

	m_ScrollY = clamp(m_ScrollY, 0.0f, MaxScroll);
	m_ContentScrollOff.y = -m_ScrollY;

	vec4 SliderColor;
	if(Grabbed)
		SliderColor = m_Params.m_SliderColorGrabbed;
	else if(Hovered)
		SliderColor = m_Params.m_SliderColorHover;
	else
		SliderColor = m_Params.m_SliderColor;
	m_pRenderTools->DrawRoundRect(&Slider, SliderColor, Slider.w/2.0f);
}

void CMenus::CScrollRegion::AddRect(CUIRect Rect)
{
	vec2 ContentPos = vec2(m_ClipRect.x, m_ClipRect.y);
	ContentPos.x += m_ContentScrollOff.x;
	ContentPos.y += m_ContentScrollOff.y;
	m_LastAddedRect = Rect;
	m_ContentH = max(Rect.y + Rect.h - ContentPos.y, m_ContentH);
}

void CMenus::CScrollRegion::ScrollHere(int Option)
{
	const float MinHeight = min(m_ClipRect.h, m_LastAddedRect.h);
	const float TopScroll = m_LastAddedRect.y - (m_ClipRect.y + m_ContentScrollOff.y);

	switch(Option)
	{
		case CScrollRegion::SCROLLHERE_TOP:
			m_RequestScrollY = TopScroll;
			break;

		case CScrollRegion::SCROLLHERE_BOTTOM:
			m_RequestScrollY = TopScroll - (m_ClipRect.h - MinHeight);
			break;

		case CScrollRegion::SCROLLHERE_KEEP_IN_VIEW:
		default: {
			const float dy = m_LastAddedRect.y - m_ClipRect.y;

			if(dy < 0)
				m_RequestScrollY = TopScroll;
			else if(dy > (m_ClipRect.h-MinHeight))
				m_RequestScrollY = TopScroll - (m_ClipRect.h - MinHeight);
		} break;
	}
}

bool CMenus::CScrollRegion::IsRectClipped(const CUIRect& Rect) const
{
	return (m_ClipRect.x > (Rect.x + Rect.w)
		|| (m_ClipRect.x + m_ClipRect.w) < Rect.x
		|| m_ClipRect.y > (Rect.y + Rect.h)
		|| (m_ClipRect.y + m_ClipRect.h) < Rect.y);
}

bool CMenus::CScrollRegion::IsScrollbarShown() const
{
	return m_ContentH > m_ClipRect.h;
}

bool CMenus::CScrollRegion::IsAnimating() const
{
	return m_AnimTime > 0;
}<|MERGE_RESOLUTION|>--- conflicted
+++ resolved
@@ -70,19 +70,12 @@
 	CUIRect RegionRect = m_ClipRect;
 	RegionRect.w += m_Params.m_ScrollbarWidth;
 
-<<<<<<< HEAD
 	float AnimationDuration = 0.5f;
 
-	const bool isPageScroll = m_pInput->KeyIsPressed(KEY_LALT) || m_pInput->KeyIsPressed(KEY_RALT);
-	if(m_pUI->MouseInside(&RegionRect))
-	{	
-		float ScrollUnit = isPageScroll ? m_ClipRect.h : m_Params.m_ScrollUnit;
-=======
 	const bool IsPageScroll = m_pInput->KeyIsPressed(KEY_LALT) || m_pInput->KeyIsPressed(KEY_RALT);
 	if(m_pUI->MouseHovered(&RegionRect))
 	{
 		const float ScrollUnit = IsPageScroll ? m_ClipRect.h : m_Params.m_ScrollUnit;
->>>>>>> a88f769e
 		if(m_pInput->KeyPress(KEY_MOUSE_WHEEL_UP))
 		{
 			m_AnimTime = AnimationDuration;
