--- conflicted
+++ resolved
@@ -1,42 +1,3 @@
-<<<<<<< HEAD
-#ifndef GAME_CLIENT_COMPONENTS_RACE_DEMO_H
-#define GAME_CLIENT_COMPONENTS_RACE_DEMO_H
-
-#include <game/client/gameclient.h>
-
-#include <game/client/component.h>
-
-class CRaceDemo : public CComponent
-{
-	int m_RaceState;
-	int m_RecordStopTime;
-	int m_DemoStartTick;
-	float m_Time;
-	const char *m_pMap;
-	
-	bool m_Active;
-	
-public:
-	enum
-	{
-		RACE_NONE = 0,
-		RACE_STARTED,
-		RACE_FINISHED,
-	};
-	
-	CRaceDemo();
-	
-	virtual void OnReset();
-	virtual void OnRender();
-	virtual void OnMessage(int MsgType, void *pRawMsg);
-	
-	float GetFinishTime() { return m_Time; }
-	int GetRaceState() { return m_RaceState; }
-	void CheckDemo();
-	void SaveDemo(const char* pDemo);
-};
-#endif
-=======
 #ifndef GAME_CLIENT_COMPONENTS_RACE_DEMO_H
 #define GAME_CLIENT_COMPONENTS_RACE_DEMO_H
 
@@ -75,5 +36,4 @@
 	void CheckDemo();
 	void SaveDemo(const char* pDemo);
 };
-#endif
->>>>>>> ad1e9488
+#endif