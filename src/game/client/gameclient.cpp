--- conflicted
+++ resolved
@@ -200,18 +200,6 @@
 	Console()->Register("kill", "", CFGFLAG_CLIENT, ConKill, this, "Kill yourself");
 	
 	// register server dummy commands for tab completion
-<<<<<<< HEAD
-	Console()->Register("tune", "si", CFGFLAG_SERVER, ConServerDummy, 0, "Tune variable to Value");
-	Console()->Register("tune_reset", "", CFGFLAG_SERVER, ConServerDummy, 0, "Reset tuning");
-	Console()->Register("tune_dump", "", CFGFLAG_SERVER, ConServerDummy, 0, "Dump tuning");
-	Console()->Register("change_map", "r", CFGFLAG_SERVER, ConServerDummy, 0, "Change map");
-	Console()->Register("restart", "?i", CFGFLAG_SERVER, ConServerDummy, 0, "Restart in x seconds");
-	Console()->Register("broadcast", "r", CFGFLAG_SERVER, ConServerDummy, 0, "Broadcast message");
-	//MACRO_REGISTER_COMMAND("say", "r", CFGFLAG_SERVER, con_serverdummy, 0);
-	Console()->Register("set_team", "ii", CFGFLAG_SERVER, ConServerDummy, 0, "Set team of player to team");
-	Console()->Register("addvote", "r", CFGFLAG_SERVER, ConServerDummy, 0, "Add a voting option");
-	//MACRO_REGISTER_COMMAND("vote", "", CFGFLAG_SERVER, con_serverdummy, 0);
-=======
 	Console()->Register("tune", "si", CFGFLAG_SERVER, 0, 0, "Tune variable to value");
 	Console()->Register("tune_reset", "", CFGFLAG_SERVER, 0, 0, "Reset tuning");
 	Console()->Register("tune_dump", "", CFGFLAG_SERVER, 0, 0, "Dump tuning");
@@ -222,7 +210,6 @@
 	Console()->Register("set_team", "ii", CFGFLAG_SERVER, 0, 0, "Set team of player to team");
 	Console()->Register("addvote", "r", CFGFLAG_SERVER, 0, 0, "Add a voting option");
 	Console()->Register("vote", "r", CFGFLAG_SERVER, 0, 0, "Force a vote to yes/no");
->>>>>>> 3f0ff1fb
 
 
 	// propagate pointers
