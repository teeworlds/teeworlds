--- conflicted
+++ resolved
@@ -1140,7 +1140,6 @@
 		else
 			m_ServerMode = SERVERMODE_PUREMOD;
 	}
-<<<<<<< HEAD
 	
 	// send race msg
 	if(m_Snap.m_pLocalInfo)
@@ -1201,8 +1200,6 @@
 	// update render info
 	for(int i = 0; i < MAX_CLIENTS; i++)
 		m_aClients[i].UpdateRenderInfo(i);
-=======
-
 	// add tuning to demo
 	if(DemoRecorder()->IsRecording() && mem_comp(&StandardTuning, &m_Tuning, sizeof(CTuningParams)) != 0)
 	{
@@ -1212,7 +1209,6 @@
 			Msg.AddInt(pParams[i]);
 		Client()->SendMsg(&Msg, MSGFLAG_RECORD|MSGFLAG_NOSEND);
 	}
->>>>>>> e8f9145a
 }
 
 void CGameClient::OnPredict()
