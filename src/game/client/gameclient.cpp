--- conflicted
+++ resolved
@@ -1316,7 +1316,6 @@
 
 		for(int p = 0; p < NUM_SKINPARTS; p++)
 		{
-<<<<<<< HEAD
 			CModAPI_AssetPath CharacterPartPath = pGameClient->AssetManager()->FindSkinPart(
 				CModAPI_AssetPath::Internal(CModAPI_AssetPath::TYPE_CHARACTER, MODAPI_CHARACTER_TEE),
 				CModAPI_Asset_Character::CSubPath::Part(p),
@@ -1325,31 +1324,7 @@
 			m_SkinInfo.m_aCharacterParts[p] = CharacterPartPath;
 			
 			if(m_aUseCustomColors[p])
-				m_SkinInfo.m_aColors[p] = pGameClient->m_pSkins->GetColorV4(m_aSkinPartColors[p], p==CSkins::SKINPART_MARKING);
-=======
-			int ID = pGameClient->m_pSkins->FindSkinPart(p, m_aaSkinPartNames[p], false);
-			if(ID < 0)
-			{
-				if(p == SKINPART_MARKING || p == SKINPART_DECORATION)
-					ID = pGameClient->m_pSkins->FindSkinPart(p, "", false);
-				else
-					ID = pGameClient->m_pSkins->FindSkinPart(p, "standard", false);
-
-				if(ID < 0)
-					m_SkinPartIDs[p] = 0;
-				else
-					m_SkinPartIDs[p] = ID;
-			}
-			else
-				m_SkinPartIDs[p] = ID;
-
-			const CSkins::CSkinPart *pSkinPart = pGameClient->m_pSkins->GetSkinPart(p, m_SkinPartIDs[p]);
-			if(m_aUseCustomColors[p])
-			{
-				m_SkinInfo.m_aTextures[p] = pSkinPart->m_ColorTexture;
 				m_SkinInfo.m_aColors[p] = pGameClient->m_pSkins->GetColorV4(m_aSkinPartColors[p], p==SKINPART_MARKING);
-			}
->>>>>>> 23a1b80f
 			else
 				m_SkinInfo.m_aColors[p] = vec4(1.0f, 1.0f, 1.0f, 1.0f);
 		}
@@ -1358,27 +1333,15 @@
 	m_RenderInfo = m_SkinInfo;
 
 	// force team colors
-<<<<<<< HEAD
 	//~ if(pGameClient->m_GameInfo.m_GameFlags&GAMEFLAG_TEAMS)
 	//~ {
-		//~ for(int p = 0; p < CSkins::NUM_SKINPARTS; p++)
+		//~ for(int p = 0; p < NUM_SKINPARTS; p++)
 		//~ {
 			//~ m_RenderInfo.m_aTextures[p] = pGameClient->m_pSkins->GetSkinPart(p, m_SkinPartIDs[p])->m_ColorTexture;
 			//~ int ColorVal = pGameClient->m_pSkins->GetTeamColor(m_aUseCustomColors[p], m_aSkinPartColors[p], m_Team, p);
-			//~ m_RenderInfo.m_aColors[p] = pGameClient->m_pSkins->GetColorV4(ColorVal, p==CSkins::SKINPART_MARKING);
+			//~ m_RenderInfo.m_aColors[p] = pGameClient->m_pSkins->GetColorV4(ColorVal, p==SKINPART_MARKING);
 		//~ }
 	//~ }
-=======
-	if(pGameClient->m_GameInfo.m_GameFlags&GAMEFLAG_TEAMS)
-	{
-		for(int p = 0; p < NUM_SKINPARTS; p++)
-		{
-			m_RenderInfo.m_aTextures[p] = pGameClient->m_pSkins->GetSkinPart(p, m_SkinPartIDs[p])->m_ColorTexture;
-			int ColorVal = pGameClient->m_pSkins->GetTeamColor(m_aUseCustomColors[p], m_aSkinPartColors[p], m_Team, p);
-			m_RenderInfo.m_aColors[p] = pGameClient->m_pSkins->GetColorV4(ColorVal, p==SKINPART_MARKING);
-		}
-	}
->>>>>>> 23a1b80f
 }
 
 void CGameClient::CClientData::Reset(CGameClient *pGameClient)
