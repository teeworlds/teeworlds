// copyright (c) 2007 magnus auvinen, see licence.txt for more info
#include <math.h>
#include <base/math.h>
#include <engine/graphics.h>
#include <engine/textrender.h>
<<<<<<< HEAD
=======
#include <game/generated/protocol.h>
#include <game/generated/client_data.h>
>>>>>>> c01d2b61

#include "render.h"

void CRenderTools::RenderEvalEnvelope(CEnvPoint *pPoints, int NumPoints, int Channels, float Time, float *pResult)
{
	if(NumPoints == 0)
	{
		pResult[0] = 0;
		pResult[1] = 0;
		pResult[2] = 0;
		pResult[3] = 0;
		return;
	}
	
	if(NumPoints == 1)
	{
		pResult[0] = fx2f(pPoints[0].m_aValues[0]);
		pResult[1] = fx2f(pPoints[0].m_aValues[1]);
		pResult[2] = fx2f(pPoints[0].m_aValues[2]);
		pResult[3] = fx2f(pPoints[0].m_aValues[3]);
		return;
	}
	
	Time = fmod(Time, pPoints[NumPoints-1].m_Time/1000.0f)*1000.0f;
	for(int i = 0; i < NumPoints-1; i++)
	{
		if(Time >= pPoints[i].m_Time && Time <= pPoints[i+1].m_Time)
		{
			float Delta = pPoints[i+1].m_Time-pPoints[i].m_Time;
			float a = (Time-pPoints[i].m_Time)/Delta;


			if(pPoints[i].m_Curvetype == CURVETYPE_SMOOTH)
				a = -2*a*a*a + 3*a*a; // second hermite basis
			else if(pPoints[i].m_Curvetype == CURVETYPE_SLOW)
				a = a*a*a;
			else if(pPoints[i].m_Curvetype == CURVETYPE_FAST)
			{
				a = 1-a;
				a = 1-a*a*a;
			}
			else if (pPoints[i].m_Curvetype == CURVETYPE_STEP)
				a = 0;
			else
			{
				// linear
			}
					
			for(int c = 0; c < Channels; c++)
			{
				float v0 = fx2f(pPoints[i].m_aValues[c]);
				float v1 = fx2f(pPoints[i+1].m_aValues[c]);
				pResult[c] = v0 + (v1-v0) * a;
			}
			
			return;
		}
	}
	
	pResult[0] = fx2f(pPoints[NumPoints-1].m_aValues[0]);
	pResult[1] = fx2f(pPoints[NumPoints-1].m_aValues[1]);
	pResult[2] = fx2f(pPoints[NumPoints-1].m_aValues[2]);
	pResult[3] = fx2f(pPoints[NumPoints-1].m_aValues[3]);
	return;
}


static void Rotate(CPoint *pCenter, CPoint *pPoint, float Rotation)
{
	int x = pPoint->x - pCenter->x;
	int y = pPoint->y - pCenter->y;
	pPoint->x = (int)(x * cosf(Rotation) - y * sinf(Rotation) + pCenter->x);
	pPoint->y = (int)(x * sinf(Rotation) + y * cosf(Rotation) + pCenter->y);
}

void CRenderTools::RenderQuads(CQuad *pQuads, int NumQuads, int RenderFlags, void (*pfnEval)(float TimeOffset, int Env, float *pChannels, void *pUser), void *pUser)
{
	Graphics()->QuadsBegin();
	float Conv = 1/255.0f;
	for(int i = 0; i < NumQuads; i++)
	{
		CQuad *q = &pQuads[i];
		
		float r=1, g=1, b=1, a=1;

		if(q->m_ColorEnv >= 0)
		{
			float aChannels[4];
			pfnEval(q->m_ColorEnvOffset/1000.0f, q->m_ColorEnv, aChannels, pUser);
			r = aChannels[0];
			g = aChannels[1];
			b = aChannels[2];
			a = aChannels[3];
		}		
		
		bool Opaque = false;
		if(a < 0.01f || (q->m_aColors[0].a < 0.01f && q->m_aColors[1].a < 0.01f && q->m_aColors[2].a < 0.01f && q->m_aColors[3].a < 0.01f))
			Opaque = true;
			
		if(Opaque && !(RenderFlags&LAYERRENDERFLAG_OPAQUE))
			continue;
		if(!Opaque && !(RenderFlags&LAYERRENDERFLAG_TRANSPARENT))
			continue;
		
		Graphics()->QuadsSetSubsetFree(
			fx2f(q->m_aTexcoords[0].x), fx2f(q->m_aTexcoords[0].y),
			fx2f(q->m_aTexcoords[1].x), fx2f(q->m_aTexcoords[1].y),
			fx2f(q->m_aTexcoords[2].x), fx2f(q->m_aTexcoords[2].y),
			fx2f(q->m_aTexcoords[3].x), fx2f(q->m_aTexcoords[3].y)
		);

		float OffsetX = 0;
		float OffsetY = 0;
		float Rot = 0;
		
		// TODO: fix this
		if(q->m_PosEnv >= 0)
		{
			float aChannels[4];
			pfnEval(q->m_PosEnvOffset/1000.0f, q->m_PosEnv, aChannels, pUser);
			OffsetX = aChannels[0];
			OffsetY = aChannels[1];
			Rot = aChannels[2]/360.0f*pi*2;
		}
		
		IGraphics::CColorVertex Array[4] = {
			IGraphics::CColorVertex(0, q->m_aColors[0].r*Conv*r, q->m_aColors[0].g*Conv*g, q->m_aColors[0].b*Conv*b, q->m_aColors[0].a*Conv*a),
			IGraphics::CColorVertex(1, q->m_aColors[1].r*Conv*r, q->m_aColors[1].g*Conv*g, q->m_aColors[1].b*Conv*b, q->m_aColors[1].a*Conv*a),
			IGraphics::CColorVertex(2, q->m_aColors[2].r*Conv*r, q->m_aColors[2].g*Conv*g, q->m_aColors[2].b*Conv*b, q->m_aColors[2].a*Conv*a),
			IGraphics::CColorVertex(3, q->m_aColors[3].r*Conv*r, q->m_aColors[3].g*Conv*g, q->m_aColors[3].b*Conv*b, q->m_aColors[3].a*Conv*a)};
		Graphics()->SetColorVertex(Array, 4);

		CPoint *pPoints = q->m_aPoints;
	
		if(Rot != 0)
		{
			static CPoint aRotated[4];
			aRotated[0] = q->m_aPoints[0];
			aRotated[1] = q->m_aPoints[1];
			aRotated[2] = q->m_aPoints[2];
			aRotated[3] = q->m_aPoints[3];
			pPoints = aRotated;
			
			Rotate(&q->m_aPoints[4], &aRotated[0], Rot);
			Rotate(&q->m_aPoints[4], &aRotated[1], Rot);
			Rotate(&q->m_aPoints[4], &aRotated[2], Rot);
			Rotate(&q->m_aPoints[4], &aRotated[3], Rot);
		}
		
		IGraphics::CFreeformItem Freeform(
			fx2f(pPoints[0].x)+OffsetX, fx2f(pPoints[0].y)+OffsetY,
			fx2f(pPoints[1].x)+OffsetX, fx2f(pPoints[1].y)+OffsetY,
			fx2f(pPoints[2].x)+OffsetX, fx2f(pPoints[2].y)+OffsetY,
			fx2f(pPoints[3].x)+OffsetX, fx2f(pPoints[3].y)+OffsetY);
		Graphics()->QuadsDrawFreeform(&Freeform, 1);
	}
	Graphics()->QuadsEnd();	
}

void CRenderTools::RenderTilemap(CTile *pTiles, int w, int h, float Scale, vec4 Color, int RenderFlags)
{
	//Graphics()->TextureSet(img_get(tmap->image));
	float ScreenX0, ScreenY0, ScreenX1, ScreenY1;
	Graphics()->GetScreen(&ScreenX0, &ScreenY0, &ScreenX1, &ScreenY1);
	//Graphics()->MapScreen(screen_x0-50, screen_y0-50, screen_x1+50, screen_y1+50);

	// calculate the final pixelsize for the tiles	
	float TilePixelSize = 1024/32.0f;
	float FinalTileSize = Scale/(ScreenX1-ScreenX0) * Graphics()->ScreenWidth();
	float FinalTilesetScale = FinalTileSize/TilePixelSize;
	
	Graphics()->QuadsBegin();
	Graphics()->SetColor(Color.r, Color.g, Color.b, Color.a);
	
	int StartY = (int)(ScreenY0/Scale)-1;
	int StartX = (int)(ScreenX0/Scale)-1;
	int EndY = (int)(ScreenY1/Scale)+1;
	int EndX = (int)(ScreenX1/Scale)+1;
	
	// adjust the texture shift according to mipmap level
	float TexSize = 1024.0f;
	float Frac = (1.25f/TexSize) * (1/FinalTilesetScale);
	float Nudge = (0.5f/TexSize) * (1/FinalTilesetScale);

	for(int y = StartY; y < EndY; y++)
		for(int x = StartX; x < EndX; x++)
		{
			int mx = x;
			int my = y;
			
			if(RenderFlags&TILERENDERFLAG_EXTEND)
			{
				if(mx<0)
					mx = 0;
				if(mx>=w)
					mx = w-1;
				if(my<0)
					my = 0;
				if(my>=h)
					my = h-1;
			}
			else
			{
				if(mx<0)
					continue; // mx = 0;
				if(mx>=w)
					continue; // mx = w-1;
				if(my<0)
					continue; // my = 0;
				if(my>=h)
					continue; // my = h-1;
			}
			
			int c = mx + my*w;
				
			unsigned char Index = pTiles[c].m_Index;
			if(Index)
			{
				unsigned char Flags = pTiles[c].m_Flags;
				
				bool Render = false;
				if(Flags&TILEFLAG_OPAQUE)
				{
					if(RenderFlags&LAYERRENDERFLAG_OPAQUE)
						Render = true;
				}
				else
				{
					if(RenderFlags&LAYERRENDERFLAG_TRANSPARENT)
						Render = true;
				}
				
				if(Render)
				{
					
					int tx = Index%16;
					int ty = Index/16;
					int Px0 = tx*(1024/16);
					int Py0 = ty*(1024/16);
					int Px1 = (tx+1)*(1024/16)-1;
					int Py1 = (ty+1)*(1024/16)-1;
					
					float u0 = Nudge + Px0/TexSize+Frac;
					float v0 = Nudge + Py0/TexSize+Frac;
					float u1 = Nudge + Px1/TexSize-Frac;
					float v1 = Nudge + Py1/TexSize-Frac;
					
					if(Flags&TILEFLAG_VFLIP)
					{
						float Tmp = u0;
						u0 = u1;
						u1 = Tmp;
					}

					if(Flags&TILEFLAG_HFLIP)
					{
						float Tmp = v0;
						v0 = v1;
						v1 = Tmp;
					}
					
					Graphics()->QuadsSetSubset(u0,v0,u1,v1);
					IGraphics::CQuadItem QuadItem(x*Scale, y*Scale, Scale, Scale);
					Graphics()->QuadsDrawTL(&QuadItem, 1);
				}
			}
			x += pTiles[c].m_Skip;
		}
	
	Graphics()->QuadsEnd();
	Graphics()->MapScreen(ScreenX0, ScreenY0, ScreenX1, ScreenY1);
}

void CRenderTools::RenderTelemap(CTeleTile *pTele, int w, int h, float Scale, vec4 Color, int RenderFlags)
{
	float ScreenX0, ScreenY0, ScreenX1, ScreenY1;
	Graphics()->GetScreen(&ScreenX0, &ScreenY0, &ScreenX1, &ScreenY1);
	
	int StartY = (int)(ScreenY0/Scale)-1;
	int StartX = (int)(ScreenX0/Scale)-1;
	int EndY = (int)(ScreenY1/Scale)+1;
	int EndX = (int)(ScreenX1/Scale)+1;

	for(int y = StartY; y < EndY; y++)
		for(int x = StartX; x < EndX; x++)
		{
			int mx = x;
			int my = y;
			
			if(RenderFlags&TILERENDERFLAG_EXTEND)
			{
				if(mx<0)
					mx = 0;
				if(mx>=w)
					mx = w-1;
				if(my<0)
					my = 0;
				if(my>=h)
					my = h-1;
			}
			else
			{
				if(mx<0)
					continue; // mx = 0;
				if(mx>=w)
					continue; // mx = w-1;
				if(my<0)
					continue; // my = 0;
				if(my>=h)
					continue; // my = h-1;
			}
			
			int c = mx + my*w;
				
			unsigned char Index = pTele[c].m_Number;
			if(Index)
			{
				char aBuf[16];
				str_format(aBuf, sizeof(aBuf), "%d", Index);
				UI()->TextRender()->Text(0, mx*Scale-2, my*Scale-4, Scale-5, aBuf, -1);
			}
		}
		
	Graphics()->MapScreen(ScreenX0, ScreenY0, ScreenX1, ScreenY1);
<<<<<<< HEAD
=======
}

void CRenderTools::RenderSpeedupmap(CSpeedupTile *pSpeedup, int w, int h, float Scale, vec4 Color, int RenderFlags)
{
	float ScreenX0, ScreenY0, ScreenX1, ScreenY1;
	Graphics()->GetScreen(&ScreenX0, &ScreenY0, &ScreenX1, &ScreenY1);
	
	int StartY = (int)(ScreenY0/Scale)-1;
	int StartX = (int)(ScreenX0/Scale)-1;
	int EndY = (int)(ScreenY1/Scale)+1;
	int EndX = (int)(ScreenX1/Scale)+1;

	for(int y = StartY; y < EndY; y++)
		for(int x = StartX; x < EndX; x++)
		{
			int mx = x;
			int my = y;
			
			if(RenderFlags&TILERENDERFLAG_EXTEND)
			{
				if(mx<0)
					mx = 0;
				if(mx>=w)
					mx = w-1;
				if(my<0)
					my = 0;
				if(my>=h)
					my = h-1;
			}
			else
			{
				if(mx<0)
					continue; // mx = 0;
				if(mx>=w)
					continue; // mx = w-1;
				if(my<0)
					continue; // my = 0;
				if(my>=h)
					continue; // my = h-1;
			}
			
			int c = mx + my*w;
			
			int Force = (int)pSpeedup[c].m_Force;
			if(Force)
			{	
				// draw arrow
				Graphics()->TextureSet(g_pData->m_aImages[IMAGE_SPEEDUP_ARROW].m_Id);
				Graphics()->QuadsBegin();
			
				SelectSprite(SPRITE_SPEEDUP_ARROW);
				Graphics()->QuadsSetRotation(pSpeedup[c].m_Angle*(3.14159265f/180.0f));
				DrawSprite(mx*Scale+16, my*Scale+16, 35.0f);
				
				Graphics()->QuadsEnd();
				
				// draw force
				char aBuf[16];
				str_format(aBuf, sizeof(aBuf), "%d", Force);
				dbg_msg("test", "%.5f", Scale);
				UI()->TextRender()->Text(0, mx*Scale, my*Scale+16, Scale-20, aBuf, -1);
			}
		}
		
	Graphics()->MapScreen(ScreenX0, ScreenY0, ScreenX1, ScreenY1);
>>>>>>> c01d2b61
}<|MERGE_RESOLUTION|>--- conflicted
+++ resolved
@@ -3,11 +3,8 @@
 #include <base/math.h>
 #include <engine/graphics.h>
 #include <engine/textrender.h>
-<<<<<<< HEAD
-=======
 #include <game/generated/protocol.h>
 #include <game/generated/client_data.h>
->>>>>>> c01d2b61
 
 #include "render.h"
 
@@ -332,8 +329,6 @@
 		}
 		
 	Graphics()->MapScreen(ScreenX0, ScreenY0, ScreenX1, ScreenY1);
-<<<<<<< HEAD
-=======
 }
 
 void CRenderTools::RenderSpeedupmap(CSpeedupTile *pSpeedup, int w, int h, float Scale, vec4 Color, int RenderFlags)
@@ -399,5 +394,4 @@
 		}
 		
 	Graphics()->MapScreen(ScreenX0, ScreenY0, ScreenX1, ScreenY1);
->>>>>>> c01d2b61
 }