// copyright (c) 2007 magnus auvinen, see licence.txt for more info
#include <math.h>
#include <base/math.h>
#include <engine/graphics.h>

#include "render.h"

void CRenderTools::RenderEvalEnvelope(CEnvPoint *pPoints, int NumPoints, int Channels, float Time, float *pResult)
{
	if(NumPoints == 0)
	{
		pResult[0] = 0;
		pResult[1] = 0;
		pResult[2] = 0;
		pResult[3] = 0;
		return;
	}
	
	if(NumPoints == 1)
	{
		pResult[0] = fx2f(pPoints[0].m_aValues[0]);
		pResult[1] = fx2f(pPoints[0].m_aValues[1]);
		pResult[2] = fx2f(pPoints[0].m_aValues[2]);
		pResult[3] = fx2f(pPoints[0].m_aValues[3]);
		return;
	}
	
	Time = fmod(Time, pPoints[NumPoints-1].m_Time/1000.0f)*1000.0f;
	for(int i = 0; i < NumPoints-1; i++)
	{
		if(Time >= pPoints[i].m_Time && Time <= pPoints[i+1].m_Time)
		{
			float Delta = (float)(pPoints[i+1].m_Time-pPoints[i].m_Time);
			float a = (Time-pPoints[i].m_Time)/Delta;


			if(pPoints[i].m_Curvetype == CURVETYPE_SMOOTH)
				a = -2*a*a*a + 3*a*a; // second hermite basis
			else if(pPoints[i].m_Curvetype == CURVETYPE_SLOW)
				a = a*a*a;
			else if(pPoints[i].m_Curvetype == CURVETYPE_FAST)
			{
				a = 1-a;
				a = 1-a*a*a;
			}
			else if (pPoints[i].m_Curvetype == CURVETYPE_STEP)
				a = 0;
			else
			{
				// linear
			}
					
			for(int c = 0; c < Channels; c++)
			{
				float v0 = fx2f(pPoints[i].m_aValues[c]);
				float v1 = fx2f(pPoints[i+1].m_aValues[c]);
				pResult[c] = v0 + (v1-v0) * a;
			}
			
			return;
		}
	}
	
	pResult[0] = fx2f(pPoints[NumPoints-1].m_aValues[0]);
	pResult[1] = fx2f(pPoints[NumPoints-1].m_aValues[1]);
	pResult[2] = fx2f(pPoints[NumPoints-1].m_aValues[2]);
	pResult[3] = fx2f(pPoints[NumPoints-1].m_aValues[3]);
	return;
}


static void Rotate(CPoint *pCenter, CPoint *pPoint, float Rotation)
{
	int x = pPoint->x - pCenter->x;
	int y = pPoint->y - pCenter->y;
	pPoint->x = (int)(x * cosf(Rotation) - y * sinf(Rotation) + pCenter->x);
	pPoint->y = (int)(x * sinf(Rotation) + y * cosf(Rotation) + pCenter->y);
}

void CRenderTools::RenderQuads(CQuad *pQuads, int NumQuads, int RenderFlags, void (*pfnEval)(float TimeOffset, int Env, float *pChannels, void *pUser), void *pUser)
{
	Graphics()->QuadsBegin();
	float Conv = 1/255.0f;
	for(int i = 0; i < NumQuads; i++)
	{
		CQuad *q = &pQuads[i];
		
		float r=1, g=1, b=1, a=1;

		if(q->m_ColorEnv >= 0)
		{
			float aChannels[4];
			pfnEval(q->m_ColorEnvOffset/1000.0f, q->m_ColorEnv, aChannels, pUser);
			r = aChannels[0];
			g = aChannels[1];
			b = aChannels[2];
			a = aChannels[3];
		}		
		
		bool Opaque = false;
		if(a < 0.01f || (q->m_aColors[0].a < 0.01f && q->m_aColors[1].a < 0.01f && q->m_aColors[2].a < 0.01f && q->m_aColors[3].a < 0.01f))
			Opaque = true;
			
		if(Opaque && !(RenderFlags&LAYERRENDERFLAG_OPAQUE))
			continue;
		if(!Opaque && !(RenderFlags&LAYERRENDERFLAG_TRANSPARENT))
			continue;
		
		Graphics()->QuadsSetSubsetFree(
			fx2f(q->m_aTexcoords[0].x), fx2f(q->m_aTexcoords[0].y),
			fx2f(q->m_aTexcoords[1].x), fx2f(q->m_aTexcoords[1].y),
			fx2f(q->m_aTexcoords[2].x), fx2f(q->m_aTexcoords[2].y),
			fx2f(q->m_aTexcoords[3].x), fx2f(q->m_aTexcoords[3].y)
		);

		float OffsetX = 0;
		float OffsetY = 0;
		float Rot = 0;
		
		// TODO: fix this
		if(q->m_PosEnv >= 0)
		{
			float aChannels[4];
			pfnEval(q->m_PosEnvOffset/1000.0f, q->m_PosEnv, aChannels, pUser);
			OffsetX = aChannels[0];
			OffsetY = aChannels[1];
			Rot = aChannels[2]/360.0f*pi*2;
		}
		
		IGraphics::CColorVertex Array[4] = {
			IGraphics::CColorVertex(0, q->m_aColors[0].r*Conv*r, q->m_aColors[0].g*Conv*g, q->m_aColors[0].b*Conv*b, q->m_aColors[0].a*Conv*a),
			IGraphics::CColorVertex(1, q->m_aColors[1].r*Conv*r, q->m_aColors[1].g*Conv*g, q->m_aColors[1].b*Conv*b, q->m_aColors[1].a*Conv*a),
			IGraphics::CColorVertex(2, q->m_aColors[2].r*Conv*r, q->m_aColors[2].g*Conv*g, q->m_aColors[2].b*Conv*b, q->m_aColors[2].a*Conv*a),
			IGraphics::CColorVertex(3, q->m_aColors[3].r*Conv*r, q->m_aColors[3].g*Conv*g, q->m_aColors[3].b*Conv*b, q->m_aColors[3].a*Conv*a)};
		Graphics()->SetColorVertex(Array, 4);

		CPoint *pPoints = q->m_aPoints;
	
		if(Rot != 0)
		{
			static CPoint aRotated[4];
			aRotated[0] = q->m_aPoints[0];
			aRotated[1] = q->m_aPoints[1];
			aRotated[2] = q->m_aPoints[2];
			aRotated[3] = q->m_aPoints[3];
			pPoints = aRotated;
			
			Rotate(&q->m_aPoints[4], &aRotated[0], Rot);
			Rotate(&q->m_aPoints[4], &aRotated[1], Rot);
			Rotate(&q->m_aPoints[4], &aRotated[2], Rot);
			Rotate(&q->m_aPoints[4], &aRotated[3], Rot);
		}
		
		IGraphics::CFreeformItem Freeform(
			fx2f(pPoints[0].x)+OffsetX, fx2f(pPoints[0].y)+OffsetY,
			fx2f(pPoints[1].x)+OffsetX, fx2f(pPoints[1].y)+OffsetY,
			fx2f(pPoints[2].x)+OffsetX, fx2f(pPoints[2].y)+OffsetY,
			fx2f(pPoints[3].x)+OffsetX, fx2f(pPoints[3].y)+OffsetY);
		Graphics()->QuadsDrawFreeform(&Freeform, 1);
	}
	Graphics()->QuadsEnd();	
}

void CRenderTools::RenderTilemap(CTile *pTiles, int w, int h, float Scale, vec4 Color, int RenderFlags)
{
	//Graphics()->TextureSet(img_get(tmap->image));
	float ScreenX0, ScreenY0, ScreenX1, ScreenY1;
	Graphics()->GetScreen(&ScreenX0, &ScreenY0, &ScreenX1, &ScreenY1);
	//Graphics()->MapScreen(screen_x0-50, screen_y0-50, screen_x1+50, screen_y1+50);

	// calculate the final pixelsize for the tiles
	int TexSize = 1024;
	float TilePixelSize = TexSize/32.0f;
	float FinalTileSize = Scale/(ScreenX1-ScreenX0) * Graphics()->ScreenWidth();
	float FinalTilesetScale = FinalTileSize/TilePixelSize;
	
	Graphics()->QuadsBegin();
	Graphics()->SetColor(Color.r, Color.g, Color.b, Color.a);
	
	int StartY = (int)(ScreenY0/Scale)-1;
	int StartX = (int)(ScreenX0/Scale)-1;
	int EndY = (int)(ScreenY1/Scale)+1;
	int EndX = (int)(ScreenX1/Scale)+1;
	
	// adjust the texture shift according to mipmap level
	float Frac = (1.25f/TexSize) * (1/FinalTilesetScale);
	float Nudge = (0.5f/TexSize) * (1/FinalTilesetScale);

	for(int y = StartY; y < EndY; y++)
		for(int x = StartX; x < EndX; x++)
		{
			int mx = x;
			int my = y;
			
			if(RenderFlags&TILERENDERFLAG_EXTEND)
			{
				if(mx<0)
					mx = 0;
				if(mx>=w)
					mx = w-1;
				if(my<0)
					my = 0;
				if(my>=h)
					my = h-1;
			}
			else
			{
				if(mx<0)
					continue; // mx = 0;
				if(mx>=w)
					continue; // mx = w-1;
				if(my<0)
					continue; // my = 0;
				if(my>=h)
					continue; // my = h-1;
			}
			
			int c = mx + my*w;
				
			unsigned char Index = pTiles[c].m_Index;
			if(Index)
			{
				unsigned char Flags = pTiles[c].m_Flags;
				
				bool Render = false;
				if(Flags&TILEFLAG_OPAQUE)
				{
					if(RenderFlags&LAYERRENDERFLAG_OPAQUE)
						Render = true;
				}
				else
				{
					if(RenderFlags&LAYERRENDERFLAG_TRANSPARENT)
						Render = true;
				}
				
				if(Render)
				{
					
					int tx = Index%16;
					int ty = Index/16;
<<<<<<< HEAD
					int Px0 = tx*(TexSize/16);
					int Py0 = ty*(TexSize/16);
					int Px1 = Px0+63;
					int Py1 = Py0+63;
=======
					int Px0 = tx*(1024/16);
					int Py0 = ty*(1024/16);
					int Px1 = Px0+(1024/16)-1;
					int Py1 = Py0+(1024/16)-1;
>>>>>>> 538d9683
					
					float u0 = Nudge + Px0/(float)TexSize+Frac;
					float v0 = Nudge + Py0/(float)TexSize+Frac;
					float u1 = Nudge + Px1/(float)TexSize-Frac;
					float v1 = Nudge + Py1/(float)TexSize-Frac;
					
					if(Flags&TILEFLAG_VFLIP)
					{
						float Tmp = u0;
						u0 = u1;
						u1 = Tmp;
					}

					if(Flags&TILEFLAG_HFLIP)
					{
						float Tmp = v0;
						v0 = v1;
						v1 = Tmp;
					}
					
					Graphics()->QuadsSetSubset(u0,v0,u1,v1);
					IGraphics::CQuadItem QuadItem(x*Scale, y*Scale, Scale, Scale);
					Graphics()->QuadsDrawTL(&QuadItem, 1);
				}
			}
			x += pTiles[c].m_Skip;
		}
	
	Graphics()->QuadsEnd();
	Graphics()->MapScreen(ScreenX0, ScreenY0, ScreenX1, ScreenY1);
}<|MERGE_RESOLUTION|>--- conflicted
+++ resolved
@@ -239,17 +239,10 @@
 					
 					int tx = Index%16;
 					int ty = Index/16;
-<<<<<<< HEAD
 					int Px0 = tx*(TexSize/16);
 					int Py0 = ty*(TexSize/16);
 					int Px1 = Px0+63;
 					int Py1 = Py0+63;
-=======
-					int Px0 = tx*(1024/16);
-					int Py0 = ty*(1024/16);
-					int Px1 = Px0+(1024/16)-1;
-					int Py1 = Py0+(1024/16)-1;
->>>>>>> 538d9683
 					
 					float u0 = Nudge + Px0/(float)TexSize+Frac;
 					float v0 = Nudge + Py0/(float)TexSize+Frac;
