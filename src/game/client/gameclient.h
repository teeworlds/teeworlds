--- conflicted
+++ resolved
@@ -85,8 +85,6 @@
 	// Race
 	bool m_IsRace;
 	bool m_IsFastCap;
-	bool m_RaceMsgSent;
-	int m_ShowOthers;
 	vec2 m_FlagPos;
 
 	// lvlx
@@ -109,9 +107,6 @@
 	int m_Points;
 	bool m_LevelUp;
 	
-	// Race
-	bool m_IsRace;
-	
 	// TODO: move this
 	CTuningParams m_Tuning;
 	
@@ -193,11 +188,7 @@
 		// race
 		float m_Score;
 		
-<<<<<<< HEAD
 		void UpdateRenderInfo(int Cid);
-=======
-		void UpdateRenderInfo();
->>>>>>> e2bc13b5
 	};
 
 	CClientData m_aClients[MAX_CLIENTS];
@@ -292,13 +283,10 @@
 	class CMapImages *m_pMapimages;
 	class CVoting *m_pVoting;
 	class CRaceDemo *m_pRaceDemo;
-<<<<<<< HEAD
 	class CTeecompStats *m_pTeecompStats;
 	class CCoopboard *m_pCoopboard;
 	class CStatboard *m_pStatboard;
 	class CHud *m_pHud;
-=======
->>>>>>> e2bc13b5
 };
 
 extern const char *Localize(const char *Str);
