--- conflicted
+++ resolved
@@ -63,11 +63,7 @@
 {
 	CSqlScore *m_pSqlData;
 	int m_ClientID;
-<<<<<<< HEAD
-	char m_aName[64];
-=======
 	char m_aName[MAX_NAME_LENGTH];
->>>>>>> 30680ddd
 	float m_Time;
 	float m_aCpCurrent[NUM_CHECKPOINTS];
 	int m_Num;
