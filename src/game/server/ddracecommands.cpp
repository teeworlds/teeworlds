--- conflicted
+++ resolved
@@ -726,10 +726,6 @@
 			}
 			else
 				pSelf->Console()->PrintResponse(IConsole::OUTPUT_LEVEL_STANDARD, "info", "You can\'t pause that often.");
-<<<<<<< HEAD
-
-=======
->>>>>>> 326eaa9a
 		}
 		else if(pPlayer->GetTeam()==-1 && pPlayer->m_InfoSaved)
 		{
