--- conflicted
+++ resolved
@@ -105,11 +105,7 @@
 			
 			if(m_apFlags[fi^1] && m_apFlags[fi^1]->m_AtStand)
 			{
-<<<<<<< HEAD
-				if(distance(F->m_Pos, m_apFlags[fi^1]->m_Pos) < 28)
-=======
 				if(distance(F->m_Pos, m_apFlags[fi^1]->m_Pos) < CFlag::ms_PhysSize + CCharacter::ms_PhysSize)
->>>>>>> a6ab379e
 				{
 					// CAPTURE! \o/
 					m_aTeamscore[fi^1] += 100;
@@ -140,11 +136,7 @@
 		else
 		{
 			CCharacter *apCloseCCharacters[MAX_CLIENTS];
-<<<<<<< HEAD
-			int Num = GameServer()->m_World.FindEntities(F->m_Pos, 7.0f, (CEntity**)apCloseCCharacters, MAX_CLIENTS, NETOBJTYPE_CHARACTER);
-=======
 			int Num = GameServer()->m_World.FindEntities(F->m_Pos, CFlag::ms_PhysSize, (CEntity**)apCloseCCharacters, MAX_CLIENTS, NETOBJTYPE_CHARACTER);
->>>>>>> a6ab379e
 			for(int i = 0; i < Num; i++)
 			{
 				if(!apCloseCCharacters[i]->IsAlive() || apCloseCCharacters[i]->GetPlayer()->GetTeam() == -1 || GameServer()->Collision()->IntersectLine(F->m_Pos, apCloseCCharacters[i]->m_Pos, NULL, NULL))
@@ -247,4 +239,4 @@
 		pFlag->m_CarriedBy = -2;
 	else if(m_pCarryingCharacter && m_pCarryingCharacter->GetPlayer())
 		pFlag->m_CarriedBy = m_pCarryingCharacter->GetPlayer()->GetCID();
-}+}
