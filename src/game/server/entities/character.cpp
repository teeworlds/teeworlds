/* (c) Magnus Auvinen. See licence.txt in the root of the distribution for more information. */
/* If you are missing that file, acquire a complete release at teeworlds.com.                */
#include <new>
#include <engine/shared/config.h>
#include <game/server/gamecontext.h>
#include <game/mapitems.h>

#include "character.h"
#include "laser.h"
#include "projectile.h"

//input count
struct CInputCount
{
	int m_Presses;
	int m_Releases;
};

CInputCount CountInput(int Prev, int Cur)
{
	CInputCount c = {0, 0};
	Prev &= INPUT_STATE_MASK;
	Cur &= INPUT_STATE_MASK;
	int i = Prev;

	while(i != Cur)
	{
		i = (i+1)&INPUT_STATE_MASK;
		if(i&1)
			c.m_Presses++;
		else
			c.m_Releases++;
	}

	return c;
}


MACRO_ALLOC_POOL_ID_IMPL(CCharacter, MAX_CLIENTS)

// Character, "physical" player's part
CCharacter::CCharacter(CGameWorld *pWorld)
: CEntity(pWorld, CGameWorld::ENTTYPE_CHARACTER)
{
	m_ProximityRadius = ms_PhysSize;
	m_Health = 0;
	m_Armor = 0;
}

void CCharacter::Reset()
{
	Destroy();
}

bool CCharacter::Spawn(CPlayer *pPlayer, vec2 Pos)
{
	m_EmoteStop = -1;
	m_LastAction = -1;
	m_ActiveWeapon = WEAPON_GUN;
	m_LastWeapon = WEAPON_HAMMER;
	m_QueuedWeapon = -1;

	m_pPlayer = pPlayer;
	m_Pos = Pos;

	m_Core.Reset();
	m_Core.Init(&GameServer()->m_World.m_Core, GameServer()->Collision());
	m_Core.m_Pos = m_Pos;
	GameServer()->m_World.m_Core.m_apCharacters[m_pPlayer->GetCID()] = &m_Core;

	m_ReckoningTick = 0;
	mem_zero(&m_SendCore, sizeof(m_SendCore));
	mem_zero(&m_ReckoningCore, sizeof(m_ReckoningCore));

	GameServer()->m_World.InsertEntity(this);
	m_Alive = true;

	GameServer()->m_pController->OnCharacterSpawn(this);
	
	m_DefEmote = EMOTE_NORMAL;
	m_DefEmoteReset = -1;
	return true;
}

void CCharacter::Destroy()
{
	GameServer()->m_World.m_Core.m_apCharacters[m_pPlayer->GetCID()] = 0;
	m_Alive = false;
}

void CCharacter::SetWeapon(int W)
{
	if(W == m_ActiveWeapon)
		return;

	m_LastWeapon = m_ActiveWeapon;
	m_QueuedWeapon = -1;
	m_ActiveWeapon = W;
	GameServer()->CreateSound(m_Pos, SOUND_WEAPON_SWITCH);

	if(m_ActiveWeapon < 0 || m_ActiveWeapon >= NUM_WEAPONS)
		m_ActiveWeapon = 0;
}

bool CCharacter::IsGrounded()
{
	if(GameServer()->Collision()->CheckPoint(m_Pos.x+m_ProximityRadius/2, m_Pos.y+m_ProximityRadius/2+5))
		return true;
	if(GameServer()->Collision()->CheckPoint(m_Pos.x-m_ProximityRadius/2, m_Pos.y+m_ProximityRadius/2+5))
		return true;
	return false;
}


void CCharacter::HandleNinja()
{
	if(m_ActiveWeapon != WEAPON_NINJA)
		return;

	vec2 Direction = normalize(vec2(m_LatestInput.m_TargetX, m_LatestInput.m_TargetY));

	if ((Server()->Tick() - m_Ninja.m_ActivationTick) > (g_pData->m_Weapons.m_Ninja.m_Duration * Server()->TickSpeed() / 1000))
	{
		// time's up, return
		TakeNinja();
		return;
	}

	// force ninja Weapon
	SetWeapon(WEAPON_NINJA);

	m_Ninja.m_CurrentMoveTime--;

	if (m_Ninja.m_CurrentMoveTime == 0)
	{
		// reset velocity
		m_Core.m_Vel = m_Ninja.m_ActivationDir*m_Ninja.m_OldVelAmount;
	}

	if (m_Ninja.m_CurrentMoveTime > 0)
	{
		// Set velocity
		m_Core.m_Vel = m_Ninja.m_ActivationDir * g_pData->m_Weapons.m_Ninja.m_Velocity;
		vec2 OldPos = m_Pos;
		GameServer()->Collision()->MoveBox(&m_Core.m_Pos, &m_Core.m_Vel, vec2(m_ProximityRadius, m_ProximityRadius), 0.f);

		// reset velocity so the client doesn't predict stuff
		m_Core.m_Vel = vec2(0.f, 0.f);

		// check if we Hit anything along the way
		{
			CCharacter *aEnts[MAX_CLIENTS];
			vec2 Dir = m_Pos - OldPos;
			float Radius = m_ProximityRadius * 2.0f;
			vec2 Center = OldPos + Dir * 0.5f;
			int Num = GameServer()->m_World.FindEntities(Center, Radius, (CEntity**)aEnts, MAX_CLIENTS, CGameWorld::ENTTYPE_CHARACTER);

			for (int i = 0; i < Num; ++i)
			{
				if (aEnts[i] == this)
					continue;

				// make sure we haven't Hit this object before
				bool bAlreadyHit = false;
				for (int j = 0; j < m_NumObjectsHit; j++)
				{
					if (m_apHitObjects[j] == aEnts[i])
						bAlreadyHit = true;
				}
				if (bAlreadyHit)
					continue;

				// check so we are sufficiently close
				if (distance(aEnts[i]->m_Pos, m_Pos) > (m_ProximityRadius * 2.0f))
					continue;

				// Hit a player, give him damage and stuffs...
				GameServer()->CreateSound(aEnts[i]->m_Pos, SOUND_NINJA_HIT);
				// set his velocity to fast upward (for now)
				if(m_NumObjectsHit < 10)
					m_apHitObjects[m_NumObjectsHit++] = aEnts[i];

				aEnts[i]->TakeDamage(vec2(0, 10.0f), g_pData->m_Weapons.m_Ninja.m_pBase->m_Damage, m_pPlayer->GetCID(), WEAPON_NINJA);
			}
		}

		return;
	}

	return;
}


void CCharacter::DoWeaponSwitch()
{
	// make sure we can switch
	if(m_ReloadTimer != 0 || m_QueuedWeapon == -1 || m_aWeapons[WEAPON_NINJA].m_Got)
		return;

	// switch Weapon
	SetWeapon(m_QueuedWeapon);
}

void CCharacter::HandleWeaponSwitch()
{
	int WantedWeapon = m_ActiveWeapon;
	if(m_QueuedWeapon != -1)
		WantedWeapon = m_QueuedWeapon;

	// select Weapon
	int Next = CountInput(m_LatestPrevInput.m_NextWeapon, m_LatestInput.m_NextWeapon).m_Presses;
	int Prev = CountInput(m_LatestPrevInput.m_PrevWeapon, m_LatestInput.m_PrevWeapon).m_Presses;

	if(Next < 128) // make sure we only try sane stuff
	{
		while(Next) // Next Weapon selection
		{
			WantedWeapon = (WantedWeapon+1)%NUM_WEAPONS;
			if(m_aWeapons[WantedWeapon].m_Got)
				Next--;
		}
	}

	if(Prev < 128) // make sure we only try sane stuff
	{
		while(Prev) // Prev Weapon selection
		{
			WantedWeapon = (WantedWeapon-1)<0?NUM_WEAPONS-1:WantedWeapon-1;
			if(m_aWeapons[WantedWeapon].m_Got)
				Prev--;
		}
	}

	// Direct Weapon selection
	if(m_LatestInput.m_WantedWeapon)
		WantedWeapon = m_Input.m_WantedWeapon-1;

	// check for insane values
	if(WantedWeapon >= 0 && WantedWeapon < NUM_WEAPONS && WantedWeapon != m_ActiveWeapon && m_aWeapons[WantedWeapon].m_Got)
		m_QueuedWeapon = WantedWeapon;

	DoWeaponSwitch();
}

void CCharacter::FireWeapon()
{
	if(m_ReloadTimer != 0)
		return;

	DoWeaponSwitch();
	vec2 Direction = normalize(vec2(m_LatestInput.m_TargetX, m_LatestInput.m_TargetY));

	bool FullAuto = false;
	if(m_ActiveWeapon == WEAPON_GRENADE || m_ActiveWeapon == WEAPON_SHOTGUN || m_ActiveWeapon == WEAPON_RIFLE)
		FullAuto = true;


	// check if we gonna fire
	bool WillFire = false;
	if(CountInput(m_LatestPrevInput.m_Fire, m_LatestInput.m_Fire).m_Presses)
		WillFire = true;

	if(FullAuto && (m_LatestInput.m_Fire&1) && m_aWeapons[m_ActiveWeapon].m_Ammo)
		WillFire = true;
		
	if (!g_Config.m_SvNinja && m_ActiveWeapon == WEAPON_NINJA)
		WillFire = false;

	if(!WillFire)
		return;

	// check for ammo
	if(!m_aWeapons[m_ActiveWeapon].m_Ammo)
	{
		// 125ms is a magical limit of how fast a human can click
		m_ReloadTimer = 125 * Server()->TickSpeed() / 1000;
		GameServer()->CreateSound(m_Pos, SOUND_WEAPON_NOAMMO);
		return;
	}

	vec2 ProjStartPos = m_Pos+Direction*m_ProximityRadius*0.75f;

	switch(m_ActiveWeapon)
	{
		case WEAPON_HAMMER:
		{
			// reset objects Hit
			m_NumObjectsHit = 0;
			GameServer()->CreateSound(m_Pos, SOUND_HAMMER_FIRE);

			CCharacter *apEnts[MAX_CLIENTS];
			int Hits = 0;
			int Num = GameServer()->m_World.FindEntities(ProjStartPos, m_ProximityRadius*0.5f, (CEntity**)apEnts,
														MAX_CLIENTS, CGameWorld::ENTTYPE_CHARACTER);

			for (int i = 0; i < Num; ++i)
			{
				CCharacter *pTarget = apEnts[i];
				
				//for race mod or any other mod, which needs hammer hits through the wall remove second condition
				if ((pTarget == this) /* || GameServer()->Collision()->IntersectLine(ProjStartPos, pTarget->m_Pos, NULL, NULL) */)
					continue;

				// set his velocity to fast upward (for now)
				if(length(pTarget->m_Pos-ProjStartPos) > 0.0f)
					GameServer()->CreateHammerHit(pTarget->m_Pos-normalize(pTarget->m_Pos-ProjStartPos)*m_ProximityRadius*0.5f);
				else
					GameServer()->CreateHammerHit(ProjStartPos);

				vec2 Dir;
				if (length(pTarget->m_Pos - m_Pos) > 0.0f)
					Dir = normalize(pTarget->m_Pos - m_Pos);
				else
					Dir = vec2(0.f, -1.f);

				pTarget->TakeDamage(vec2(0.f, -1.f) + normalize(Dir + vec2(0.f, -1.1f)) * 10.0f, g_pData->m_Weapons.m_Hammer.m_pBase->m_Damage,
					m_pPlayer->GetCID(), m_ActiveWeapon);

				pTarget->m_Core.m_Frozen = 0;
<<<<<<< HEAD
=======
				pTarget->m_Core.m_Heat++;

>>>>>>> ad4e8030
				Hits++;
				pTarget->Interaction(m_pPlayer->GetCID(), g_Config.m_SvDmgIntMask);
			}

			// if we Hit anything, we have to wait for the reload
			if(Hits)
				m_ReloadTimer = Server()->TickSpeed()/3;

		} break;

		case WEAPON_GUN:
		{
			CProjectile *pProj = new CProjectile(GameWorld(), WEAPON_GUN,
				m_pPlayer->GetCID(),
				ProjStartPos,
				Direction,
				(int)(Server()->TickSpeed()*GameServer()->Tuning()->m_GunLifetime),
				1, 0, 0, -1, WEAPON_GUN);

			// pack the Projectile and send it to the client Directly
			CNetObj_Projectile p;
			pProj->FillInfo(&p);

			CMsgPacker Msg(NETMSGTYPE_SV_EXTRAPROJECTILE);
			Msg.AddInt(1);
			for(unsigned i = 0; i < sizeof(CNetObj_Projectile)/sizeof(int); i++)
				Msg.AddInt(((int *)&p)[i]);

			Server()->SendMsg(&Msg, 0, m_pPlayer->GetCID());

			GameServer()->CreateSound(m_Pos, SOUND_GUN_FIRE);
		} break;

		case WEAPON_SHOTGUN:
		{
			int ShotSpread = 2;

			CMsgPacker Msg(NETMSGTYPE_SV_EXTRAPROJECTILE);
			Msg.AddInt(ShotSpread*2+1);

			for(int i = -ShotSpread; i <= ShotSpread; ++i)
			{
				float Spreading[] = {-0.185f, -0.070f, 0, 0.070f, 0.185f};
				float a = GetAngle(Direction);
				a += Spreading[i+2];
				float v = 1-(absolute(i)/(float)ShotSpread);
				float Speed = mix((float)GameServer()->Tuning()->m_ShotgunSpeeddiff, 1.0f, v);
				CProjectile *pProj = new CProjectile(GameWorld(), WEAPON_SHOTGUN,
					m_pPlayer->GetCID(),
					ProjStartPos,
					vec2(cosf(a), sinf(a))*Speed,
					(int)(Server()->TickSpeed()*GameServer()->Tuning()->m_ShotgunLifetime),
					1, 0, 0, -1, WEAPON_SHOTGUN);

				// pack the Projectile and send it to the client Directly
				CNetObj_Projectile p;
				pProj->FillInfo(&p);

				for(unsigned i = 0; i < sizeof(CNetObj_Projectile)/sizeof(int); i++)
					Msg.AddInt(((int *)&p)[i]);
			}

			Server()->SendMsg(&Msg, 0,m_pPlayer->GetCID());

			GameServer()->CreateSound(m_Pos, SOUND_SHOTGUN_FIRE);
		} break;

		case WEAPON_GRENADE:
		{
			CProjectile *pProj = new CProjectile(GameWorld(), WEAPON_GRENADE,
				m_pPlayer->GetCID(),
				ProjStartPos,
				Direction,
				(int)(Server()->TickSpeed()*GameServer()->Tuning()->m_GrenadeLifetime),
				1, true, 0, SOUND_GRENADE_EXPLODE, WEAPON_GRENADE);

			// pack the Projectile and send it to the client Directly
			CNetObj_Projectile p;
			pProj->FillInfo(&p);

			CMsgPacker Msg(NETMSGTYPE_SV_EXTRAPROJECTILE);
			Msg.AddInt(1);
			for(unsigned i = 0; i < sizeof(CNetObj_Projectile)/sizeof(int); i++)
				Msg.AddInt(((int *)&p)[i]);
			Server()->SendMsg(&Msg, 0, m_pPlayer->GetCID());

			GameServer()->CreateSound(m_Pos, SOUND_GRENADE_FIRE);
		} break;

		case WEAPON_RIFLE:
		{
			new CLaser(GameWorld(), m_Pos, Direction, GameServer()->Tuning()->m_LaserReach, m_pPlayer->GetCID());
			GameServer()->CreateSound(m_Pos, SOUND_RIFLE_FIRE);
		} break;

		case WEAPON_NINJA:
		{
			// reset Hit objects
			m_NumObjectsHit = 0;

			m_Ninja.m_ActivationDir = Direction;
			m_Ninja.m_CurrentMoveTime = g_pData->m_Weapons.m_Ninja.m_Movetime * Server()->TickSpeed() / 1000;
			m_Ninja.m_OldVelAmount = length(m_Core.m_Vel);

			GameServer()->CreateSound(m_Pos, SOUND_NINJA_FIRE);
		} break;

	}

	m_AttackTick = Server()->Tick();
	
	if (!g_Config.m_SvUnlimitedAmmo && m_aWeapons[m_ActiveWeapon].m_Ammo > 0)
		m_aWeapons[m_ActiveWeapon].m_Ammo--;

	if(!m_ReloadTimer)
		m_ReloadTimer = g_pData->m_Weapons.m_aId[m_ActiveWeapon].m_Firedelay * Server()->TickSpeed() / 1000;
}

void CCharacter::HandleWeapons()
{
	//ninja
	HandleNinja();

	vec2 Direction = normalize(vec2(m_LatestInput.m_TargetX, m_LatestInput.m_TargetY));

	// check reload timer
	if(m_ReloadTimer)
	{
		m_ReloadTimer--;
		return;
	}

	// fire Weapon, if wanted
	FireWeapon();

	// ammo regen
	int AmmoRegenTime = g_pData->m_Weapons.m_aId[m_ActiveWeapon].m_Ammoregentime;
	if(AmmoRegenTime)
	{
		// If equipped and not active, regen ammo?
		if (m_ReloadTimer <= 0)
		{
			if (m_aWeapons[m_ActiveWeapon].m_AmmoRegenStart < 0)
				m_aWeapons[m_ActiveWeapon].m_AmmoRegenStart = Server()->Tick();

			if ((Server()->Tick() - m_aWeapons[m_ActiveWeapon].m_AmmoRegenStart) >= AmmoRegenTime * Server()->TickSpeed() / 1000)
			{
				// Add some ammo
				m_aWeapons[m_ActiveWeapon].m_Ammo = min(m_aWeapons[m_ActiveWeapon].m_Ammo + 1, 10);
				m_aWeapons[m_ActiveWeapon].m_AmmoRegenStart = -1;
			}
		}
		else
		{
			m_aWeapons[m_ActiveWeapon].m_AmmoRegenStart = -1;
		}
	}

	return;
}

bool CCharacter::GiveWeapon(int Weapon, int Ammo)
{
	if(m_aWeapons[Weapon].m_Ammo < g_pData->m_Weapons.m_aId[Weapon].m_Maxammo || !m_aWeapons[Weapon].m_Got)
	{
		m_aWeapons[Weapon].m_Got = true;
		m_aWeapons[Weapon].m_Ammo = min(g_pData->m_Weapons.m_aId[Weapon].m_Maxammo, Ammo);
		return true;
	}
	return false;
}

void CCharacter::GiveNinja(bool Silent)
{
	m_Ninja.m_ActivationTick = Server()->Tick();
	m_aWeapons[WEAPON_NINJA].m_Got = true;
	m_aWeapons[WEAPON_NINJA].m_Ammo = -1;
	m_LastWeapon = m_ActiveWeapon;
	m_ActiveWeapon = WEAPON_NINJA;
	
	if (!Silent)
		GameServer()->CreateSound(m_Pos, SOUND_PICKUP_NINJA);
}

void CCharacter::TakeNinja()
{
	if (m_ActiveWeapon != WEAPON_NINJA)
		return;

	m_aWeapons[WEAPON_NINJA].m_Got = false;
	m_ActiveWeapon = m_LastWeapon;
	if(m_ActiveWeapon == WEAPON_NINJA)
		m_ActiveWeapon = WEAPON_HAMMER;
	SetWeapon(m_ActiveWeapon);
}

void CCharacter::SetDefEmote(int Emote, int Tick)
{
	m_DefEmote = Emote;
	m_DefEmoteReset = Tick;
}

void CCharacter::SetEmote(int Emote, int Tick)
{
	m_EmoteType = Emote;
	m_EmoteStop = Tick;
}

void CCharacter::OnPredictedInput(CNetObj_PlayerInput *pNewInput)
{
	// check for changes
	if(mem_comp(&m_Input, pNewInput, sizeof(CNetObj_PlayerInput)) != 0)
		m_LastAction = Server()->Tick();

	// copy new input
	mem_copy(&m_Input, pNewInput, sizeof(m_Input));
	m_NumInputs++;

	// or are not allowed to aim in the center
	if(m_Input.m_TargetX == 0 && m_Input.m_TargetY == 0)
		m_Input.m_TargetY = -1;
}

void CCharacter::OnDirectInput(CNetObj_PlayerInput *pNewInput)
{
	mem_copy(&m_LatestPrevInput, &m_LatestInput, sizeof(m_LatestInput));
	mem_copy(&m_LatestInput, pNewInput, sizeof(m_LatestInput));

	if(m_NumInputs > 2 && m_pPlayer->GetTeam() != TEAM_SPECTATORS)
	{
		HandleWeaponSwitch();
		FireWeapon();
	}

	mem_copy(&m_LatestPrevInput, &m_LatestInput, sizeof(m_LatestInput));
}

void CCharacter::Tick()
{
	if(m_pPlayer->m_ForceBalanced)
	{
		char Buf[128];
		str_format(Buf, sizeof(Buf), "You were moved to %s due to team balancing", GameServer()->m_pController->GetTeamName(m_pPlayer->GetTeam()));
		GameServer()->SendBroadcast(Buf, m_pPlayer->GetCID());

		m_pPlayer->m_ForceBalanced = false;
	}

	m_Core.m_Input = m_Input;
	m_Core.Tick(true);
	
	if (m_Core.m_Frozen)
	{
		if (m_ActiveWeapon != WEAPON_NINJA)
			GiveNinja(true);
		else if (m_Ninja.m_ActivationTick + 5 * Server()->TickSpeed() < Server()->Tick())
			m_Ninja.m_ActivationTick = Server()->Tick(); // this should fix the end-of-ninja missprediction bug

		if ((m_Core.m_Frozen+1) % Server()->TickSpeed() == 0)
			GameServer()->CreateDamageInd(m_Pos, 0, (m_Core.m_Frozen+1) / Server()->TickSpeed());
		Frozen();
	}
	else
	{
		if (m_ActiveWeapon == WEAPON_NINJA)
			TakeNinja();
		UnFrozen();
	}
	if (m_Core.m_HookedPlayer != -1)
	{
		CCharacter* hookedChar = GameServer()->GetPlayerChar(m_Core.m_HookedPlayer);
		if (hookedChar)
			hookedChar->Interaction(GetPlayer()->GetCID(), 0);
		Interaction(m_Core.m_HookedPlayer, g_Config.m_SvHookIntMask);
	}

	ResolveTick();

	m_Armor = m_Core.m_Heat;

	// handle death-tiles and leaving gamelayer
	int Col = GameServer()->Collision()->GetCollisionAt(m_Pos.x, m_Pos.y);
	if(((Col&CCollision::COLFLAG_DEATH) && Col<=7) || GameLayerClipped(m_Pos)) //seriously, who could possibly care.
		Die(m_pPlayer->GetCID(), WEAPON_WORLD);
	
	// handle Weapons
	HandleWeapons();

	if (m_DefEmoteReset >= 0 && m_DefEmoteReset <= Server()->Tick())
	{
		m_DefEmoteReset = -1;
		m_EmoteType = m_DefEmote = EMOTE_NORMAL;
		m_EmoteStop = -1;
	}

	// Previnput
	m_PrevInput = m_Input;
	return;
}

void CCharacter::TickDefered()
{
	// advance the dummy
	{
		CWorldCore TempWorld;
		m_ReckoningCore.Init(&TempWorld, GameServer()->Collision());
		m_ReckoningCore.Tick(false);
		m_ReckoningCore.Move();
		m_ReckoningCore.Quantize();
	}

	//lastsentcore
	vec2 StartPos = m_Core.m_Pos;
	vec2 StartVel = m_Core.m_Vel;
	bool StuckBefore = GameServer()->Collision()->TestBox(m_Core.m_Pos, vec2(28.0f, 28.0f));

	m_Core.Move();
	bool StuckAfterMove = GameServer()->Collision()->TestBox(m_Core.m_Pos, vec2(28.0f, 28.0f));
	m_Core.Quantize();
	bool StuckAfterQuant = GameServer()->Collision()->TestBox(m_Core.m_Pos, vec2(28.0f, 28.0f));
	m_Pos = m_Core.m_Pos;

	if(!StuckBefore && (StuckAfterMove || StuckAfterQuant))
	{
		// Hackish solution to get rid of strict-aliasing warning
		union
		{
			float f;
			unsigned u;
		}StartPosX, StartPosY, StartVelX, StartVelY;

		StartPosX.f = StartPos.x;
		StartPosY.f = StartPos.y;
		StartVelX.f = StartVel.x;
		StartVelY.f = StartVel.y;

		char aBuf[256];
		str_format(aBuf, sizeof(aBuf), "STUCK!!! %d %d %d %f %f %f %f %x %x %x %x",
			StuckBefore,
			StuckAfterMove,
			StuckAfterQuant,
			StartPos.x, StartPos.y,
			StartVel.x, StartVel.y,
			StartPosX.u, StartPosY.u,
			StartVelX.u, StartVelY.u);
		GameServer()->Console()->Print(IConsole::OUTPUT_LEVEL_DEBUG, "game", aBuf);
	}

	int Events = m_Core.m_TriggeredEvents;
	int Mask = CmaskAllExceptOne(m_pPlayer->GetCID());

	if(Events&COREEVENT_GROUND_JUMP) GameServer()->CreateSound(m_Pos, SOUND_PLAYER_JUMP, Mask);

	if(Events&COREEVENT_HOOK_ATTACH_PLAYER) GameServer()->CreateSound(m_Pos, SOUND_HOOK_ATTACH_PLAYER, CmaskAll());
	if(Events&COREEVENT_HOOK_ATTACH_GROUND) GameServer()->CreateSound(m_Pos, SOUND_HOOK_ATTACH_GROUND, Mask);
	if(Events&COREEVENT_HOOK_HIT_NOHOOK) GameServer()->CreateSound(m_Pos, SOUND_HOOK_NOATTACH, Mask);


	if(m_pPlayer->GetTeam() == TEAM_SPECTATORS)
	{
		m_Pos.x = m_Input.m_TargetX;
		m_Pos.y = m_Input.m_TargetY;
	}
	
	IServer::CClientInfo CltInfo;
	Server()->GetClientInfo(m_pPlayer->GetCID(), &CltInfo);

	// update the m_SendCore if needed
	{
		CNetObj_Character Predicted;
		CNetObj_Character Current;
		mem_zero(&Predicted, sizeof(Predicted));
		mem_zero(&Current, sizeof(Current));
		m_ReckoningCore.Write(&Predicted);
		m_Core.Write(&Current);

		// only allow dead reackoning for a top of 3 seconds
		if(m_ReckoningTick+Server()->TickSpeed()*3 < Server()->Tick() || mem_comp(&Predicted, &Current, sizeof(CNetObj_Character)) != 0
				|| (!CltInfo.m_CustClt && m_Core.m_Frozen > 0))
		{
			m_ReckoningTick = Server()->Tick();
			m_SendCore = m_Core;
			m_ReckoningCore = m_Core;
		}
	}
}

bool CCharacter::IncreaseHealth(int Amount)
{
	if(m_Health >= 10)
		return false;
	m_Health = clamp(m_Health+Amount, 0, 10);
	return true;
}

bool CCharacter::IncreaseArmor(int Amount)
{
	if(m_Armor >= 10)
		return false;
	m_Armor = clamp(m_Armor+Amount, 0, 10);
	m_Core.m_Heat = m_Armor;
	return true;
}

void CCharacter::SendKillMsg(int Killer, int Weapon, int ModeSpecial)
{
	CNetMsg_Sv_KillMsg Msg;
	Msg.m_Killer = Killer;
	Msg.m_Victim = m_pPlayer->GetCID();
	Msg.m_Weapon = Weapon;
	Msg.m_ModeSpecial = ModeSpecial;
	Server()->SendPackMsg(&Msg, MSGFLAG_VITAL, -1);
}

void CCharacter::Die(int Killer, int Weapon)
{
	// we got to wait 0.5 secs before respawning
	m_pPlayer->m_RespawnTick = Server()->Tick()+Server()->TickSpeed()/2;
	int ModeSpecial = GameServer()->m_pController->OnCharacterDeath(this, GameServer()->m_apPlayers[Killer], Weapon);

	char aBuf[256];
	str_format(aBuf, sizeof(aBuf), "kill killer='%d:%s' victim='%d:%s' weapon=%d special=%d",
		Killer, Server()->ClientName(Killer),
		m_pPlayer->GetCID(), Server()->ClientName(m_pPlayer->GetCID()), Weapon, ModeSpecial);
	GameServer()->Console()->Print(IConsole::OUTPUT_LEVEL_DEBUG, "game", aBuf);

	// send the kill message
	CNetMsg_Sv_KillMsg Msg;
	Msg.m_Weapon = Weapon;
	Msg.m_ModeSpecial = ModeSpecial;

	for(int i = 0; i < MAX_CLIENTS; i++)
		if (Server()->ClientIngame(i))
		{
			Msg.m_Killer = -1;
			Msg.m_Victim = -1;
			for (int j = 0;j < 16;j++)
			{
				if (GameServer()->m_apPlayers[i]->idMap[j] == m_pPlayer->GetCID())
					Msg.m_Victim = j;
				if (GameServer()->m_apPlayers[i]->idMap[j] == Killer)
					Msg.m_Killer = j;
			}
			if (Msg.m_Victim != -1)
			{
				if (Msg.m_Killer == -1) Msg.m_Killer = Msg.m_Victim;
				Server()->SendPackMsg(&Msg, MSGFLAG_VITAL, i);
			}
		}

	// a nice sound
	GameServer()->CreateSound(m_Pos, SOUND_PLAYER_DIE);

	// this is for auto respawn after 3 secs
	m_pPlayer->m_DieTick = Server()->Tick();

	m_Alive = false;
	GameServer()->m_World.RemoveEntity(this);
	GameServer()->m_World.m_Core.m_apCharacters[m_pPlayer->GetCID()] = 0;
	GameServer()->CreateDeath(m_Pos, m_pPlayer->GetCID());
}

bool CCharacter::TakeDamage(vec2 Force, int Dmg, int From, int Weapon)
{
	m_Core.m_Vel += Force;
	
	if(!g_Config.m_SvDamage || (GameServer()->m_pController->IsFriendlyFire(m_pPlayer->GetCID(), From) && !g_Config.m_SvTeamdamage))
		return false;

	// m_pPlayer only inflicts half damage on self
	if(From == m_pPlayer->GetCID())
		Dmg = max(1, Dmg/2);

	m_DamageTaken++;

	// create healthmod indicator
	if(Server()->Tick() < m_DamageTakenTick+25)
	{
		// make sure that the damage indicators doesn't group together
		GameServer()->CreateDamageInd(m_Pos, m_DamageTaken*0.25f, Dmg);
	}
	else
	{
		m_DamageTaken = 0;
		GameServer()->CreateDamageInd(m_Pos, 0, Dmg);
	}

	if(Dmg)
	{
		/*if(m_Armor)
		{
			if(Dmg > 1)
			{
				m_Health--;
				Dmg--;
			}

			if(Dmg > m_Armor)
			{
				Dmg -= m_Armor;
				m_Armor = 0;
			}
			else
			{
				m_Armor -= Dmg;
				Dmg = 0;
			}
		}*/

		m_Health -= Dmg;
	}

	m_DamageTakenTick = Server()->Tick();

	// do damage Hit sound
	if(From >= 0 && From != m_pPlayer->GetCID() && GameServer()->m_apPlayers[From])
		GameServer()->CreateSound(GameServer()->m_apPlayers[From]->m_ViewPos, SOUND_HIT, CmaskOne(From));

	// check for death
	if(m_Health <= 0)
	{
		Die(From, Weapon);

		// set attacker's face to happy (taunt!)
		if (From >= 0 && From != m_pPlayer->GetCID() && GameServer()->m_apPlayers[From])
		{
			CCharacter *pChr = GameServer()->m_apPlayers[From]->GetCharacter();
			if (pChr)
			{
				pChr->m_EmoteType = EMOTE_HAPPY;
				pChr->m_EmoteStop = Server()->Tick() + Server()->TickSpeed();
			}
		}

		return false;
	}

	if (Dmg > 2)
		GameServer()->CreateSound(m_Pos, SOUND_PLAYER_PAIN_LONG);
	else
		GameServer()->CreateSound(m_Pos, SOUND_PLAYER_PAIN_SHORT);

	m_EmoteType = EMOTE_PAIN;
	m_EmoteStop = Server()->Tick() + 500 * Server()->TickSpeed() / 1000;

	return true;
}

void CCharacter::Snap(int SnappingClient)
{
	CNetObj_Character Measure; // used only for measuring the offset between vanilla and extended core

	int id = -1;
	int lastfree = -1;
	int* idMap = GameServer()->m_apPlayers[SnappingClient]->idMap;
	int* idLastSent = GameServer()->m_apPlayers[SnappingClient]->idMapBook;
	double maxDist = 0;
	int maxDistId = 0;
	int tick = Server()->Tick();
	int m_ClientID = m_pPlayer->GetCID();
	if (m_ClientID == SnappingClient)
	{
		id = 0;
	} 
	else
		for (int i = 15;i >= 1;i--)
		{
			if (!GameServer()->m_apPlayers[idMap[i]]) idMap[i]=-1;
			if (idMap[i]==-1) lastfree=i;
			else
			{
				//idMap updates once in 10 ticks
				if (tick % 10 == 0)
				{
					double dist = distance(GameServer()->m_apPlayers[idMap[i]]->m_ViewPos, GameServer()->m_apPlayers[SnappingClient]->m_ViewPos);
					if (dist > maxDist)
					{
						maxDist = dist;
						maxDistId = i;
					}
				}
			}
			if (idMap[i] == m_ClientID)
			{
				id = i;
				break;
			}
		}

	if (id == -1)
	{
		if (lastfree != -1)
		{
			id = lastfree;
			idMap[id] = m_ClientID;
		}
		else
		{
			//idMap updates once in 10 ticks
			if (tick % 10 != 0) return;
			//dont bother swapping clients which are too far to be displayed
			if(NetworkClipped(SnappingClient))
				return;
			if (distance(GameServer()->m_apPlayers[m_ClientID]->m_ViewPos, GameServer()->m_apPlayers[SnappingClient]->m_ViewPos) > maxDist) return;
			id = maxDistId;
			idMap[maxDistId] = m_ClientID;
		}
	}
	//must ensure not update slot more than once per tick
	if (idLastSent[id] == tick) return;
	idLastSent[id] = tick;

	if(NetworkClipped(SnappingClient))
		return;
	
	IServer::CClientInfo CltInfo;
	Server()->GetClientInfo(SnappingClient, &CltInfo);

	// set emote
	if (m_EmoteStop < Server()->Tick())
	{
		m_EmoteType = m_DefEmote;
		m_EmoteStop = -1;
	}

	CNetObj_Character *pCharacter;

	// measure distance between first extended and first vanilla field
	size_t Offset = (char*)(&Measure.m_Tick) - (char*)(&Measure.m_Frz);

	// vanilla size for vanilla clients, extended for custom client
	size_t Sz = sizeof (CNetObj_Character) - (CltInfo.m_CustClt?0:Offset);

	// create a snap item of the size the client expects
	pCharacter = static_cast<CNetObj_Character *>(Server()->SnapNewItem(NETOBJTYPE_CHARACTER, id, Sz));

	if(!pCharacter)
		return;
	
	// for vanilla clients, make pCharacter point before the start our snap item start, so that the vanilla core
	// aligns with the snap item. we may not access the extended fields then, since they are out of bounds (to the left)
	if (!CltInfo.m_CustClt)
		pCharacter = (CNetObj_Character*)(((char*)pCharacter)-Offset); // moar cookies.

	if(!m_ReckoningTick || GameServer()->m_World.m_Paused)
	{
		pCharacter->m_Tick = 0;
		m_Core.Write(pCharacter, !CltInfo.m_CustClt);
	}
	else
	{
		pCharacter->m_Tick = m_ReckoningTick;
		m_SendCore.Write(pCharacter, !CltInfo.m_CustClt);
	}

	if (pCharacter->m_HookedPlayer != -1)
	{
		int hooked = pCharacter->m_HookedPlayer;
		pCharacter->m_HookedPlayer = -1;
		for (int j = 0;j < 16;j++)
		{
			if (idMap[j] == hooked)
			{
				pCharacter->m_HookedPlayer = j;
				break;
			}
		}
	}
	pCharacter->m_Emote = m_EmoteType;

	pCharacter->m_AmmoCount = 0;
	pCharacter->m_Health = 0;
	pCharacter->m_Armor = 0;

	pCharacter->m_Weapon = m_ActiveWeapon;
	pCharacter->m_AttackTick = m_AttackTick;

	pCharacter->m_Direction = m_Input.m_Direction;

	if(m_pPlayer->GetCID() == SnappingClient || SnappingClient == -1 || m_pPlayer->GetCID() == GameServer()->m_apPlayers[SnappingClient]->m_SpectatorID)
	{
		pCharacter->m_Health = m_Health;
		pCharacter->m_Armor = m_Armor;
		if(m_aWeapons[m_ActiveWeapon].m_Ammo > 0)
			pCharacter->m_AmmoCount = m_aWeapons[m_ActiveWeapon].m_Ammo;
	}

	if(pCharacter->m_Emote == EMOTE_NORMAL)
	{
		if(250 - ((Server()->Tick() - m_LastAction)%(250)) < 5)
			pCharacter->m_Emote = EMOTE_BLINK;
	}

	pCharacter->m_PlayerFlags = GetPlayer()->m_PlayerFlags;
}

void CCharacter::Frozen()
{
	lastFrozen = Server()->Tick();
	isFrozen = true;
}

void CCharacter::UnFrozen()
{
	isFrozen = false;
}

void CCharacter::Interaction(int with, int maskmsec)
{
	if (maskmsec == -1) return;
	if (!(State == BS_FREE || State == BS_INTERACTED)) return;
	if (lastStateChange > Server()->Tick() - Server()->TickSpeed() * maskmsec / 1000) return;
	lastInteractionPlayer = with;
	lastStateChange = Server()->Tick();
}

bool CCharacter::Ago(int event, int millis)
{
	return (event < Server()->Tick()-Server()->TickSpeed()*millis/1000);
}

//const char *StateStr(int s)
//{
//	return s == BS_FREE ? "FREE" : 
//	       s == BS_BLOCKED ? "BLOCKED" : 
//	       s == BS_INTERACTED ? "INTERACT" : 
//	       s == BS_SELFFREEZED ? "SELFFROZEN" : 
//	       s == BS_FROZEN ? "FROZEN" :  "<unknown>";
//}
void CCharacter::NewState(int newState)
{
	if (newState == BS_FREE)
		lastInteractionPlayer = -1;
	if (newState == BS_BLOCKED)
		GetPlayer()->BlockKill();
//	if (State != newState)
//		dbg_msg("char", "%d:\t%s ---> %s", m_pPlayer->GetCID(), StateStr(State), StateStr(newState));
	State = newState;
	lastStateChange = Server()->Tick();
}


void CCharacter::ResolveTick()
{
	if (State == BS_FREE)
	{
		if (lastInteractionPlayer != -1) NewState(BS_INTERACTED);
		else if (m_Core.m_Frozen > 0) NewState(BS_SELFFREEZED);
	} else if (State == BS_SELFFREEZED)
	{
		if (Ago(lastStateChange, g_Config.m_SvSelfBlocked)) NewState(BS_BLOCKED);
		else if (m_Core.m_Frozen <= 0) NewState(BS_FREE);
	} else if (State == BS_INTERACTED)
	{
		if (isFrozen) NewState(BS_FROZEN);
		else if (Ago(lastStateChange, g_Config.m_SvIntFree)) NewState(BS_FREE);
	} else if (State == BS_FROZEN)
	{
		if (Ago(lastStateChange, g_Config.m_SvFrozenBlocked)) NewState(BS_BLOCKED);
		else if (Ago(lastFrozen, g_Config.m_SvFrozenInt)) NewState(BS_INTERACTED);
	} else if (State == BS_BLOCKED)
	{
		if (Ago(lastFrozen, g_Config.m_SvBlockedFree)) NewState(BS_FREE);
	}
}<|MERGE_RESOLUTION|>--- conflicted
+++ resolved
@@ -317,11 +317,7 @@
 					m_pPlayer->GetCID(), m_ActiveWeapon);
 
 				pTarget->m_Core.m_Frozen = 0;
-<<<<<<< HEAD
-=======
-				pTarget->m_Core.m_Heat++;
-
->>>>>>> ad4e8030
+
 				Hits++;
 				pTarget->Interaction(m_pPlayer->GetCID(), g_Config.m_SvDmgIntMask);
 			}
