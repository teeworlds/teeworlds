/* (c) Magnus Auvinen. See licence.txt in the root of the distribution for more information. */
/* If you are missing that file, acquire a complete release at teeworlds.com.                */
#include <new>
#include <engine/shared/config.h>
#include <game/server/gamecontext.h>
#include <game/mapitems.h>

#include "character.h"
#include "laser.h"
#include "projectile.h"

//input count
struct CInputCount
{
	int m_Presses;
	int m_Releases;
};

CInputCount CountInput(int Prev, int Cur)
{
	CInputCount c = {0, 0};
	Prev &= INPUT_STATE_MASK;
	Cur &= INPUT_STATE_MASK;
	int i = Prev;

	while(i != Cur)
	{
		i = (i+1)&INPUT_STATE_MASK;
		if(i&1)
			c.m_Presses++;
		else
			c.m_Releases++;
	}

	return c;
}


MACRO_ALLOC_POOL_ID_IMPL(CCharacter, MAX_CLIENTS)

// Character, "physical" player's part
CCharacter::CCharacter(CGameWorld *pWorld)
: CEntity(pWorld, CGameWorld::ENTTYPE_CHARACTER)
{
	m_ProximityRadius = ms_PhysSize;
	m_Health = 0;
	m_Armor = 0;
}

void CCharacter::Reset()
{
	Destroy();
}

bool CCharacter::Spawn(CPlayer *pPlayer, vec2 Pos)
{
	m_EmoteStop = -1;
	m_LastAction = -1;
	m_ActiveWeapon = WEAPON_GUN;
	m_LastWeapon = WEAPON_HAMMER;
	m_QueuedWeapon = -1;

	NewState(BS_FREE);

	m_pPlayer = pPlayer;
	if (m_pPlayer)
		m_pPlayer->OverrideColors(-1);
	m_Pos = Pos;

	m_Core.Reset();
	m_Core.Init(&GameServer()->m_World.m_Core, GameServer()->Collision());
	m_Core.m_Pos = m_Pos;
	GameServer()->m_World.m_Core.m_apCharacters[m_pPlayer->GetCID()] = &m_Core;

	m_ReckoningTick = 0;
	mem_zero(&m_SendCore, sizeof(m_SendCore));
	mem_zero(&m_ReckoningCore, sizeof(m_ReckoningCore));

	GameServer()->m_World.InsertEntity(this);
	m_Alive = true;

	GameServer()->m_pController->OnCharacterSpawn(this);
	
	m_DefEmote = EMOTE_NORMAL;
	m_DefEmoteReset = -1;
	return true;
}

void CCharacter::Destroy()
{
	GameServer()->m_World.m_Core.m_apCharacters[m_pPlayer->GetCID()] = 0;
	m_Alive = false;
}

void CCharacter::SetWeapon(int W)
{
	if(W == m_ActiveWeapon)
		return;

	m_LastWeapon = m_ActiveWeapon;
	m_QueuedWeapon = -1;
	m_ActiveWeapon = W;
	GameServer()->CreateSound(m_Pos, SOUND_WEAPON_SWITCH);

	if(m_ActiveWeapon < -1 || m_ActiveWeapon >= NUM_WEAPONS)
		m_ActiveWeapon = -1;
}

bool CCharacter::IsGrounded()
{
	if(GameServer()->Collision()->CheckPoint(m_Pos.x+m_ProximityRadius/2, m_Pos.y+m_ProximityRadius/2+5))
		return true;
	if(GameServer()->Collision()->CheckPoint(m_Pos.x-m_ProximityRadius/2, m_Pos.y+m_ProximityRadius/2+5))
		return true;
	return false;
}


void CCharacter::HandleNinja()
{
	if(m_ActiveWeapon != WEAPON_NINJA)
		return;

	if ((Server()->Tick() - m_Ninja.m_ActivationTick) > (g_pData->m_Weapons.m_Ninja.m_Duration * Server()->TickSpeed() / 1000))
	{
		// time's up, return
		TakeNinja();
		return;
	}

	// force ninja Weapon
	SetWeapon(WEAPON_NINJA);

	m_Ninja.m_CurrentMoveTime--;

	if (m_Ninja.m_CurrentMoveTime == 0)
	{
		// reset velocity
		m_Core.m_Vel = m_Ninja.m_ActivationDir*m_Ninja.m_OldVelAmount;
	}

	if (m_Ninja.m_CurrentMoveTime > 0)
	{
		// Set velocity
		m_Core.m_Vel = m_Ninja.m_ActivationDir * g_pData->m_Weapons.m_Ninja.m_Velocity;
		vec2 OldPos = m_Pos;
		GameServer()->Collision()->MoveBox(&m_Core.m_Pos, &m_Core.m_Vel, vec2(m_ProximityRadius, m_ProximityRadius), 0.f);

		// reset velocity so the client doesn't predict stuff
		m_Core.m_Vel = vec2(0.f, 0.f);

		// check if we Hit anything along the way
		{
			CCharacter *aEnts[MAX_CLIENTS];
			vec2 Dir = m_Pos - OldPos;
			float Radius = m_ProximityRadius * 2.0f;
			vec2 Center = OldPos + Dir * 0.5f;
			int Num = GameServer()->m_World.FindEntities(Center, Radius, (CEntity**)aEnts, MAX_CLIENTS, CGameWorld::ENTTYPE_CHARACTER);

			for (int i = 0; i < Num; ++i)
			{
				if (aEnts[i] == this)
					continue;

				// make sure we haven't Hit this object before
				bool bAlreadyHit = false;
				for (int j = 0; j < m_NumObjectsHit; j++)
				{
					if (m_apHitObjects[j] == aEnts[i])
						bAlreadyHit = true;
				}
				if (bAlreadyHit)
					continue;

				// check so we are sufficiently close
				if (distance(aEnts[i]->m_Pos, m_Pos) > (m_ProximityRadius * 2.0f))
					continue;

				// Hit a player, give him damage and stuffs...
				GameServer()->CreateSound(aEnts[i]->m_Pos, SOUND_NINJA_HIT);
				// set his velocity to fast upward (for now)
				if(m_NumObjectsHit < 10)
					m_apHitObjects[m_NumObjectsHit++] = aEnts[i];

				aEnts[i]->TakeDamage(vec2(0, 10.0f), g_pData->m_Weapons.m_Ninja.m_pBase->m_Damage, m_pPlayer->GetCID(), WEAPON_NINJA);
			}
		}

		return;
	}

	return;
}


void CCharacter::DoWeaponSwitch()
{
	// make sure we can switch
	if(m_ReloadTimer != 0 || m_QueuedWeapon == -1 || m_aWeapons[WEAPON_NINJA].m_Got)
		return;

	// switch Weapon
	SetWeapon(m_QueuedWeapon);
}

void CCharacter::HandleWeaponSwitch()
{
	int NumWeps = 0;
	for(int i = 0; i < NUM_WEAPONS; ++i)
		if (m_aWeapons[i].m_Got)
			NumWeps++;

	if (!NumWeps)
		return;

	int WantedWeapon = m_ActiveWeapon;
	if(m_QueuedWeapon != -1)
		WantedWeapon = m_QueuedWeapon;

	// select Weapon
	int Next = CountInput(m_LatestPrevInput.m_NextWeapon, m_LatestInput.m_NextWeapon).m_Presses;
	int Prev = CountInput(m_LatestPrevInput.m_PrevWeapon, m_LatestInput.m_PrevWeapon).m_Presses;

	if(Next < 128) // make sure we only try sane stuff
	{
		while(Next) // Next Weapon selection
		{
			WantedWeapon = (WantedWeapon+1)%NUM_WEAPONS;
			if(m_aWeapons[WantedWeapon].m_Got)
				Next--;
		}
	}

	if(Prev < 128) // make sure we only try sane stuff
	{
		while(Prev) // Prev Weapon selection
		{
			WantedWeapon = (WantedWeapon-1)<0?NUM_WEAPONS-1:WantedWeapon-1;
			if(m_aWeapons[WantedWeapon].m_Got)
				Prev--;
		}
	}

	// Direct Weapon selection
	if(m_LatestInput.m_WantedWeapon)
		WantedWeapon = m_Input.m_WantedWeapon-1;

	// check for insane values
	if(WantedWeapon >= 0 && WantedWeapon < NUM_WEAPONS && WantedWeapon != m_ActiveWeapon && m_aWeapons[WantedWeapon].m_Got)
		m_QueuedWeapon = WantedWeapon;

	DoWeaponSwitch();
}

void CCharacter::FireWeapon()
{
	if(m_ReloadTimer != 0)
		return;

	if (m_ActiveWeapon == -1)
		return;

	DoWeaponSwitch();
	vec2 Direction = normalize(vec2(m_LatestInput.m_TargetX, m_LatestInput.m_TargetY));

	bool FullAuto = false;
	if(m_ActiveWeapon == WEAPON_GRENADE || m_ActiveWeapon == WEAPON_SHOTGUN || m_ActiveWeapon == WEAPON_RIFLE)
		FullAuto = true;


	// check if we gonna fire
	bool WillFire = false;
	if(CountInput(m_LatestPrevInput.m_Fire, m_LatestInput.m_Fire).m_Presses)
		WillFire = true;

	if(FullAuto && (m_LatestInput.m_Fire&1) && m_aWeapons[m_ActiveWeapon].m_Ammo)
		WillFire = true;
		
	if (!g_Config.m_SvNinja && m_ActiveWeapon == WEAPON_NINJA)
		WillFire = false;

	if(!WillFire)
		return;

	// check for ammo
	if(!m_aWeapons[m_ActiveWeapon].m_Ammo)
	{
		// 125ms is a magical limit of how fast a human can click
		m_ReloadTimer = 125 * Server()->TickSpeed() / 1000;
		GameServer()->CreateSound(m_Pos, SOUND_WEAPON_NOAMMO);
		return;
	}

	vec2 ProjStartPos = m_Pos+Direction*m_ProximityRadius*0.75f;

	switch(m_ActiveWeapon)
	{
		case WEAPON_HAMMER:
		{
			// reset objects Hit
			m_NumObjectsHit = 0;
			GameServer()->CreateSound(m_Pos, SOUND_HAMMER_FIRE);

			CCharacter *apEnts[MAX_CLIENTS];
			int Hits = 0;
			int Num = GameServer()->m_World.FindEntities(ProjStartPos, m_ProximityRadius*0.5f, (CEntity**)apEnts,
														MAX_CLIENTS, CGameWorld::ENTTYPE_CHARACTER);

			for (int i = 0; i < Num; ++i)
			{
				CCharacter *pTarget = apEnts[i];
				
				//for race mod or any other mod, which needs hammer hits through the wall remove second condition
				if ((pTarget == this) /* || GameServer()->Collision()->IntersectLine(ProjStartPos, pTarget->m_Pos, NULL, NULL) */)
					continue;

				// set his velocity to fast upward (for now)
				if(length(pTarget->m_Pos-ProjStartPos) > 0.0f)
					GameServer()->CreateHammerHit(pTarget->m_Pos-normalize(pTarget->m_Pos-ProjStartPos)*m_ProximityRadius*0.5f);
				else
					GameServer()->CreateHammerHit(ProjStartPos);

				vec2 Dir;
				if (length(pTarget->m_Pos - m_Pos) > 0.0f)
					Dir = normalize(pTarget->m_Pos - m_Pos);
				else
					Dir = vec2(0.f, -1.f);

				pTarget->TakeDamage(vec2(0.f, -1.f) + normalize(Dir + vec2(0.f, -1.1f)) * 10.0f, g_pData->m_Weapons.m_Hammer.m_pBase->m_Damage,
					m_pPlayer->GetCID(), m_ActiveWeapon);

				int Col = GameServer()->Collision()->GetCollisionAt(pTarget->m_Pos.x, pTarget->m_Pos.y);
				if (Col != TILE_FREEZE && (Col < TILE_COLFRZ_FIRST || Col > TILE_COLFRZ_LAST))
					pTarget->m_Core.m_Frozen = 0;

				Hits++;
				pTarget->Interaction(m_pPlayer->GetCID(), g_Config.m_SvDmgIntMask);
			}

			// if we Hit anything, we have to wait for the reload
			if(Hits)
				m_ReloadTimer = Server()->TickSpeed()/3;

		} break;

		case WEAPON_GUN:
		{
			CProjectile *pProj = new CProjectile(GameWorld(), WEAPON_GUN,
				m_pPlayer->GetCID(),
				ProjStartPos,
				Direction,
				(int)(Server()->TickSpeed()*GameServer()->Tuning()->m_GunLifetime),
				1, 0, 0, -1, WEAPON_GUN);

			// pack the Projectile and send it to the client Directly
			CNetObj_Projectile p;
			pProj->FillInfo(&p);

			CMsgPacker Msg(NETMSGTYPE_SV_EXTRAPROJECTILE);
			Msg.AddInt(1);
			for(unsigned i = 0; i < sizeof(CNetObj_Projectile)/sizeof(int); i++)
				Msg.AddInt(((int *)&p)[i]);

			Server()->SendMsg(&Msg, 0, m_pPlayer->GetCID());

			GameServer()->CreateSound(m_Pos, SOUND_GUN_FIRE);
		} break;

		case WEAPON_SHOTGUN:
		{
			int ShotSpread = 2;

			CMsgPacker Msg(NETMSGTYPE_SV_EXTRAPROJECTILE);
			Msg.AddInt(ShotSpread*2+1);

			for(int i = -ShotSpread; i <= ShotSpread; ++i)
			{
				float Spreading[] = {-0.185f, -0.070f, 0, 0.070f, 0.185f};
				float a = GetAngle(Direction);
				a += Spreading[i+2];
				float v = 1-(absolute(i)/(float)ShotSpread);
				float Speed = mix((float)GameServer()->Tuning()->m_ShotgunSpeeddiff, 1.0f, v);
				CProjectile *pProj = new CProjectile(GameWorld(), WEAPON_SHOTGUN,
					m_pPlayer->GetCID(),
					ProjStartPos,
					vec2(cosf(a), sinf(a))*Speed,
					(int)(Server()->TickSpeed()*GameServer()->Tuning()->m_ShotgunLifetime),
					1, 0, 0, -1, WEAPON_SHOTGUN);

				// pack the Projectile and send it to the client Directly
				CNetObj_Projectile p;
				pProj->FillInfo(&p);

				for(unsigned i = 0; i < sizeof(CNetObj_Projectile)/sizeof(int); i++)
					Msg.AddInt(((int *)&p)[i]);
			}

			Server()->SendMsg(&Msg, 0,m_pPlayer->GetCID());

			GameServer()->CreateSound(m_Pos, SOUND_SHOTGUN_FIRE);
		} break;

		case WEAPON_GRENADE:
		{
			CProjectile *pProj = new CProjectile(GameWorld(), WEAPON_GRENADE,
				m_pPlayer->GetCID(),
				ProjStartPos,
				Direction,
				(int)(Server()->TickSpeed()*GameServer()->Tuning()->m_GrenadeLifetime),
				1, true, 0, SOUND_GRENADE_EXPLODE, WEAPON_GRENADE);

			// pack the Projectile and send it to the client Directly
			CNetObj_Projectile p;
			pProj->FillInfo(&p);

			CMsgPacker Msg(NETMSGTYPE_SV_EXTRAPROJECTILE);
			Msg.AddInt(1);
			for(unsigned i = 0; i < sizeof(CNetObj_Projectile)/sizeof(int); i++)
				Msg.AddInt(((int *)&p)[i]);
			Server()->SendMsg(&Msg, 0, m_pPlayer->GetCID());

			GameServer()->CreateSound(m_Pos, SOUND_GRENADE_FIRE);
		} break;

		case WEAPON_RIFLE:
		{
			new CLaser(GameWorld(), m_Pos, Direction, GameServer()->Tuning()->m_LaserReach, m_pPlayer->GetCID());
			GameServer()->CreateSound(m_Pos, SOUND_RIFLE_FIRE);
		} break;

		case WEAPON_NINJA:
		{
			// reset Hit objects
			m_NumObjectsHit = 0;

			m_Ninja.m_ActivationDir = Direction;
			m_Ninja.m_CurrentMoveTime = g_pData->m_Weapons.m_Ninja.m_Movetime * Server()->TickSpeed() / 1000;
			m_Ninja.m_OldVelAmount = length(m_Core.m_Vel);

			GameServer()->CreateSound(m_Pos, SOUND_NINJA_FIRE);
		} break;

	}

	m_AttackTick = Server()->Tick();
	
	if (!g_Config.m_SvUnlimitedAmmo && m_aWeapons[m_ActiveWeapon].m_Ammo > 0)
		m_aWeapons[m_ActiveWeapon].m_Ammo--;

	if(!m_ReloadTimer)
		m_ReloadTimer = g_pData->m_Weapons.m_aId[m_ActiveWeapon].m_Firedelay * Server()->TickSpeed() / 1000;
}

void CCharacter::HandleWeapons()
{
	if (m_ActiveWeapon == -1)
		return;

	//ninja
	HandleNinja();

	// check reload timer
	if(m_ReloadTimer)
	{
		m_ReloadTimer--;
		return;
	}

	// fire Weapon, if wanted
	FireWeapon();

	// ammo regen
	int AmmoRegenTime = g_pData->m_Weapons.m_aId[m_ActiveWeapon].m_Ammoregentime;
	if(AmmoRegenTime)
	{
		// If equipped and not active, regen ammo?
		if (m_ReloadTimer <= 0)
		{
			if (m_aWeapons[m_ActiveWeapon].m_AmmoRegenStart < 0)
				m_aWeapons[m_ActiveWeapon].m_AmmoRegenStart = Server()->Tick();

			if ((Server()->Tick() - m_aWeapons[m_ActiveWeapon].m_AmmoRegenStart) >= AmmoRegenTime * Server()->TickSpeed() / 1000)
			{
				// Add some ammo
				m_aWeapons[m_ActiveWeapon].m_Ammo = min(m_aWeapons[m_ActiveWeapon].m_Ammo + 1, 10);
				m_aWeapons[m_ActiveWeapon].m_AmmoRegenStart = -1;
			}
		}
		else
		{
			m_aWeapons[m_ActiveWeapon].m_AmmoRegenStart = -1;
		}
	}

	return;
}
void CCharacter::TakeWeapon(int Weapon)
{
	m_aWeapons[Weapon].m_Got = false;
	if (m_ActiveWeapon == Weapon)
	{
		int NewWeap = -1;
		if (m_LastWeapon != -1 && m_LastWeapon != Weapon && m_aWeapons[m_LastWeapon].m_Got)
			NewWeap = m_LastWeapon;
		else
		{
			for(NewWeap = 0; NewWeap < NUM_WEAPONS && !m_aWeapons[NewWeap].m_Got; NewWeap++);
			if (NewWeap == NUM_WEAPONS)
				NewWeap = -1;
		}
		SetWeapon(NewWeap);
	}
}

bool CCharacter::GiveWeapon(int Weapon, int Ammo)
{
	if(m_aWeapons[Weapon].m_Ammo < g_pData->m_Weapons.m_aId[Weapon].m_Maxammo || !m_aWeapons[Weapon].m_Got)
	{
		m_aWeapons[Weapon].m_Got = true;
		m_aWeapons[Weapon].m_Ammo = min(g_pData->m_Weapons.m_aId[Weapon].m_Maxammo, Ammo);
		return true;
	}
	return false;
}

void CCharacter::GiveNinja(bool Silent)
{
	m_Ninja.m_ActivationTick = Server()->Tick();
	m_aWeapons[WEAPON_NINJA].m_Got = true;
	m_aWeapons[WEAPON_NINJA].m_Ammo = -1;
	m_LastWeapon = m_ActiveWeapon;
	m_ActiveWeapon = WEAPON_NINJA;
	
	if (!Silent)
		GameServer()->CreateSound(m_Pos, SOUND_PICKUP_NINJA);
}

void CCharacter::TakeNinja()
{
	if (m_ActiveWeapon != WEAPON_NINJA)
		return;

	m_aWeapons[WEAPON_NINJA].m_Got = false;
	m_ActiveWeapon = m_LastWeapon;
	if(m_ActiveWeapon == WEAPON_NINJA)
		m_ActiveWeapon = WEAPON_HAMMER;
	//SetWeapon(m_ActiveWeapon); //has no effect
}

void CCharacter::SetDefEmote(int Emote, int Tick)
{
	m_DefEmote = Emote;
	m_DefEmoteReset = Tick;
}

void CCharacter::SetEmote(int Emote, int Tick)
{
	m_EmoteType = Emote;
	m_EmoteStop = Tick;
}

void CCharacter::OnPredictedInput(CNetObj_PlayerInput *pNewInput)
{
	// check for changes
	if(mem_comp(&m_Input, pNewInput, sizeof(CNetObj_PlayerInput)) != 0)
		m_LastAction = Server()->Tick();

	// copy new input
	mem_copy(&m_Input, pNewInput, sizeof(m_Input));
	m_NumInputs++;

	// or are not allowed to aim in the center
	if(m_Input.m_TargetX == 0 && m_Input.m_TargetY == 0)
		m_Input.m_TargetY = -1;
}

void CCharacter::OnDirectInput(CNetObj_PlayerInput *pNewInput)
{
	mem_copy(&m_LatestPrevInput, &m_LatestInput, sizeof(m_LatestInput));
	mem_copy(&m_LatestInput, pNewInput, sizeof(m_LatestInput));

	if(m_NumInputs > 2 && m_pPlayer->GetTeam() != TEAM_SPECTATORS)
	{
		HandleWeaponSwitch();
		FireWeapon();
	}

	mem_copy(&m_LatestPrevInput, &m_LatestInput, sizeof(m_LatestInput));
}

void CCharacter::Tick()
{
	if(m_pPlayer->m_ForceBalanced)
	{
		char Buf[128];
		str_format(Buf, sizeof(Buf), "You were moved to %s due to team balancing", GameServer()->m_pController->GetTeamName(m_pPlayer->GetTeam()));
		GameServer()->SendBroadcast(Buf, m_pPlayer->GetCID());

		m_pPlayer->m_ForceBalanced = false;
	}

	m_Core.m_Input = m_Input;
	m_Core.Tick(true);
	
	if (m_Core.m_Frozen)
	{
		if (m_ActiveWeapon != WEAPON_NINJA)
			GiveNinja(true);
		else if (m_Ninja.m_ActivationTick + 5 * Server()->TickSpeed() < Server()->Tick())
			m_Ninja.m_ActivationTick = Server()->Tick(); // this should fix the end-of-ninja missprediction bug

		if ((m_Core.m_Frozen+1) % Server()->TickSpeed() == 0)
			GameServer()->CreateDamageInd(m_Pos, 0, (m_Core.m_Frozen+1) / Server()->TickSpeed());
		Frozen();
	}
	else
	{
		if (m_ActiveWeapon == WEAPON_NINJA)
			TakeNinja();
		UnFrozen();
	}
	if (m_Core.m_HookedPlayer != -1)
	{
		CCharacter* hookedChar = GameServer()->GetPlayerChar(m_Core.m_HookedPlayer);
		if (hookedChar)
			hookedChar->Interaction(GetPlayer()->GetCID(), 0);
		Interaction(m_Core.m_HookedPlayer, g_Config.m_SvHookIntMask);
	}

	ResolveTick();

	m_Armor = m_Core.m_Heat;

	// handle death-tiles and leaving gamelayer
	int Col = GameServer()->Collision()->GetCollisionAt(m_Pos.x, m_Pos.y);
	if(((Col&CCollision::COLFLAG_DEATH) && Col<=7) || GameLayerClipped(m_Pos)) //seriously, who could possibly care.
		Die(m_pPlayer->GetCID(), WEAPON_WORLD);
	else if (Col >= TILE_COLFRZ_FIRST && Col <= TILE_COLFRZ_LAST)
	{
		int ColIndex = Col - TILE_COLFRZ_FIRST;
		int Color = -1;
		switch(ColIndex)
		{//okay this is dirty but where are config arrays? :P
			case 0:Color = g_Config.m_SvColFrz0;break;
			case 1:Color = g_Config.m_SvColFrz1;break;
			case 2:Color = g_Config.m_SvColFrz2;break;
			case 3:Color = g_Config.m_SvColFrz3;break;
			case 4:Color = g_Config.m_SvColFrz4;break;
			case 5:Color = g_Config.m_SvColFrz5;break;
			case 6:Color = g_Config.m_SvColFrz6;break;
			case 7:Color = g_Config.m_SvColFrz7;break;
			case 8:Color = g_Config.m_SvColFrz8;break;
		}

		m_pPlayer->OverrideColors(Color);
	}
	else if (Col == TILE_BEGIN)
	{
		m_StartTick = Server()->Tick();
	}
	else if (Col == TILE_END)
	{
		if (m_StartTick != 0)
		{
			double seconds = (double)(Server()->Tick() - m_StartTick) / Server()->TickSpeed();
			char buf[500];
			if (g_Config.m_SvRaceFinishReward > 0 && m_pPlayer->GetAccount())
				str_format(buf, sizeof(buf), "%s finished in %.2f seconds and gained %.2f score", Server()->ClientName(m_pPlayer->GetCID()), seconds, (double)g_Config.m_SvRaceFinishReward);
			else str_format(buf, sizeof(buf), "%s finished in %.2f seconds", Server()->ClientName(m_pPlayer->GetCID()), seconds);
			GameServer()->SendChat(-1, -2, buf);
			if (m_pPlayer->GetAccount())
			{
				m_pPlayer->blockScore += g_Config.m_SvRaceFinishReward;
				m_pPlayer->GetAccount()->Payload()->blockScore = m_pPlayer->blockScore;
			}
			m_StartTick = 0;
		}
	}
	
	// handle Weapons
	HandleWeapons();

	if (m_DefEmoteReset >= 0 && m_DefEmoteReset <= Server()->Tick())
	{
		m_DefEmoteReset = -1;
		m_EmoteType = m_DefEmote = EMOTE_NORMAL;
		m_EmoteStop = -1;
	}

	// Previnput
	m_PrevInput = m_Input;
	return;
}

void CCharacter::TickDefered()
{
	// advance the dummy
	{
		CWorldCore TempWorld;
		m_ReckoningCore.Init(&TempWorld, GameServer()->Collision());
		m_ReckoningCore.Tick(false);
		m_ReckoningCore.Move();
		m_ReckoningCore.Quantize();
	}

	//lastsentcore
	vec2 StartPos = m_Core.m_Pos;
	vec2 StartVel = m_Core.m_Vel;
	bool StuckBefore = GameServer()->Collision()->TestBox(m_Core.m_Pos, vec2(28.0f, 28.0f));

	m_Core.Move();
	bool StuckAfterMove = GameServer()->Collision()->TestBox(m_Core.m_Pos, vec2(28.0f, 28.0f));
	m_Core.Quantize();
	bool StuckAfterQuant = GameServer()->Collision()->TestBox(m_Core.m_Pos, vec2(28.0f, 28.0f));
	m_Pos = m_Core.m_Pos;

	if(!StuckBefore && (StuckAfterMove || StuckAfterQuant))
	{
		// Hackish solution to get rid of strict-aliasing warning
		union
		{
			float f;
			unsigned u;
		}StartPosX, StartPosY, StartVelX, StartVelY;

		StartPosX.f = StartPos.x;
		StartPosY.f = StartPos.y;
		StartVelX.f = StartVel.x;
		StartVelY.f = StartVel.y;

		char aBuf[256];
		str_format(aBuf, sizeof(aBuf), "STUCK!!! %d %d %d %f %f %f %f %x %x %x %x",
			StuckBefore,
			StuckAfterMove,
			StuckAfterQuant,
			StartPos.x, StartPos.y,
			StartVel.x, StartVel.y,
			StartPosX.u, StartPosY.u,
			StartVelX.u, StartVelY.u);
		GameServer()->Console()->Print(IConsole::OUTPUT_LEVEL_DEBUG, "game", aBuf);
	}

	int Events = m_Core.m_TriggeredEvents;
	int Mask = CmaskAllExceptOne(m_pPlayer->GetCID());

	if(Events&COREEVENT_GROUND_JUMP) GameServer()->CreateSound(m_Pos, SOUND_PLAYER_JUMP, Mask);

	if(Events&COREEVENT_HOOK_ATTACH_PLAYER) GameServer()->CreateSound(m_Pos, SOUND_HOOK_ATTACH_PLAYER, CmaskAll());
	if(Events&COREEVENT_HOOK_ATTACH_GROUND) GameServer()->CreateSound(m_Pos, SOUND_HOOK_ATTACH_GROUND, Mask);
	if(Events&COREEVENT_HOOK_HIT_NOHOOK) GameServer()->CreateSound(m_Pos, SOUND_HOOK_NOATTACH, Mask);


	if(m_pPlayer->GetTeam() == TEAM_SPECTATORS)
	{
		m_Pos.x = m_Input.m_TargetX;
		m_Pos.y = m_Input.m_TargetY;
	}
	
	IServer::CClientInfo CltInfo;
	Server()->GetClientInfo(m_pPlayer->GetCID(), &CltInfo);

	// update the m_SendCore if needed
	{
		CNetObj_Character Predicted;
		CNetObj_Character Current;
		mem_zero(&Predicted, sizeof(Predicted));
		mem_zero(&Current, sizeof(Current));
		m_ReckoningCore.Write(&Predicted);
		m_Core.Write(&Current);

		// only allow dead reackoning for a top of 3 seconds
		if(m_ReckoningTick+Server()->TickSpeed()*3 < Server()->Tick() || mem_comp(&Predicted, &Current, sizeof(CNetObj_Character)) != 0
				|| (!CltInfo.m_CustClt && m_Core.m_Frozen > 0))
		{
			m_ReckoningTick = Server()->Tick();
			m_SendCore = m_Core;
			m_ReckoningCore = m_Core;
		}
	}
}

bool CCharacter::IncreaseHealth(int Amount)
{
	if(m_Health >= 10)
		return false;
	m_Health = clamp(m_Health+Amount, 0, 10);
	return true;
}

bool CCharacter::IncreaseArmor(int Amount)
{
	if(m_Armor >= 10)
		return false;
	m_Armor = clamp(m_Armor+Amount, 0, 10);
	m_Core.m_Heat = m_Armor;
	return true;
}

void CCharacter::SendKillMsg(int Killer, int Weapon, int ModeSpecial)
{
	CNetMsg_Sv_KillMsg Msg;
	Msg.m_Killer = Killer;
	Msg.m_Victim = m_pPlayer->GetCID();
	Msg.m_Weapon = Weapon;
	Msg.m_ModeSpecial = ModeSpecial;
<<<<<<< HEAD
	for(int i = 0; i < MAX_CLIENTS; i++)
		if (Server()->ClientIngame(i))
		{
			Msg.m_Killer = -1;
			Msg.m_Victim = -1;
			for (int j = 0;j < 16;j++)
			{
				if (GameServer()->m_apPlayers[i]->idMap[j] == m_pPlayer->GetCID())
					Msg.m_Victim = j;
				if (GameServer()->m_apPlayers[i]->idMap[j] == Killer)
					Msg.m_Killer = j;
			}
			if (Msg.m_Victim != -1)
			{
				if (Msg.m_Killer == -1) Msg.m_Killer = Msg.m_Victim;
				Server()->SendPackMsg(&Msg, MSGFLAG_VITAL, i);
			}
		}
}

void CCharacter::Die(int Killer, int Weapon)
{
	// we got to wait 0.5 secs before respawning
	m_pPlayer->m_RespawnTick = Server()->Tick()+Server()->TickSpeed()/2;
	int ModeSpecial = GameServer()->m_pController->OnCharacterDeath(this, GameServer()->m_apPlayers[Killer], Weapon);

	char aBuf[256];
	str_format(aBuf, sizeof(aBuf), "kill killer='%d:%s' victim='%d:%s' weapon=%d special=%d",
		Killer, Server()->ClientName(Killer),
		m_pPlayer->GetCID(), Server()->ClientName(m_pPlayer->GetCID()), Weapon, ModeSpecial);
	GameServer()->Console()->Print(IConsole::OUTPUT_LEVEL_DEBUG, "game", aBuf);

	// send the kill message
	SendKillMsg(Killer, Weapon, ModeSpecial);
=======
	Server()->SendPackMsg(&Msg, MSGFLAG_VITAL, -1);
>>>>>>> 9a9c31d5

	// a nice sound
	GameServer()->CreateSound(m_Pos, SOUND_PLAYER_DIE);

	// this is for auto respawn after 3 secs
	m_pPlayer->m_DieTick = Server()->Tick();

	m_Alive = false;
	GameServer()->m_World.RemoveEntity(this);
	GameServer()->m_World.m_Core.m_apCharacters[m_pPlayer->GetCID()] = 0;
	GameServer()->CreateDeath(m_Pos, m_pPlayer->GetCID());
}

bool CCharacter::TakeDamage(vec2 Force, int Dmg, int From, int Weapon)
{
	m_Core.m_Vel += Force;
	
	if(!g_Config.m_SvDamage || (GameServer()->m_pController->IsFriendlyFire(m_pPlayer->GetCID(), From) && !g_Config.m_SvTeamdamage))
		return false;

	// m_pPlayer only inflicts half damage on self
	if(From == m_pPlayer->GetCID())
		Dmg = max(1, Dmg/2);

	m_DamageTaken++;

	// create healthmod indicator
	if(Server()->Tick() < m_DamageTakenTick+25)
	{
		// make sure that the damage indicators doesn't group together
		GameServer()->CreateDamageInd(m_Pos, m_DamageTaken*0.25f, Dmg);
	}
	else
	{
		m_DamageTaken = 0;
		GameServer()->CreateDamageInd(m_Pos, 0, Dmg);
	}

	if(Dmg)
	{
		/*if(m_Armor)
		{
			if(Dmg > 1)
			{
				m_Health--;
				Dmg--;
			}

			if(Dmg > m_Armor)
			{
				Dmg -= m_Armor;
				m_Armor = 0;
			}
			else
			{
				m_Armor -= Dmg;
				Dmg = 0;
			}
		}*/

		m_Health -= Dmg;
	}

	m_DamageTakenTick = Server()->Tick();

	// do damage Hit sound
	if(From >= 0 && From != m_pPlayer->GetCID() && GameServer()->m_apPlayers[From])
		GameServer()->CreateSound(GameServer()->m_apPlayers[From]->m_ViewPos, SOUND_HIT, CmaskOne(From));

	// check for death
	if(m_Health <= 0)
	{
		Die(From, Weapon);

		// set attacker's face to happy (taunt!)
		if (From >= 0 && From != m_pPlayer->GetCID() && GameServer()->m_apPlayers[From])
		{
			CCharacter *pChr = GameServer()->m_apPlayers[From]->GetCharacter();
			if (pChr)
			{
				pChr->m_EmoteType = EMOTE_HAPPY;
				pChr->m_EmoteStop = Server()->Tick() + Server()->TickSpeed();
			}
		}

		return false;
	}

	if (Dmg > 2)
		GameServer()->CreateSound(m_Pos, SOUND_PLAYER_PAIN_LONG);
	else
		GameServer()->CreateSound(m_Pos, SOUND_PLAYER_PAIN_SHORT);

	m_EmoteType = EMOTE_PAIN;
	m_EmoteStop = Server()->Tick() + 500 * Server()->TickSpeed() / 1000;

	return true;
}

void CCharacter::Snap(int SnappingClient)
{
<<<<<<< HEAD
	CNetObj_Character Measure; // used only for measuring the offset between vanilla and extended core
=======
	int id = m_pPlayer->GetCID();
>>>>>>> 9a9c31d5

	if (!Server()->Translate(id, SnappingClient))
		return;

	if(NetworkClipped(SnappingClient))
		return;
	
	IServer::CClientInfo CltInfo;
	Server()->GetClientInfo(SnappingClient, &CltInfo);

	// set emote
	if (m_EmoteStop < Server()->Tick())
	{
		m_EmoteType = m_DefEmote;
		m_EmoteStop = -1;
	}

	CNetObj_Character *pCharacter;

	// measure distance between first extended and first vanilla field
	size_t Offset = (char*)(&Measure.m_Tick) - (char*)(&Measure.m_Frz);

	// vanilla size for vanilla clients, extended for custom client
	size_t Sz = sizeof (CNetObj_Character) - (CltInfo.m_CustClt?0:Offset);

	// create a snap item of the size the client expects
	pCharacter = static_cast<CNetObj_Character *>(Server()->SnapNewItem(NETOBJTYPE_CHARACTER, id, Sz));

	if(!pCharacter)
		return;
	
	// for vanilla clients, make pCharacter point before the start our snap item start, so that the vanilla core
	// aligns with the snap item. we may not access the extended fields then, since they are out of bounds (to the left)
	if (!CltInfo.m_CustClt)
		pCharacter = (CNetObj_Character*)(((char*)pCharacter)-Offset); // moar cookies.

	if(!m_ReckoningTick || GameServer()->m_World.m_Paused)
	{
		pCharacter->m_Tick = 0;
		m_Core.Write(pCharacter, !CltInfo.m_CustClt);
	}
	else
	{
		pCharacter->m_Tick = m_ReckoningTick;
		m_SendCore.Write(pCharacter, !CltInfo.m_CustClt);
	}

	if (pCharacter->m_HookedPlayer != -1)
	{
		if (!Server()->Translate(pCharacter->m_HookedPlayer, SnappingClient))
			pCharacter->m_HookedPlayer = -1;
	}
	pCharacter->m_Emote = m_EmoteType;

	pCharacter->m_AmmoCount = 0;
	pCharacter->m_Health = 0;
	pCharacter->m_Armor = 0;

	pCharacter->m_Weapon = m_ActiveWeapon == -1 ? (g_Config.m_SvNowepsKnife ? NUM_WEAPONS : WEAPON_GUN) : m_ActiveWeapon; // dangerous
	pCharacter->m_AttackTick = m_AttackTick;

	pCharacter->m_Direction = m_Input.m_Direction;

	if(m_pPlayer->GetCID() == SnappingClient || SnappingClient == -1 || m_pPlayer->GetCID() == GameServer()->m_apPlayers[SnappingClient]->m_SpectatorID)
	{
		pCharacter->m_Health = m_Health;
		pCharacter->m_Armor = m_Armor;
		if(m_ActiveWeapon != -1 && m_aWeapons[m_ActiveWeapon].m_Ammo > 0)
			pCharacter->m_AmmoCount = m_aWeapons[m_ActiveWeapon].m_Ammo;
	}

	if(pCharacter->m_Emote == EMOTE_NORMAL)
	{
		if(250 - ((Server()->Tick() - m_LastAction)%(250)) < 5)
			pCharacter->m_Emote = EMOTE_BLINK;
	}

	pCharacter->m_PlayerFlags = GetPlayer()->m_PlayerFlags;
}

void CCharacter::Frozen()
{
	lastFrozen = Server()->Tick();
	isFrozen = true;
}

void CCharacter::UnFrozen()
{
	isFrozen = false;
}

void CCharacter::Interaction(int with, int maskmsec)
{
	if (maskmsec == -1) return;
	if (!(State == BS_FREE || State == BS_INTERACTED)) return;
	if (lastStateChange > Server()->Tick() - Server()->TickSpeed() * maskmsec / 1000) return;
	lastInteractionPlayer = with;
	lastStateChange = Server()->Tick();
}

bool CCharacter::Ago(int event, int millis)
{
	return (event < Server()->Tick()-Server()->TickSpeed()*millis/1000);
}

//const char *StateStr(int s)
//{
//	return s == BS_FREE ? "FREE" : 
//	       s == BS_BLOCKED ? "BLOCKED" : 
//	       s == BS_INTERACTED ? "INTERACT" : 
//	       s == BS_SELFFREEZED ? "SELFFROZEN" : 
//	       s == BS_FROZEN ? "FROZEN" :  "<unknown>";
//}
void CCharacter::NewState(int newState)
{
	if (newState == BS_FREE)
		lastInteractionPlayer = -1;
	if (newState == BS_BLOCKED)
		GetPlayer()->BlockKill();
	if (newState == BS_FROZEN && m_lastNotChattingTick < Server()->Tick() - g_Config.m_SvChatBlockDelay*Server()->TickSpeed()/1000)
		m_chatFrozen = 1;
//	if (State != newState)
//		dbg_msg("char", "%d:\t%s ---> %s", m_pPlayer->GetCID(), StateStr(State), StateStr(newState));
	State = newState;
	lastStateChange = Server()->Tick();
}


void CCharacter::ResolveTick()
{
	if (State == BS_FREE)
	{
		if (lastInteractionPlayer != -1) NewState(BS_INTERACTED);
		else if (m_Core.m_Frozen > 0) NewState(BS_SELFFREEZED);
	} else if (State == BS_SELFFREEZED)
	{
		if (Ago(lastStateChange, g_Config.m_SvSelfBlocked)) NewState(BS_BLOCKED);
		else if (m_Core.m_Frozen <= 0) NewState(BS_FREE);
	} else if (State == BS_INTERACTED)
	{
		if (isFrozen) NewState(BS_FROZEN);
		else if (Ago(lastStateChange, g_Config.m_SvIntFree)) NewState(BS_FREE);
	} else if (State == BS_FROZEN)
	{
		if (Ago(lastStateChange, g_Config.m_SvFrozenBlocked)) NewState(BS_BLOCKED);
		else if (Ago(lastFrozen, g_Config.m_SvFrozenInt)) NewState(BS_INTERACTED);
	} else if (State == BS_BLOCKED)
	{
		if (Ago(lastFrozen, g_Config.m_SvBlockedFree) && !Ago(m_pPlayer->m_LastActionTick, 500)) NewState(BS_FREE);
	}

	if (State == BS_INTERACTED || State == BS_FREE)
	{
		if (!(m_pPlayer->m_PlayerFlags & PLAYERFLAG_CHATTING))
		{
			m_lastNotChattingTick = Server()->Tick();
			m_chatFrozen = false;
		}
	}
/* problematic
	if (m_pPlayer->GetAccount() && g_Config.m_SvTakeHammerOnChatkill)
	{
		if ((m_pPlayer->GetAccount()->Payload()->m_ChatKills >= 3) && m_pPlayer->GetAccount()->Payload()->m_Kills < m_pPlayer->GetAccount()->Payload()->m_ChatKills * 5)
			TakeWeapon(WEAPON_HAMMER);
		else
			GiveWeapon(WEAPON_HAMMER, 10);
	}
*/
}

void CCharacter::BlockScored()
{
	if (m_pPlayer->GetAccount())
		m_pPlayer->GetAccount()->Payload()->m_Kills++;
}

void CCharacter::ChatBlockScored()
{
	GameServer()->CreateLolText(this, false, vec2(0,-50), vec2(0.f,0.f), 200, "chat block");
	if (m_pPlayer->GetAccount())
		m_pPlayer->GetAccount()->Payload()->m_ChatKills++;
}<|MERGE_RESOLUTION|>--- conflicted
+++ resolved
@@ -803,25 +803,7 @@
 	Msg.m_Victim = m_pPlayer->GetCID();
 	Msg.m_Weapon = Weapon;
 	Msg.m_ModeSpecial = ModeSpecial;
-<<<<<<< HEAD
-	for(int i = 0; i < MAX_CLIENTS; i++)
-		if (Server()->ClientIngame(i))
-		{
-			Msg.m_Killer = -1;
-			Msg.m_Victim = -1;
-			for (int j = 0;j < 16;j++)
-			{
-				if (GameServer()->m_apPlayers[i]->idMap[j] == m_pPlayer->GetCID())
-					Msg.m_Victim = j;
-				if (GameServer()->m_apPlayers[i]->idMap[j] == Killer)
-					Msg.m_Killer = j;
-			}
-			if (Msg.m_Victim != -1)
-			{
-				if (Msg.m_Killer == -1) Msg.m_Killer = Msg.m_Victim;
-				Server()->SendPackMsg(&Msg, MSGFLAG_VITAL, i);
-			}
-		}
+	Server()->SendPackMsg(&Msg, MSGFLAG_VITAL, -1);
 }
 
 void CCharacter::Die(int Killer, int Weapon)
@@ -838,9 +820,6 @@
 
 	// send the kill message
 	SendKillMsg(Killer, Weapon, ModeSpecial);
-=======
-	Server()->SendPackMsg(&Msg, MSGFLAG_VITAL, -1);
->>>>>>> 9a9c31d5
 
 	// a nice sound
 	GameServer()->CreateSound(m_Pos, SOUND_PLAYER_DIE);
@@ -942,11 +921,8 @@
 
 void CCharacter::Snap(int SnappingClient)
 {
-<<<<<<< HEAD
 	CNetObj_Character Measure; // used only for measuring the offset between vanilla and extended core
-=======
 	int id = m_pPlayer->GetCID();
->>>>>>> 9a9c31d5
 
 	if (!Server()->Translate(id, SnappingClient))
 		return;
