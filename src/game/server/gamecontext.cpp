--- conflicted
+++ resolved
@@ -40,12 +40,9 @@
 	if(Resetting==NO_RESET)
 	{
 		m_pVoteOptionHeap = new CHeap();
-<<<<<<< HEAD
 		new CDDChatHnd();
-=======
 		for(int z = 0; z < MAX_MUTES; ++z)
 			m_aMutes[z].m_IP[0] = 0;
->>>>>>> 57b4063f
 	}
 }
 
@@ -628,40 +625,6 @@
 		else
 			Team = CGameContext::CHAT_ALL;
 
-<<<<<<< HEAD
-=======
-		if(g_Config.m_SvSpamprotection && pPlayer->m_LastChat && pPlayer->m_LastChat+Server()->TickSpeed() > Server()->Tick())
-			return;
-
-		pPlayer->m_LastChat = Server()->Tick();
-
-		char aIP[16];
-		int MuteTicks = 0;
-
-		Server()->GetClientAddr(ClientID, aIP, sizeof aIP);
-
-		for(int z = 0; z < MAX_MUTES && MuteTicks <= 0; ++z) //find a mute, remove it, if expired.
-			if (m_aMutes[z].m_IP[0] && str_comp(aIP, m_aMutes[z].m_IP) == 0 && (MuteTicks = m_aMutes[z].m_Expire - Server()->Tick()) <= 0)
-					m_aMutes[z].m_IP[0] = 0;
-
-		if (MuteTicks > 0)
-		{
-			char aBuf[128];
-			str_format(aBuf, sizeof aBuf, "You are not permitted to talk for the next %d seconds.", MuteTicks / Server()->TickSpeed());
-			SendChatTarget(ClientID, aBuf);
-			return;
-		}
-
-		if ((pPlayer->m_ChatScore += g_Config.m_SvChatPenalty) > g_Config.m_SvChatThreshold)
-		{
-			char aIP[16];
-			Server()->GetClientAddr(ClientID, aIP, sizeof aIP);
-			Mute(aIP, g_Config.m_SvSpamMuteDuration, Server()->ClientName(ClientID));
-			pPlayer->m_ChatScore = 0;
-			return;
-		}
-
->>>>>>> 57b4063f
 		// check for invalid chars
 		unsigned char *pMessage = (unsigned char *)pMsg->m_pMessage;
 		while (*pMessage)
@@ -682,7 +645,33 @@
 
 			pPlayer->m_LastChat = Server()->Tick();
 
-			SendChat(ClientID, Team, pMsg->m_pMessage);
+			char aIP[16];
+			int MuteTicks = 0;
+
+			Server()->GetClientAddr(ClientID, aIP, sizeof aIP);
+
+			for(int z = 0; z < MAX_MUTES && MuteTicks <= 0; ++z) //find a mute, remove it, if expired.
+				if (m_aMutes[z].m_IP[0] && str_comp(aIP, m_aMutes[z].m_IP) == 0 && (MuteTicks = m_aMutes[z].m_Expire - Server()->Tick()) <= 0)
+						m_aMutes[z].m_IP[0] = 0;
+
+			if (MuteTicks > 0)
+			{
+				char aBuf[128];
+				str_format(aBuf, sizeof aBuf, "You are not permitted to talk for the next %d seconds.", MuteTicks / Server()->TickSpeed());
+				SendChatTarget(ClientID, aBuf);
+				return;
+			}
+
+			if ((pPlayer->m_ChatScore += g_Config.m_SvChatPenalty) > g_Config.m_SvChatThreshold)
+			{
+				char aIP[16];
+				Server()->GetClientAddr(ClientID, aIP, sizeof aIP);
+				Mute(aIP, g_Config.m_SvSpamMuteDuration, Server()->ClientName(ClientID));
+				pPlayer->m_ChatScore = 0;
+				return;
+			}
+			else
+				SendChat(ClientID, Team, pMsg->m_pMessage);
 		}
 	}
 	else if(MsgID == NETMSGTYPE_CL_CALLVOTE)
