/* (c) Magnus Auvinen. See licence.txt in the root of the distribution for more information. */
/* If you are missing that file, acquire a complete release at teeworlds.com.                */
#include <new>
#include <base/math.h>
#include <engine/shared/config.h>
#include <engine/map.h>
#include <engine/console.h>
#include "gamecontext.h"
#include <game/version.h>
#include <game/collision.h>
#include <game/gamecore.h>
#include <game/server/chatctl.h>
#include "gamemodes/dm.h"
#include "gamemodes/tdm.h"
#include "gamemodes/ctf.h"
#include "gamemodes/mod.h"

enum
{
	RESET,
	NO_RESET
};

void CGameContext::Construct(int Resetting)
{
	m_Resetting = 0;
	m_pServer = 0;

	for(int i = 0; i < MAX_CLIENTS; i++)
		m_apPlayers[i] = 0;

	m_pController = 0;
	m_VoteCloseTime = 0;
	m_pVoteOptionFirst = 0;
	m_pVoteOptionLast = 0;
	m_NumVoteOptions = 0;

	if(Resetting==NO_RESET)
		m_pVoteOptionHeap = new CHeap();
}

CGameContext::CGameContext(int Resetting)
{
	Construct(Resetting);
}

CGameContext::CGameContext()
{
	Construct(NO_RESET);
}

CGameContext::~CGameContext()
{
	for(int i = 0; i < MAX_CLIENTS; i++)
		delete m_apPlayers[i];
	if(!m_Resetting)
		delete m_pVoteOptionHeap;
}

void CGameContext::Clear()
{
	CHeap *pVoteOptionHeap = m_pVoteOptionHeap;
	CVoteOptionServer *pVoteOptionFirst = m_pVoteOptionFirst;
	CVoteOptionServer *pVoteOptionLast = m_pVoteOptionLast;
	int NumVoteOptions = m_NumVoteOptions;
	CTuningParams Tuning = m_Tuning;

	m_Resetting = true;
	this->~CGameContext();
	mem_zero(this, sizeof(*this));
	new (this) CGameContext(RESET);

	m_pVoteOptionHeap = pVoteOptionHeap;
	m_pVoteOptionFirst = pVoteOptionFirst;
	m_pVoteOptionLast = pVoteOptionLast;
	m_NumVoteOptions = NumVoteOptions;
	m_Tuning = Tuning;
}


class CCharacter *CGameContext::GetPlayerChar(int ClientID)
{
	if(ClientID < 0 || ClientID >= MAX_CLIENTS || !m_apPlayers[ClientID])
		return 0;
	return m_apPlayers[ClientID]->GetCharacter();
}

void CGameContext::CreateDamageInd(vec2 Pos, float Angle, int Amount)
{
	float a = 3 * 3.14159f / 2 + Angle;
	//float a = get_angle(dir);
	float s = a-pi/3;
	float e = a+pi/3;
	for(int i = 0; i < Amount; i++)
	{
		float f = mix(s, e, float(i+1)/float(Amount+2));
		NETEVENT_DAMAGEIND *pEvent = (NETEVENT_DAMAGEIND *)m_Events.Create(NETEVENTTYPE_DAMAGEIND, sizeof(NETEVENT_DAMAGEIND));
		if(pEvent)
		{
			pEvent->m_X = (int)Pos.x;
			pEvent->m_Y = (int)Pos.y;
			pEvent->m_Angle = (int)(f*256.0f);
		}
	}
}

void CGameContext::CreateHammerHit(vec2 Pos)
{
	// create the event
	NETEVENT_HAMMERHIT *pEvent = (NETEVENT_HAMMERHIT *)m_Events.Create(NETEVENTTYPE_HAMMERHIT, sizeof(NETEVENT_HAMMERHIT));
	if(pEvent)
	{
		pEvent->m_X = (int)Pos.x;
		pEvent->m_Y = (int)Pos.y;
	}
}


void CGameContext::CreateExplosion(vec2 Pos, int Owner, int Weapon, bool NoDamage)
{
	// create the event
	NETEVENT_EXPLOSION *pEvent = (NETEVENT_EXPLOSION *)m_Events.Create(NETEVENTTYPE_EXPLOSION, sizeof(NETEVENT_EXPLOSION));
	if(pEvent)
	{
		pEvent->m_X = (int)Pos.x;
		pEvent->m_Y = (int)Pos.y;
	}

	if (!NoDamage)
	{
		// deal damage
		CCharacter *apEnts[MAX_CLIENTS];
		float Radius = 135.0f;
		float InnerRadius = 48.0f;
		int Num = m_World.FindEntities(Pos, Radius, (CEntity**)apEnts, MAX_CLIENTS, CGameWorld::ENTTYPE_CHARACTER);
		for(int i = 0; i < Num; i++)
		{
			vec2 Diff = apEnts[i]->m_Pos - Pos;
			vec2 ForceDir(0,1);
			float l = length(Diff);
			if(l)
				ForceDir = normalize(Diff);
			l = 1-clamp((l-InnerRadius)/(Radius-InnerRadius), 0.0f, 1.0f);
			float Dmg = 6 * l;
			if((int)Dmg)
				apEnts[i]->TakeDamage(ForceDir*Dmg*2, (int)Dmg, Owner, Weapon);
		}
	}
}

/*
void create_smoke(vec2 Pos)
{
	// create the event
	EV_EXPLOSION *pEvent = (EV_EXPLOSION *)events.create(EVENT_SMOKE, sizeof(EV_EXPLOSION));
	if(pEvent)
	{
		pEvent->x = (int)Pos.x;
		pEvent->y = (int)Pos.y;
	}
}*/

void CGameContext::CreatePlayerSpawn(vec2 Pos)
{
	// create the event
	NETEVENT_SPAWN *ev = (NETEVENT_SPAWN *)m_Events.Create(NETEVENTTYPE_SPAWN, sizeof(NETEVENT_SPAWN));
	if(ev)
	{
		ev->m_X = (int)Pos.x;
		ev->m_Y = (int)Pos.y;
	}
}

void CGameContext::CreateDeath(vec2 Pos, int ClientID)
{
	// create the event
	NETEVENT_DEATH *pEvent = (NETEVENT_DEATH *)m_Events.Create(NETEVENTTYPE_DEATH, sizeof(NETEVENT_DEATH));
	if(pEvent)
	{
		pEvent->m_X = (int)Pos.x;
		pEvent->m_Y = (int)Pos.y;
		pEvent->m_ClientID = ClientID;
	}
}

void CGameContext::CreateSound(vec2 Pos, int Sound, int Mask)
{
	if (Sound < 0)
		return;

	// create a sound
	NETEVENT_SOUNDWORLD *pEvent = (NETEVENT_SOUNDWORLD *)m_Events.Create(NETEVENTTYPE_SOUNDWORLD, sizeof(NETEVENT_SOUNDWORLD), Mask);
	if(pEvent)
	{
		pEvent->m_X = (int)Pos.x;
		pEvent->m_Y = (int)Pos.y;
		pEvent->m_SoundID = Sound;
	}
}

void CGameContext::CreateSoundGlobal(int Sound, int Target)
{
	if (Sound < 0)
		return;

	CNetMsg_Sv_SoundGlobal Msg;
	Msg.m_SoundID = Sound;
	Server()->SendPackMsg(&Msg, MSGFLAG_VITAL, Target);
}


void CGameContext::SendChatTarget(int To, const char *pText)
{
	CNetMsg_Sv_Chat Msg;
	Msg.m_Team = 0;
	Msg.m_ClientID = -1;
	Msg.m_pMessage = pText;
	Server()->SendPackMsg(&Msg, MSGFLAG_VITAL, To);
}


void CGameContext::SendChat(int ChatterClientID, int Team, const char *pText)
{
	char aBuf[256];
	if(ChatterClientID >= 0 && ChatterClientID < MAX_CLIENTS)
		str_format(aBuf, sizeof(aBuf), "%d:%d:%s: %s", ChatterClientID, Team, Server()->ClientName(ChatterClientID), pText);
	else
		str_format(aBuf, sizeof(aBuf), "*** %s", pText);
	Console()->Print(IConsole::OUTPUT_LEVEL_ADDINFO, "chat", aBuf);

	if(Team == CHAT_ALL)
	{
		CNetMsg_Sv_Chat Msg;
		Msg.m_Team = 0;
		Msg.m_ClientID = ChatterClientID;
		Msg.m_pMessage = pText;
		Server()->SendPackMsg(&Msg, MSGFLAG_VITAL, -1);
	}
	else
	{
		CNetMsg_Sv_Chat Msg;
		Msg.m_Team = 1;
		Msg.m_ClientID = ChatterClientID;
		Msg.m_pMessage = pText;

		// pack one for the recording only
		Server()->SendPackMsg(&Msg, MSGFLAG_VITAL|MSGFLAG_NOSEND, -1);

		// send to the clients
		for(int i = 0; i < MAX_CLIENTS; i++)
		{
			if(m_apPlayers[i] && m_apPlayers[i]->GetTeam() == Team)
				Server()->SendPackMsg(&Msg, MSGFLAG_VITAL|MSGFLAG_NORECORD, i);
		}
	}
}

void CGameContext::SendEmoticon(int ClientID, int Emoticon)
{
	CNetMsg_Sv_Emoticon Msg;
	Msg.m_ClientID = ClientID;
	Msg.m_Emoticon = Emoticon;
	Server()->SendPackMsg(&Msg, MSGFLAG_VITAL, -1);
}

void CGameContext::SendWeaponPickup(int ClientID, int Weapon)
{
	CNetMsg_Sv_WeaponPickup Msg;
	Msg.m_Weapon = Weapon;
	Server()->SendPackMsg(&Msg, MSGFLAG_VITAL, ClientID);
}


void CGameContext::SendBroadcast(const char *pText, int ClientID)
{
	CNetMsg_Sv_Broadcast Msg;
	Msg.m_pMessage = pText;
	Server()->SendPackMsg(&Msg, MSGFLAG_VITAL, ClientID);
}

//
void CGameContext::StartVote(const char *pDesc, const char *pCommand, const char *pReason)
{
	// check if a vote is already running
	if(m_VoteCloseTime)
		return;

	// reset votes
	m_VoteEnforce = VOTE_ENFORCE_UNKNOWN;
	for(int i = 0; i < MAX_CLIENTS; i++)
	{
		if(m_apPlayers[i])
		{
			m_apPlayers[i]->m_Vote = 0;
			m_apPlayers[i]->m_VotePos = 0;
		}
	}

	// start vote
	m_VoteCloseTime = time_get() + time_freq()*25;
	str_copy(m_aVoteDescription, pDesc, sizeof(m_aVoteDescription));
	str_copy(m_aVoteCommand, pCommand, sizeof(m_aVoteCommand));
	str_copy(m_aVoteReason, pReason, sizeof(m_aVoteReason));
	SendVoteSet(-1);
	m_VoteUpdate = true;
}


void CGameContext::EndVote()
{
	m_VoteCloseTime = 0;
	SendVoteSet(-1);
}

void CGameContext::SendVoteSet(int ClientID)
{
	CNetMsg_Sv_VoteSet Msg;
	if(m_VoteCloseTime)
	{
		Msg.m_Timeout = (m_VoteCloseTime-time_get())/time_freq();
		Msg.m_pDescription = m_aVoteDescription;
		Msg.m_pReason = m_aVoteReason;
	}
	else
	{
		Msg.m_Timeout = 0;
		Msg.m_pDescription = "";
		Msg.m_pReason = "";
	}
	Server()->SendPackMsg(&Msg, MSGFLAG_VITAL, ClientID);
}

void CGameContext::SendVoteStatus(int ClientID, int Total, int Yes, int No)
{
	CNetMsg_Sv_VoteStatus Msg = {0};
	Msg.m_Total = Total;
	Msg.m_Yes = Yes;
	Msg.m_No = No;
	Msg.m_Pass = Total - (Yes+No);

	Server()->SendPackMsg(&Msg, MSGFLAG_VITAL, ClientID);

}

void CGameContext::AbortVoteKickOnDisconnect(int ClientID)
{
	if(m_VoteCloseTime && !str_comp_num(m_aVoteCommand, "kick ", 5) && str_toint(&m_aVoteCommand[5]) == ClientID)
		m_VoteCloseTime = -1;
}


void CGameContext::CheckPureTuning()
{
	// might not be created yet during start up
	if(!m_pController)
		return;

	if(	str_comp(m_pController->m_pGameType, "DM")==0 ||
		str_comp(m_pController->m_pGameType, "TDM")==0 ||
		str_comp(m_pController->m_pGameType, "CTF")==0)
	{
		CTuningParams p;
		if(mem_comp(&p, &m_Tuning, sizeof(p)) != 0)
		{
			Console()->Print(IConsole::OUTPUT_LEVEL_STANDARD, "server", "resetting tuning due to pure server");
			m_Tuning = p;
		}
	}
}

void CGameContext::SendTuningParams(int ClientID)
{
	CheckPureTuning();

	CMsgPacker Msg(NETMSGTYPE_SV_TUNEPARAMS);
	int *pParams = (int *)&m_Tuning;
	for(unsigned i = 0; i < sizeof(m_Tuning)/sizeof(int); i++)
		Msg.AddInt(pParams[i]);
	Server()->SendMsg(&Msg, MSGFLAG_VITAL, ClientID);
}

void CGameContext::OnTick()
{
	// check tuning
	CheckPureTuning();

	// copy tuning
	m_World.m_Core.m_Tuning = m_Tuning;
	m_World.Tick();

	//if(world.paused) // make sure that the game object always updates
	m_pController->Tick();

	for(int i = 0; i < MAX_CLIENTS; i++)
	{
		if(m_apPlayers[i])
		{
			m_apPlayers[i]->Tick();
			m_apPlayers[i]->PostTick();
		}
	}

	// update voting
	if(m_VoteCloseTime)
	{
		// abort the kick-vote on player-leave
		if(m_VoteCloseTime == -1)
		{
			SendChat(-1, CGameContext::CHAT_ALL, "Vote aborted");
			EndVote();
		}
		else
		{
			int Total = 0, Yes = 0, No = 0;
			if(m_VoteUpdate)
			{
				// count votes
				char aaBuf[MAX_CLIENTS][NETADDR_MAXSTRSIZE] = {{0}};
				for(int i = 0; i < MAX_CLIENTS; i++)
					if(m_apPlayers[i])
						Server()->GetClientAddr(i, aaBuf[i], NETADDR_MAXSTRSIZE);
				bool aVoteChecked[MAX_CLIENTS] = {0};
				for(int i = 0; i < MAX_CLIENTS; i++)
				{
					if(!m_apPlayers[i] || m_apPlayers[i]->GetTeam() == TEAM_SPECTATORS || aVoteChecked[i])	// don't count in votes by spectators
						continue;

					int ActVote = m_apPlayers[i]->m_Vote;
					int ActVotePos = m_apPlayers[i]->m_VotePos;

					// check for more players with the same ip (only use the vote of the one who voted first)
					for(int j = i+1; j < MAX_CLIENTS; ++j)
					{
						if(!m_apPlayers[j] || aVoteChecked[j] || str_comp(aaBuf[j], aaBuf[i]))
							continue;

						aVoteChecked[j] = true;
						if(m_apPlayers[j]->m_Vote && (!ActVote || ActVotePos > m_apPlayers[j]->m_VotePos))
						{
							ActVote = m_apPlayers[j]->m_Vote;
							ActVotePos = m_apPlayers[j]->m_VotePos;
						}
					}

					Total++;
					if(ActVote > 0)
						Yes++;
					else if(ActVote < 0)
						No++;
				}

				if(Yes >= Total/2+1)
					m_VoteEnforce = VOTE_ENFORCE_YES;
				else if(No >= (Total+1)/2)
					m_VoteEnforce = VOTE_ENFORCE_NO;
			}

			if(m_VoteEnforce == VOTE_ENFORCE_YES)
			{
				Console()->ExecuteLine(m_aVoteCommand);
				EndVote();
				SendChat(-1, CGameContext::CHAT_ALL, "Vote passed");

				if(m_apPlayers[m_VoteCreator])
					m_apPlayers[m_VoteCreator]->m_LastVoteCall = 0;
			}
			else if(m_VoteEnforce == VOTE_ENFORCE_NO || time_get() > m_VoteCloseTime)
			{
				EndVote();
				SendChat(-1, CGameContext::CHAT_ALL, "Vote failed");
			}
			else if(m_VoteUpdate)
			{
				m_VoteUpdate = false;
				SendVoteStatus(-1, Total, Yes, No);
			}
		}
	}


#ifdef CONF_DEBUG
	if(g_Config.m_DbgDummies)
	{
		for(int i = 0; i < g_Config.m_DbgDummies ; i++)
		{
			CNetObj_PlayerInput Input = {0};
			Input.m_Direction = (i&1)?-1:1;
			m_apPlayers[MAX_CLIENTS-i-1]->OnPredictedInput(&Input);
		}
	}
#endif
}

// Server hooks
void CGameContext::OnClientDirectInput(int ClientID, void *pInput)
{
	if(!m_World.m_Paused)
		m_apPlayers[ClientID]->OnDirectInput((CNetObj_PlayerInput *)pInput);
}

void CGameContext::OnClientPredictedInput(int ClientID, void *pInput)
{
	if(!m_World.m_Paused)
		m_apPlayers[ClientID]->OnPredictedInput((CNetObj_PlayerInput *)pInput);
}

void CGameContext::OnClientEnter(int ClientID)
{
	//world.insert_entity(&players[client_id]);
	m_apPlayers[ClientID]->Respawn();
	char aBuf[512];
	str_format(aBuf, sizeof(aBuf), "'%s' entered and joined the %s", Server()->ClientName(ClientID), m_pController->GetTeamName(m_apPlayers[ClientID]->GetTeam()));
	SendChat(-1, CGameContext::CHAT_ALL, aBuf);

	str_format(aBuf, sizeof(aBuf), "team_join player='%d:%s' team=%d", ClientID, Server()->ClientName(ClientID), m_apPlayers[ClientID]->GetTeam());
	Console()->Print(IConsole::OUTPUT_LEVEL_DEBUG, "game", aBuf);

	m_VoteUpdate = true;
}

void CGameContext::OnClientConnected(int ClientID)
{
	// Check which team the player should be on
	const int StartTeam = (g_Config.m_SvTournamentMode || (g_Config.m_SvAccEnable && g_Config.m_SvAccEnforce)) ? TEAM_SPECTATORS : m_pController->GetAutoTeam(ClientID);

	m_apPlayers[ClientID] = new(ClientID) CPlayer(this, ClientID, StartTeam);
	//players[client_id].init(client_id);
	//players[client_id].client_id = client_id;

	(void)m_pController->CheckTeamBalance();

#ifdef CONF_DEBUG
	if(g_Config.m_DbgDummies)
	{
		if(ClientID >= MAX_CLIENTS-g_Config.m_DbgDummies)
			return;
	}
#endif

	// send active vote
	if(m_VoteCloseTime)
		SendVoteSet(ClientID);

	// send motd
	CNetMsg_Sv_Motd Msg;
	Msg.m_pMessage = g_Config.m_SvMotd;
	Server()->SendPackMsg(&Msg, MSGFLAG_VITAL, ClientID);
}

void CGameContext::OnClientDrop(int ClientID, const char *pReason)
{
	AbortVoteKickOnDisconnect(ClientID);

	if (m_apPlayers[ClientID]->GetAccount())
	{
		if (g_Config.m_SvAccEnable && g_Config.m_SvAccAutoSave)
			m_apPlayers[ClientID]->GetAccount()->Write();
		delete m_apPlayers[ClientID]->GetAccount();
		m_apPlayers[ClientID]->SetAccount(0);
	}

	m_apPlayers[ClientID]->OnDisconnect(pReason);
	delete m_apPlayers[ClientID];
	m_apPlayers[ClientID] = 0;
	
	(void)m_pController->CheckTeamBalance();
	m_VoteUpdate = true;

	// update spectator modes
	for(int i = 0; i < MAX_CLIENTS; ++i)
	{
		if(m_apPlayers[i] && m_apPlayers[i]->m_SpectatorID == ClientID)
			m_apPlayers[i]->m_SpectatorID = SPEC_FREEVIEW;
	}
}

void CGameContext::OnMessage(int MsgID, CUnpacker *pUnpacker, int ClientID)
{
	void *pRawMsg = m_NetObjHandler.SecureUnpackMsg(MsgID, pUnpacker);
	CPlayer *pPlayer = m_apPlayers[ClientID];

	if(!pRawMsg)
	{
		char aBuf[256];
		str_format(aBuf, sizeof(aBuf), "dropped weird message '%s' (%d), failed on '%s'", m_NetObjHandler.GetMsgName(MsgID), MsgID, m_NetObjHandler.FailedMsgOn());
		Console()->Print(IConsole::OUTPUT_LEVEL_DEBUG, "server", aBuf);
		return;
	}

	if(MsgID == NETMSGTYPE_CL_SAY)
	{
		CNetMsg_Cl_Say *pMsg = (CNetMsg_Cl_Say *)pRawMsg;
		int Team = pMsg->m_Team;
		if(Team)
			Team = pPlayer->GetTeam();
		else
			Team = CGameContext::CHAT_ALL;

		if(g_Config.m_SvSpamprotection && pPlayer->m_LastChat && pPlayer->m_LastChat+Server()->TickSpeed() > Server()->Tick())
			return;

		pPlayer->m_LastChat = Server()->Tick();

		// check for invalid chars
		unsigned char *pMessage = (unsigned char *)pMsg->m_pMessage;
		while (*pMessage)
		{
			if(*pMessage < 32)
				*pMessage = ' ';
			pMessage++;
		}
		
		char *pMsgStart = str_skip_whitespaces((char*)pMsg->m_pMessage);

		if (*pMsgStart == IChatCtl::ms_CmdChar)
			IChatCtl::Dispatch(pPlayer, pMsgStart);//one could handle unhandled msgs here
		else
		SendChat(ClientID, Team, pMsg->m_pMessage);
	}
	else if(MsgID == NETMSGTYPE_CL_CALLVOTE)
	{
		if(g_Config.m_SvSpamprotection && pPlayer->m_LastVoteTry && pPlayer->m_LastVoteTry+Server()->TickSpeed()*3 > Server()->Tick())
			return;

		int64 Now = Server()->Tick();
		pPlayer->m_LastVoteTry = Now;
		if(pPlayer->GetTeam() == TEAM_SPECTATORS)
		{
			SendChatTarget(ClientID, "Spectators aren't allowed to start a vote.");
			return;
		}

		if(m_VoteCloseTime)
		{
			SendChatTarget(ClientID, "Wait for current vote to end before calling a new one.");
			return;
		}

		int Timeleft = pPlayer->m_LastVoteCall + Server()->TickSpeed()*60 - Now;
		if(pPlayer->m_LastVoteCall && Timeleft > 0)
		{
			char aChatmsg[512] = {0};
			str_format(aChatmsg, sizeof(aChatmsg), "You must wait %d seconds before making another vote", (Timeleft/Server()->TickSpeed())+1);
			SendChatTarget(ClientID, aChatmsg);
			return;
		}

		char aChatmsg[512] = {0};
		char aDesc[VOTE_DESC_LENGTH] = {0};
		char aCmd[VOTE_CMD_LENGTH] = {0};
		CNetMsg_Cl_CallVote *pMsg = (CNetMsg_Cl_CallVote *)pRawMsg;
		const char *pReason = pMsg->m_Reason[0] ? pMsg->m_Reason : "No reason given";

		if(str_comp_nocase(pMsg->m_Type, "option") == 0)
		{
			CVoteOptionServer *pOption = m_pVoteOptionFirst;
			while(pOption)
			{
				if(str_comp_nocase(pMsg->m_Value, pOption->m_aDescription) == 0)
				{
					str_format(aChatmsg, sizeof(aChatmsg), "'%s' called vote to change server option '%s' (%s)", Server()->ClientName(ClientID),
								pOption->m_aDescription, pReason);
					str_format(aDesc, sizeof(aDesc), "%s", pOption->m_aDescription);
					str_format(aCmd, sizeof(aCmd), "%s", pOption->m_aCommand);
					break;
				}

				pOption = pOption->m_pNext;
			}

			if(!pOption)
			{
				str_format(aChatmsg, sizeof(aChatmsg), "'%s' isn't an option on this server", pMsg->m_Value);
				SendChatTarget(ClientID, aChatmsg);
				return;
			}
		}
		else if(str_comp_nocase(pMsg->m_Type, "kick") == 0)
		{
			if(!g_Config.m_SvVoteKick)
			{
				SendChatTarget(ClientID, "Server does not allow voting to kick players");
				return;
			}

			if(g_Config.m_SvVoteKickMin)
			{
				int PlayerNum = 0;
				for(int i = 0; i < MAX_CLIENTS; ++i)
					if(m_apPlayers[i] && m_apPlayers[i]->GetTeam() != TEAM_SPECTATORS)
						++PlayerNum;

				if(PlayerNum < g_Config.m_SvVoteKickMin)
				{
					str_format(aChatmsg, sizeof(aChatmsg), "Kick voting requires %d players on the server", g_Config.m_SvVoteKickMin);
					SendChatTarget(ClientID, aChatmsg);
					return;
				}
			}

			int KickID = str_toint(pMsg->m_Value);
			if(KickID < 0 || KickID >= MAX_CLIENTS || !m_apPlayers[KickID])
			{
				SendChatTarget(ClientID, "Invalid client id to kick");
				return;
			}
			if(KickID == ClientID)
			{
				SendChatTarget(ClientID, "You cant kick yourself");
				return;
			}
			if(Server()->IsAuthed(KickID))
			{
				SendChatTarget(ClientID, "You cant kick admins");
				char aBufKick[128];
				str_format(aBufKick, sizeof(aBufKick), "'%s' called for vote to kick you", Server()->ClientName(ClientID));
				SendChatTarget(KickID, aBufKick);
				return;
			}

			str_format(aChatmsg, sizeof(aChatmsg), "'%s' called for vote to kick '%s' (%s)", Server()->ClientName(ClientID), Server()->ClientName(KickID), pReason);
			str_format(aDesc, sizeof(aDesc), "Kick '%s'", Server()->ClientName(KickID));
			if (!g_Config.m_SvVoteKickBantime)
				str_format(aCmd, sizeof(aCmd), "kick %d Kicked by vote", KickID);
			else
			{
				char aAddrStr[NETADDR_MAXSTRSIZE] = {0};
				Server()->GetClientAddr(KickID, aAddrStr, sizeof(aAddrStr));
				str_format(aCmd, sizeof(aCmd), "ban %s %d Banned by vote", aAddrStr, g_Config.m_SvVoteKickBantime);
				Console()->Print(IConsole::OUTPUT_LEVEL_STANDARD, "server", aCmd);
			}
		}
		else if(str_comp_nocase(pMsg->m_Type, "spectate") == 0)
		{
			if(!g_Config.m_SvVoteSpectate)
			{
				SendChatTarget(ClientID, "Server does not allow voting to move players to spectators");
				return;
			}

			int SpectateID = str_toint(pMsg->m_Value);
			if(SpectateID < 0 || SpectateID >= MAX_CLIENTS || !m_apPlayers[SpectateID] || m_apPlayers[SpectateID]->GetTeam() == TEAM_SPECTATORS)
			{
				SendChatTarget(ClientID, "Invalid client id to move");
				return;
			}
			if(SpectateID == ClientID)
			{
				SendChatTarget(ClientID, "You cant move yourself");
				return;
			}

			str_format(aChatmsg, sizeof(aChatmsg), "'%s' called for vote to move '%s' to spectators (%s)", Server()->ClientName(ClientID), Server()->ClientName(SpectateID), pReason);
			str_format(aDesc, sizeof(aDesc), "move '%s' to spectators", Server()->ClientName(SpectateID));
			str_format(aCmd, sizeof(aCmd), "set_team %d -1", SpectateID);
		}

		if(aCmd[0])
		{
			SendChat(-1, CGameContext::CHAT_ALL, aChatmsg);
			StartVote(aDesc, aCmd, pReason);
			pPlayer->m_Vote = 1;
			pPlayer->m_VotePos = m_VotePos = 1;
			m_VoteCreator = ClientID;
			pPlayer->m_LastVoteCall = Now;
		}
	}
	else if(MsgID == NETMSGTYPE_CL_VOTE)
	{
		if(!m_VoteCloseTime)
			return;

		if(pPlayer->m_Vote == 0)
		{
			CNetMsg_Cl_Vote *pMsg = (CNetMsg_Cl_Vote *)pRawMsg;
			if(!pMsg->m_Vote)
				return;

			pPlayer->m_Vote = pMsg->m_Vote;
			pPlayer->m_VotePos = ++m_VotePos;
			m_VoteUpdate = true;
		}
	}
	else if (MsgID == NETMSGTYPE_CL_SETTEAM && !m_World.m_Paused)
	{
		CNetMsg_Cl_SetTeam *pMsg = (CNetMsg_Cl_SetTeam *)pRawMsg;

		if(pPlayer->GetTeam() == pMsg->m_Team || (g_Config.m_SvSpamprotection && pPlayer->m_LastSetTeam && pPlayer->m_LastSetTeam+Server()->TickSpeed()*3 > Server()->Tick()))
			return;

		char aBuf[128];
		// Switch team on given client and kill/respawn him
		if (g_Config.m_SvAccEnable && g_Config.m_SvAccEnforce && !pPlayer->GetAccount())
		{
			str_copy(aBuf, "You have to log in or register. Say /login or /reg ", sizeof aBuf);
			SendBroadcast(aBuf, ClientID);
		}
		else if(m_pController->CanJoinTeam(pMsg->m_Team, ClientID))
		{
			if(m_pController->CanChangeTeam(pPlayer, pMsg->m_Team))
			{
				pPlayer->m_LastSetTeam = Server()->Tick();
				if(pPlayer->GetTeam() == TEAM_SPECTATORS || pMsg->m_Team == TEAM_SPECTATORS)
					m_VoteUpdate = true;
				pPlayer->SetTeam(pMsg->m_Team);
				(void)m_pController->CheckTeamBalance();
			}
			else
				SendBroadcast("Teams must be balanced, please join other team", ClientID);
		}
		else
		{
			str_format(aBuf, sizeof(aBuf), "Only %d active players are allowed", g_Config.m_SvMaxClients-g_Config.m_SvSpectatorSlots);
			SendBroadcast(aBuf, ClientID);
		}
	}
	else if (MsgID == NETMSGTYPE_CL_SETSPECTATORMODE && !m_World.m_Paused)
	{
		CNetMsg_Cl_SetSpectatorMode *pMsg = (CNetMsg_Cl_SetSpectatorMode *)pRawMsg;

		if(pPlayer->GetTeam() != TEAM_SPECTATORS || pPlayer->m_SpectatorID == pMsg->m_SpectatorID || ClientID == pMsg->m_SpectatorID ||
			(g_Config.m_SvSpamprotection && pPlayer->m_LastSetSpectatorMode && pPlayer->m_LastSetSpectatorMode+Server()->TickSpeed()*3 > Server()->Tick()))
			return;

		pPlayer->m_LastSetSpectatorMode = Server()->Tick();
		if(pMsg->m_SpectatorID != SPEC_FREEVIEW && (!m_apPlayers[pMsg->m_SpectatorID] || m_apPlayers[pMsg->m_SpectatorID]->GetTeam() == TEAM_SPECTATORS))
			SendChatTarget(ClientID, "Invalid spectator id used");
		else
			pPlayer->m_SpectatorID = pMsg->m_SpectatorID;
	}
	else if (MsgID == NETMSGTYPE_CL_STARTINFO)
	{
		if(pPlayer->m_IsReady)
			return;

		CNetMsg_Cl_StartInfo *pMsg = (CNetMsg_Cl_StartInfo *)pRawMsg;
		pPlayer->m_LastChangeInfo = Server()->Tick();

		str_copy(pPlayer->m_OrigName, pMsg->m_pName, sizeof pPlayer->m_OrigName);
		// set start infos
		char aNewName[MAX_NAME_LENGTH];
		if (g_Config.m_SvAccEnable)
			CAccount::OverrideName(aNewName, sizeof aNewName, pPlayer, pMsg->m_pName);
		else
			str_copy(aNewName, pMsg->m_pName, sizeof aNewName);
			
		Server()->SetClientName(ClientID, aNewName);
		Server()->SetClientClan(ClientID, pMsg->m_pClan);
		Server()->SetClientCountry(ClientID, pMsg->m_Country);
		str_copy(pPlayer->m_TeeInfos.m_SkinName, pMsg->m_pSkin, sizeof(pPlayer->m_TeeInfos.m_SkinName));
		pPlayer->m_TeeInfos.m_UseCustomColor = pMsg->m_UseCustomColor;
		pPlayer->m_TeeInfos.m_ColorBody = pMsg->m_ColorBody;
		pPlayer->m_TeeInfos.m_ColorFeet = pMsg->m_ColorFeet;
		m_pController->OnPlayerInfoChange(pPlayer);

		// send vote options
		CNetMsg_Sv_VoteClearOptions ClearMsg;
		Server()->SendPackMsg(&ClearMsg, MSGFLAG_VITAL, ClientID);

		CNetMsg_Sv_VoteOptionListAdd OptionMsg;
		int NumOptions = 0;
		OptionMsg.m_pDescription0 = "";
		OptionMsg.m_pDescription1 = "";
		OptionMsg.m_pDescription2 = "";
		OptionMsg.m_pDescription3 = "";
		OptionMsg.m_pDescription4 = "";
		OptionMsg.m_pDescription5 = "";
		OptionMsg.m_pDescription6 = "";
		OptionMsg.m_pDescription7 = "";
		OptionMsg.m_pDescription8 = "";
		OptionMsg.m_pDescription9 = "";
		OptionMsg.m_pDescription10 = "";
		OptionMsg.m_pDescription11 = "";
		OptionMsg.m_pDescription12 = "";
		OptionMsg.m_pDescription13 = "";
		OptionMsg.m_pDescription14 = "";
		CVoteOptionServer *pCurrent = m_pVoteOptionFirst;
		while(pCurrent)
		{
			switch(NumOptions++)
			{
			case 0: OptionMsg.m_pDescription0 = pCurrent->m_aDescription; break;
			case 1: OptionMsg.m_pDescription1 = pCurrent->m_aDescription; break;
			case 2: OptionMsg.m_pDescription2 = pCurrent->m_aDescription; break;
			case 3: OptionMsg.m_pDescription3 = pCurrent->m_aDescription; break;
			case 4: OptionMsg.m_pDescription4 = pCurrent->m_aDescription; break;
			case 5: OptionMsg.m_pDescription5 = pCurrent->m_aDescription; break;
			case 6: OptionMsg.m_pDescription6 = pCurrent->m_aDescription; break;
			case 7: OptionMsg.m_pDescription7 = pCurrent->m_aDescription; break;
			case 8: OptionMsg.m_pDescription8 = pCurrent->m_aDescription; break;
			case 9: OptionMsg.m_pDescription9 = pCurrent->m_aDescription; break;
			case 10: OptionMsg.m_pDescription10 = pCurrent->m_aDescription; break;
			case 11: OptionMsg.m_pDescription11 = pCurrent->m_aDescription; break;
			case 12: OptionMsg.m_pDescription12 = pCurrent->m_aDescription; break;
			case 13: OptionMsg.m_pDescription13 = pCurrent->m_aDescription; break;
			case 14:
				{
					OptionMsg.m_pDescription14 = pCurrent->m_aDescription;
					OptionMsg.m_NumOptions = NumOptions;
					Server()->SendPackMsg(&OptionMsg, MSGFLAG_VITAL, ClientID);
					OptionMsg = CNetMsg_Sv_VoteOptionListAdd();
					NumOptions = 0;
					OptionMsg.m_pDescription1 = "";
					OptionMsg.m_pDescription2 = "";
					OptionMsg.m_pDescription3 = "";
					OptionMsg.m_pDescription4 = "";
					OptionMsg.m_pDescription5 = "";
					OptionMsg.m_pDescription6 = "";
					OptionMsg.m_pDescription7 = "";
					OptionMsg.m_pDescription8 = "";
					OptionMsg.m_pDescription9 = "";
					OptionMsg.m_pDescription10 = "";
					OptionMsg.m_pDescription11 = "";
					OptionMsg.m_pDescription12 = "";
					OptionMsg.m_pDescription13 = "";
					OptionMsg.m_pDescription14 = "";
				}
			}
			pCurrent = pCurrent->m_pNext;
		}
		if(NumOptions > 0)
		{
			OptionMsg.m_NumOptions = NumOptions;
			Server()->SendPackMsg(&OptionMsg, MSGFLAG_VITAL, ClientID);
			NumOptions = 0;
		}

		// send tuning parameters to client
		SendTuningParams(ClientID);

		// client is ready to enter
		pPlayer->m_IsReady = true;
		CNetMsg_Sv_ReadyToEnter m;
		Server()->SendPackMsg(&m, MSGFLAG_VITAL|MSGFLAG_FLUSH, ClientID);
	}
	else if (MsgID == NETMSGTYPE_CL_CHANGEINFO)
	{
		if(g_Config.m_SvSpamprotection && pPlayer->m_LastChangeInfo && pPlayer->m_LastChangeInfo+Server()->TickSpeed()*5 > Server()->Tick())
			return;

		CNetMsg_Cl_ChangeInfo *pMsg = (CNetMsg_Cl_ChangeInfo *)pRawMsg;
		pPlayer->m_LastChangeInfo = Server()->Tick();

		// set infos
		char aOldName[MAX_NAME_LENGTH];
		str_copy(aOldName, Server()->ClientName(ClientID), sizeof(aOldName));

		str_copy(pPlayer->m_OrigName, pMsg->m_pName, sizeof pPlayer->m_OrigName);
		char aNewName[MAX_NAME_LENGTH];
		if (g_Config.m_SvAccEnable)
			CAccount::OverrideName(aNewName, sizeof aNewName, pPlayer, pMsg->m_pName);
		else
			str_copy(aNewName, pMsg->m_pName, sizeof aNewName);

		Server()->SetClientName(ClientID, aNewName);
		if(str_comp(aOldName, Server()->ClientName(ClientID)) != 0)
		{
			char aChatText[256];
			str_format(aChatText, sizeof(aChatText), "'%s' changed name to '%s'", aOldName, Server()->ClientName(ClientID));
			SendChat(-1, CGameContext::CHAT_ALL, aChatText);
		}
		Server()->SetClientClan(ClientID, pMsg->m_pClan);
		Server()->SetClientCountry(ClientID, pMsg->m_Country);
		str_copy(pPlayer->m_TeeInfos.m_SkinName, pMsg->m_pSkin, sizeof(pPlayer->m_TeeInfos.m_SkinName));
		pPlayer->m_TeeInfos.m_UseCustomColor = pMsg->m_UseCustomColor;
		pPlayer->m_TeeInfos.m_ColorBody = pMsg->m_ColorBody;
		pPlayer->m_TeeInfos.m_ColorFeet = pMsg->m_ColorFeet;
		m_pController->OnPlayerInfoChange(pPlayer);
	}
	else if (MsgID == NETMSGTYPE_CL_EMOTICON && !m_World.m_Paused)
	{
		CNetMsg_Cl_Emoticon *pMsg = (CNetMsg_Cl_Emoticon *)pRawMsg;

		if(g_Config.m_SvSpamprotection && pPlayer->m_LastEmote && pPlayer->m_LastEmote+Server()->TickSpeed()*3 > Server()->Tick())
			return;

		pPlayer->m_LastEmote = Server()->Tick();

		SendEmoticon(ClientID, pMsg->m_Emoticon);
	}
	else if (MsgID == NETMSGTYPE_CL_KILL && !m_World.m_Paused)
	{
		if(pPlayer->m_LastKill && pPlayer->m_LastKill+Server()->TickSpeed()*3 > Server()->Tick())
			return;

		pPlayer->m_LastKill = Server()->Tick();
		pPlayer->KillCharacter(WEAPON_SELF);
	}
}

void CGameContext::ConTuneParam(IConsole::IResult *pResult, void *pUserData)
{
	CGameContext *pSelf = (CGameContext *)pUserData;
	const char *pParamName = pResult->GetString(0);
	float NewValue = pResult->GetFloat(1);

	if(pSelf->Tuning()->Set(pParamName, NewValue))
	{
		char aBuf[256];
		str_format(aBuf, sizeof(aBuf), "%s changed to %.2f", pParamName, NewValue);
		pSelf->Console()->Print(IConsole::OUTPUT_LEVEL_STANDARD, "tuning", aBuf);
		pSelf->SendTuningParams(-1);
	}
	else
		pSelf->Console()->Print(IConsole::OUTPUT_LEVEL_STANDARD, "tuning", "No such tuning parameter");
}

void CGameContext::ConTuneReset(IConsole::IResult *pResult, void *pUserData)
{
	CGameContext *pSelf = (CGameContext *)pUserData;
	CTuningParams TuningParams;
	*pSelf->Tuning() = TuningParams;
	pSelf->SendTuningParams(-1);
	pSelf->Console()->Print(IConsole::OUTPUT_LEVEL_STANDARD, "tuning", "Tuning reset");
}

void CGameContext::ConTuneDump(IConsole::IResult *pResult, void *pUserData)
{
	CGameContext *pSelf = (CGameContext *)pUserData;
	char aBuf[256];
	for(int i = 0; i < pSelf->Tuning()->Num(); i++)
	{
		float v;
		pSelf->Tuning()->Get(i, &v);
		str_format(aBuf, sizeof(aBuf), "%s %.2f", pSelf->Tuning()->m_apNames[i], v);
		pSelf->Console()->Print(IConsole::OUTPUT_LEVEL_STANDARD, "tuning", aBuf);
	}
}

void CGameContext::ConChangeMap(IConsole::IResult *pResult, void *pUserData)
{
	CGameContext *pSelf = (CGameContext *)pUserData;
	pSelf->m_pController->ChangeMap(pResult->NumArguments() ? pResult->GetString(0) : "");
}

void CGameContext::ConRestart(IConsole::IResult *pResult, void *pUserData)
{
	CGameContext *pSelf = (CGameContext *)pUserData;
	if(pResult->NumArguments())
		pSelf->m_pController->DoWarmup(pResult->GetInteger(0));
	else
		pSelf->m_pController->StartRound();
}

void CGameContext::ConBroadcast(IConsole::IResult *pResult, void *pUserData)
{
	CGameContext *pSelf = (CGameContext *)pUserData;
	pSelf->SendBroadcast(pResult->GetString(0), -1);
}

void CGameContext::ConSay(IConsole::IResult *pResult, void *pUserData)
{
	CGameContext *pSelf = (CGameContext *)pUserData;
	pSelf->SendChat(-1, CGameContext::CHAT_ALL, pResult->GetString(0));
}

void CGameContext::ConSetTeam(IConsole::IResult *pResult, void *pUserData)
{
	CGameContext *pSelf = (CGameContext *)pUserData;
	int ClientID = clamp(pResult->GetInteger(0), 0, (int)MAX_CLIENTS-1);
	int Team = clamp(pResult->GetInteger(1), -1, 1);

	char aBuf[256];
	str_format(aBuf, sizeof(aBuf), "moved client %d to team %d", ClientID, Team);
	pSelf->Console()->Print(IConsole::OUTPUT_LEVEL_STANDARD, "server", aBuf);

	if(!pSelf->m_apPlayers[ClientID])
		return;

	pSelf->m_apPlayers[ClientID]->SetTeam(Team);
	(void)pSelf->m_pController->CheckTeamBalance();
}

void CGameContext::ConSetTeamAll(IConsole::IResult *pResult, void *pUserData)
{
	CGameContext *pSelf = (CGameContext *)pUserData;
	int Team = clamp(pResult->GetInteger(0), -1, 1);

	char aBuf[256];
	str_format(aBuf, sizeof(aBuf), "moved all clients to team %d", Team);
	pSelf->Console()->Print(IConsole::OUTPUT_LEVEL_STANDARD, "server", aBuf);

	for(int i = 0; i < MAX_CLIENTS; ++i)
		if(pSelf->m_apPlayers[i])
			pSelf->m_apPlayers[i]->SetTeam(Team);

	(void)pSelf->m_pController->CheckTeamBalance();
}

void CGameContext::ConAddVote(IConsole::IResult *pResult, void *pUserData)
{
	CGameContext *pSelf = (CGameContext *)pUserData;
	const char *pDescription = pResult->GetString(0);
	const char *pCommand = pResult->GetString(1);

	if(pSelf->m_NumVoteOptions == MAX_VOTE_OPTIONS)
	{
		pSelf->Console()->Print(IConsole::OUTPUT_LEVEL_STANDARD, "server", "maximum number of vote options reached");
		return;
	}

	// check for valid option
	if(!pSelf->Console()->LineIsValid(pCommand) || str_length(pCommand) >= VOTE_CMD_LENGTH)
	{
		char aBuf[256];
		str_format(aBuf, sizeof(aBuf), "skipped invalid command '%s'", pCommand);
		pSelf->Console()->Print(IConsole::OUTPUT_LEVEL_STANDARD, "server", aBuf);
		return;
	}
	while(*pDescription && *pDescription == ' ')
		pDescription++;
	if(str_length(pDescription) >= VOTE_DESC_LENGTH || *pDescription == 0)
	{
		char aBuf[256];
		str_format(aBuf, sizeof(aBuf), "skipped invalid option '%s'", pDescription);
		pSelf->Console()->Print(IConsole::OUTPUT_LEVEL_STANDARD, "server", aBuf);
		return;
	}

	// check for duplicate entry
	CVoteOptionServer *pOption = pSelf->m_pVoteOptionFirst;
	while(pOption)
	{
		if(str_comp_nocase(pDescription, pOption->m_aDescription) == 0)
		{
			char aBuf[256];
			str_format(aBuf, sizeof(aBuf), "option '%s' already exists", pDescription);
			pSelf->Console()->Print(IConsole::OUTPUT_LEVEL_STANDARD, "server", aBuf);
			return;
		}
		pOption = pOption->m_pNext;
	}

	// add the option
	++pSelf->m_NumVoteOptions;
	int Len = str_length(pCommand);

	pOption = (CVoteOptionServer *)pSelf->m_pVoteOptionHeap->Allocate(sizeof(CVoteOptionServer) + Len);
	pOption->m_pNext = 0;
	pOption->m_pPrev = pSelf->m_pVoteOptionLast;
	if(pOption->m_pPrev)
		pOption->m_pPrev->m_pNext = pOption;
	pSelf->m_pVoteOptionLast = pOption;
	if(!pSelf->m_pVoteOptionFirst)
		pSelf->m_pVoteOptionFirst = pOption;

	str_copy(pOption->m_aDescription, pDescription, sizeof(pOption->m_aDescription));
	mem_copy(pOption->m_aCommand, pCommand, Len+1);
	char aBuf[256];
	str_format(aBuf, sizeof(aBuf), "added option '%s' '%s'", pOption->m_aDescription, pOption->m_aCommand);
	pSelf->Console()->Print(IConsole::OUTPUT_LEVEL_STANDARD, "server", aBuf);

	// inform clients about added option
	CNetMsg_Sv_VoteOptionAdd OptionMsg;
	OptionMsg.m_pDescription = pOption->m_aDescription;
	pSelf->Server()->SendPackMsg(&OptionMsg, MSGFLAG_VITAL, -1);
}

void CGameContext::ConRemoveVote(IConsole::IResult *pResult, void *pUserData)
{
	CGameContext *pSelf = (CGameContext *)pUserData;
	const char *pDescription = pResult->GetString(0);

	// check for valid option
	CVoteOptionServer *pOption = pSelf->m_pVoteOptionFirst;
	while(pOption)
	{
		if(str_comp_nocase(pDescription, pOption->m_aDescription) == 0)
			break;
		pOption = pOption->m_pNext;
	}
	if(!pOption)
	{
		char aBuf[256];
		str_format(aBuf, sizeof(aBuf), "option '%s' does not exist", pDescription);
		pSelf->Console()->Print(IConsole::OUTPUT_LEVEL_STANDARD, "server", aBuf);
		return;
	}

	// inform clients about removed option
	CNetMsg_Sv_VoteOptionRemove OptionMsg;
	OptionMsg.m_pDescription = pOption->m_aDescription;
	pSelf->Server()->SendPackMsg(&OptionMsg, MSGFLAG_VITAL, -1);

	// TODO: improve this
	// remove the option
	--pSelf->m_NumVoteOptions;
	char aBuf[256];
	str_format(aBuf, sizeof(aBuf), "removed option '%s' '%s'", pOption->m_aDescription, pOption->m_aCommand);
	pSelf->Console()->Print(IConsole::OUTPUT_LEVEL_STANDARD, "server", aBuf);

	CHeap *pVoteOptionHeap = new CHeap();
	CVoteOptionServer *pVoteOptionFirst = 0;
	CVoteOptionServer *pVoteOptionLast = 0;
	int NumVoteOptions = pSelf->m_NumVoteOptions;
	for(CVoteOptionServer *pSrc = pSelf->m_pVoteOptionFirst; pSrc; pSrc = pSrc->m_pNext)
	{
		if(pSrc == pOption)
			continue;

		// copy option
		int Len = str_length(pSrc->m_aCommand);
		CVoteOptionServer *pDst = (CVoteOptionServer *)pVoteOptionHeap->Allocate(sizeof(CVoteOptionServer) + Len);
		pDst->m_pNext = 0;
		pDst->m_pPrev = pVoteOptionLast;
		if(pDst->m_pPrev)
			pDst->m_pPrev->m_pNext = pDst;
		pVoteOptionLast = pDst;
		if(!pVoteOptionFirst)
			pVoteOptionFirst = pDst;

		str_copy(pDst->m_aDescription, pSrc->m_aDescription, sizeof(pDst->m_aDescription));
		mem_copy(pDst->m_aCommand, pSrc->m_aCommand, Len+1);
	}

	// clean up
	delete pSelf->m_pVoteOptionHeap;
	pSelf->m_pVoteOptionHeap = pVoteOptionHeap;
	pSelf->m_pVoteOptionFirst = pVoteOptionFirst;
	pSelf->m_pVoteOptionLast = pVoteOptionLast;
	pSelf->m_NumVoteOptions = NumVoteOptions;
}

void CGameContext::ConForceVote(IConsole::IResult *pResult, void *pUserData)
{
	CGameContext *pSelf = (CGameContext *)pUserData;
	const char *pType = pResult->GetString(0);
	const char *pValue = pResult->GetString(1);
	const char *pReason = pResult->NumArguments() > 2 && pResult->GetString(2)[0] ? pResult->GetString(2) : "No reason given";
	char aBuf[128] = {0};

	if(str_comp_nocase(pType, "option") == 0)
	{
		CVoteOptionServer *pOption = pSelf->m_pVoteOptionFirst;
		while(pOption)
		{
			if(str_comp_nocase(pValue, pOption->m_aDescription) == 0)
			{
				str_format(aBuf, sizeof(aBuf), "admin forced server option '%s' (%s)", pValue, pReason);
				pSelf->SendChatTarget(-1, aBuf);
				pSelf->Console()->ExecuteLine(pOption->m_aCommand);
				break;
			}

			pOption = pOption->m_pNext;
		}

		if(!pOption)
		{
			str_format(aBuf, sizeof(aBuf), "'%s' isn't an option on this server", pValue);
			pSelf->Console()->Print(IConsole::OUTPUT_LEVEL_STANDARD, "server", aBuf);
			return;
		}
	}
	else if(str_comp_nocase(pType, "kick") == 0)
	{
		int KickID = str_toint(pValue);
		if(KickID < 0 || KickID >= MAX_CLIENTS || !pSelf->m_apPlayers[KickID])
		{
			pSelf->Console()->Print(IConsole::OUTPUT_LEVEL_STANDARD, "server", "Invalid client id to kick");
			return;
		}

		if (!g_Config.m_SvVoteKickBantime)
		{
			str_format(aBuf, sizeof(aBuf), "kick %d %s", KickID, pReason);
			pSelf->Console()->ExecuteLine(aBuf);
		}
		else
		{
			char aAddrStr[NETADDR_MAXSTRSIZE] = {0};
			pSelf->Server()->GetClientAddr(KickID, aAddrStr, sizeof(aAddrStr));
			str_format(aBuf, sizeof(aBuf), "ban %s %d %s", aAddrStr, g_Config.m_SvVoteKickBantime, pReason);
			pSelf->Console()->ExecuteLine(aBuf);
		}
	}
	else if(str_comp_nocase(pType, "spectate") == 0)
	{
		int SpectateID = str_toint(pValue);
		if(SpectateID < 0 || SpectateID >= MAX_CLIENTS || !pSelf->m_apPlayers[SpectateID] || pSelf->m_apPlayers[SpectateID]->GetTeam() == TEAM_SPECTATORS)
		{
			pSelf->Console()->Print(IConsole::OUTPUT_LEVEL_STANDARD, "server", "Invalid client id to move");
			return;
		}

		str_format(aBuf, sizeof(aBuf), "set_team %d -1", SpectateID);
		pSelf->Console()->ExecuteLine(aBuf);
	}
}

void CGameContext::ConClearVotes(IConsole::IResult *pResult, void *pUserData)
{
	CGameContext *pSelf = (CGameContext *)pUserData;

	pSelf->Console()->Print(IConsole::OUTPUT_LEVEL_STANDARD, "server", "cleared votes");
	CNetMsg_Sv_VoteClearOptions VoteClearOptionsMsg;
	pSelf->Server()->SendPackMsg(&VoteClearOptionsMsg, MSGFLAG_VITAL, -1);
	pSelf->m_pVoteOptionHeap->Reset();
	pSelf->m_pVoteOptionFirst = 0;
	pSelf->m_pVoteOptionLast = 0;
	pSelf->m_NumVoteOptions = 0;
}

void CGameContext::ConVote(IConsole::IResult *pResult, void *pUserData)
{
	CGameContext *pSelf = (CGameContext *)pUserData;
	if(str_comp_nocase(pResult->GetString(0), "yes") == 0)
		pSelf->m_VoteEnforce = CGameContext::VOTE_ENFORCE_YES;
	else if(str_comp_nocase(pResult->GetString(0), "no") == 0)
		pSelf->m_VoteEnforce = CGameContext::VOTE_ENFORCE_NO;
	char aBuf[256];
	str_format(aBuf, sizeof(aBuf), "forcing vote %s", pResult->GetString(0));
	pSelf->Console()->Print(IConsole::OUTPUT_LEVEL_STANDARD, "server", aBuf);
}

void CGameContext::ConchainSpecialMotdupdate(IConsole::IResult *pResult, void *pUserData, IConsole::FCommandCallback pfnCallback, void *pCallbackUserData)
{
	pfnCallback(pResult, pCallbackUserData);
	if(pResult->NumArguments())
	{
		CNetMsg_Sv_Motd Msg;
		Msg.m_pMessage = g_Config.m_SvMotd;
		CGameContext *pSelf = (CGameContext *)pUserData;
		for(int i = 0; i < MAX_CLIENTS; ++i)
			if(pSelf->m_apPlayers[i])
				pSelf->Server()->SendPackMsg(&Msg, MSGFLAG_VITAL, i);
	}
}

void CGameContext::OnConsoleInit()
{
	m_pServer = Kernel()->RequestInterface<IServer>();
	m_pConsole = Kernel()->RequestInterface<IConsole>();

	Console()->Register("tune", "si", CFGFLAG_SERVER, ConTuneParam, this, "");
	Console()->Register("tune_reset", "", CFGFLAG_SERVER, ConTuneReset, this, "");
	Console()->Register("tune_dump", "", CFGFLAG_SERVER, ConTuneDump, this, "");

	Console()->Register("change_map", "?r", CFGFLAG_SERVER|CFGFLAG_STORE, ConChangeMap, this, "");
	Console()->Register("restart", "?i", CFGFLAG_SERVER|CFGFLAG_STORE, ConRestart, this, "");
	Console()->Register("broadcast", "r", CFGFLAG_SERVER, ConBroadcast, this, "");
	Console()->Register("say", "r", CFGFLAG_SERVER, ConSay, this, "");
	Console()->Register("set_team", "ii", CFGFLAG_SERVER, ConSetTeam, this, "");
	Console()->Register("set_team_all", "i", CFGFLAG_SERVER, ConSetTeamAll, this, "");

	Console()->Register("add_vote", "sr", CFGFLAG_SERVER, ConAddVote, this, "");
	Console()->Register("remove_vote", "s", CFGFLAG_SERVER, ConRemoveVote, this, "");
	Console()->Register("force_vote", "ss?r", CFGFLAG_SERVER, ConForceVote, this, "");
	Console()->Register("clear_votes", "", CFGFLAG_SERVER, ConClearVotes, this, "");
	Console()->Register("vote", "r", CFGFLAG_SERVER, ConVote, this, "");

	Console()->Chain("sv_motd", ConchainSpecialMotdupdate, this);
}

void CGameContext::OnInit(/*class IKernel *pKernel*/)
{
	m_pServer = Kernel()->RequestInterface<IServer>();
	m_pConsole = Kernel()->RequestInterface<IConsole>();
	m_World.SetGameServer(this);
	m_Events.SetGameServer(this);

	//if(!data) // only load once
		//data = load_data_from_memory(internal_data);

	for(int i = 0; i < NUM_NETOBJTYPES; i++)
		Server()->SnapSetStaticsize(i, m_NetObjHandler.GetObjSize(i));

	m_Layers.Init(Kernel());
	m_Collision.Init(&m_Layers);

	// reset everything here
	//world = new GAMEWORLD;
	//players = new CPlayer[MAX_CLIENTS];

	// select gametype
	if(str_comp(g_Config.m_SvGametype, "mod") == 0)
		m_pController = new CGameControllerMOD(this);
	else if(str_comp(g_Config.m_SvGametype, "ctf") == 0)
		m_pController = new CGameControllerCTF(this);
	else if(str_comp(g_Config.m_SvGametype, "tdm") == 0)
		m_pController = new CGameControllerTDM(this);
	else
		m_pController = new CGameControllerDM(this);

	// setup core world
	//for(int i = 0; i < MAX_CLIENTS; i++)
	//	game.players[i].core.world = &game.world.core;

	// create all entities from the game layer
	CMapItemLayerTilemap *pTileMap = m_Layers.GameLayer();
	CTile *pTiles = (CTile *)Kernel()->RequestInterface<IMap>()->GetData(pTileMap->m_Data);




	/*
	num_spawn_points[0] = 0;
	num_spawn_points[1] = 0;
	num_spawn_points[2] = 0;
	*/

	for(int y = 0; y < pTileMap->m_Height; y++)
	{
		for(int x = 0; x < pTileMap->m_Width; x++)
		{
			int Index = pTiles[y*pTileMap->m_Width+x].m_Index;

			if(Index >= ENTITY_OFFSET)
			{
				vec2 Pos(x*32.0f+16.0f, y*32.0f+16.0f);
				m_pController->OnEntity(Index-ENTITY_OFFSET, Pos);
			}
		}
	}

	//game.world.insert_entity(game.Controller);

#ifdef CONF_DEBUG
	if(g_Config.m_DbgDummies)
	{
		for(int i = 0; i < g_Config.m_DbgDummies ; i++)
		{
			OnClientConnected(MAX_CLIENTS-i-1);
		}
	}
#endif
	IChatCtl::Init(this);
 	CAccount::Init(AccVersion());
}

void CGameContext::OnShutdown()
{
	delete m_pController;
	m_pController = 0;
	Clear();
}

void CGameContext::OnSnap(int ClientID)
{
	m_World.Snap(ClientID);
	m_pController->Snap(ClientID);
	m_Events.Snap(ClientID);

	for(int i = 0; i < MAX_CLIENTS; i++)
	{
		if(m_apPlayers[i])
			m_apPlayers[i]->Snap(ClientID);
	}
}
void CGameContext::OnPreSnap() {}
void CGameContext::OnPostSnap()
{
	m_Events.Clear();
}

bool CGameContext::IsClientReady(int ClientID)
{
	return m_apPlayers[ClientID] && m_apPlayers[ClientID]->m_IsReady ? true : false;
}

bool CGameContext::IsClientPlayer(int ClientID)
{
	return m_apPlayers[ClientID] && m_apPlayers[ClientID]->GetTeam() == TEAM_SPECTATORS ? false : true;
}

const char *CGameContext::GameType() { return m_pController && m_pController->m_pGameType ? m_pController->m_pGameType : ""; }
const char *CGameContext::Version() { return GAME_VERSION; }
const char *CGameContext::NetVersion() { return GAME_NETVERSION; }
<<<<<<< HEAD
const char *CGameContext::NetVersionCust() { return GAME_NETVERSION_CUST; }
=======
const char *CGameContext::AccVersion() { return GAME_ACCVERSION_HASH; }
>>>>>>> 7d52ea2d

IGameServer *CreateGameServer() { return new CGameContext; }<|MERGE_RESOLUTION|>--- conflicted
+++ resolved
@@ -1466,10 +1466,7 @@
 const char *CGameContext::GameType() { return m_pController && m_pController->m_pGameType ? m_pController->m_pGameType : ""; }
 const char *CGameContext::Version() { return GAME_VERSION; }
 const char *CGameContext::NetVersion() { return GAME_NETVERSION; }
-<<<<<<< HEAD
 const char *CGameContext::NetVersionCust() { return GAME_NETVERSION_CUST; }
-=======
 const char *CGameContext::AccVersion() { return GAME_ACCVERSION_HASH; }
->>>>>>> 7d52ea2d
 
 IGameServer *CreateGameServer() { return new CGameContext; }