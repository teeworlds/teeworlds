/* (c) Magnus Auvinen. See licence.txt in the root of the distribution for more information. */
/* If you are missing that file, acquire a complete release at teeworlds.com.                */
#include <new>
#include <stdio.h>
#include <string.h>
#include <base/math.h>
#include <base/tl/sorted_array.h>
#include <engine/shared/config.h>
#include <engine/server/server.h>
#include <engine/map.h>
#include <engine/console.h>
#include "gamecontext.h"
#include <game/version.h>
#include <game/collision.h>
#include <game/gamecore.h>
#include "gamemodes/DDRace.h"

#include "score.h"
#include "score/file_score.h"
#if defined(CONF_SQL)
#include "score/sql_score.h"
#endif

enum
{
	RESET,
	NO_RESET
};

void CGameContext::Construct(int Resetting)
{
	m_Resetting = 0;
	m_pServer = 0;

	for(int i = 0; i < MAX_CLIENTS; i++)
	{
		m_apPlayers[i] = 0;
		mem_zero(m_pReconnectInfo[i].Ip,sizeof(m_pReconnectInfo[i].Ip));
	}

	m_pController = 0;
	m_VoteCloseTime = 0;
	m_pVoteOptionFirst = 0;
	m_pVoteOptionLast = 0;

	if(Resetting==NO_RESET)
		m_pVoteOptionHeap = new CHeap();
	m_pScore = 0;
}

CGameContext::CGameContext(int Resetting)
{
	Construct(Resetting);
}

CGameContext::CGameContext()
{
	Construct(NO_RESET);
}

CGameContext::~CGameContext()
{
	for(int i = 0; i < MAX_CLIENTS; i++)
		delete m_apPlayers[i];
	if(!m_Resetting)
		delete m_pVoteOptionHeap;
}

void CGameContext::Clear()
{
	CHeap *pVoteOptionHeap = m_pVoteOptionHeap;
	CVoteOption *pVoteOptionFirst = m_pVoteOptionFirst;
	CVoteOption *pVoteOptionLast = m_pVoteOptionLast;
	CTuningParams Tuning = m_Tuning;

	//bool cheats = m_Cheats;
	m_Resetting = true;
	this->~CGameContext();
	mem_zero(this, sizeof(*this));
	new (this) CGameContext(RESET);
	//this->m_Cheats = cheats;

	m_pVoteOptionHeap = pVoteOptionHeap;
	m_pVoteOptionFirst = pVoteOptionFirst;
	m_pVoteOptionLast = pVoteOptionLast;
	m_Tuning = Tuning;
}


class CCharacter *CGameContext::GetPlayerChar(int ClientId)
{
	if(ClientId < 0 || ClientId >= MAX_CLIENTS || !m_apPlayers[ClientId])
		return 0;
	return m_apPlayers[ClientId]->GetCharacter();
}

void CGameContext::CreateDamageInd(vec2 P, float Angle, int Amount, int Mask)
{
	float a = 3 * 3.14159f / 2 + Angle;
	//float a = get_angle(dir);
	float s = a-pi/3;
	float e = a+pi/3;
	for(int i = 0; i < Amount; i++)
	{
		float f = mix(s, e, float(i+1)/float(Amount+2));
		NETEVENT_DAMAGEIND *ev = (NETEVENT_DAMAGEIND *)m_Events.Create(NETEVENTTYPE_DAMAGEIND, sizeof(NETEVENT_DAMAGEIND), Mask);
		if(ev)
		{
			ev->m_X = (int)P.x;
			ev->m_Y = (int)P.y;
			ev->m_Angle = (int)(f*256.0f);
		}
	}
}

void CGameContext::CreateHammerHit(vec2 P, int Mask)
{
	// create the event
	NETEVENT_HAMMERHIT *ev = (NETEVENT_HAMMERHIT *)m_Events.Create(NETEVENTTYPE_HAMMERHIT, sizeof(NETEVENT_HAMMERHIT), Mask);
	if(ev)
	{
		ev->m_X = (int)P.x;
		ev->m_Y = (int)P.y;
	}
}


void CGameContext::CreateExplosion(vec2 P, int Owner, int Weapon, bool NoDamage, int ActivatedTeam,int Mask)
{
	// create the event
	NETEVENT_EXPLOSION *ev = (NETEVENT_EXPLOSION *)m_Events.Create(NETEVENTTYPE_EXPLOSION, sizeof(NETEVENT_EXPLOSION), Mask);
	if(ev)
	{
		ev->m_X = (int)P.x;
		ev->m_Y = (int)P.y;
	}

	/*if(!NoDamage)
	{*/
		// deal damage
		CCharacter *apEnts[64];
		float Radius = 135.0f;
		float InnerRadius = 48.0f;
		int Num = m_World.FindEntities(P, Radius, (CEntity**)apEnts, 64, NETOBJTYPE_CHARACTER);
		for(int i = 0; i < Num; i++)
		{
			vec2 Diff = apEnts[i]->m_Pos - P;
			vec2 ForceDir(0, 1);
			float l = length(Diff);
			if(l)
				ForceDir = normalize(Diff);
			l = 1-clamp((l-InnerRadius)/(Radius-InnerRadius), 0.0f, 1.0f);
			float Dmg = 6 * l;
			if((int)Dmg)
				if((g_Config.m_SvHit||NoDamage) || Owner == apEnts[i]->m_pPlayer->GetCID())
				{
					if(Owner != -1 && apEnts[i]->m_Alive && !apEnts[i]->CanCollide(Owner)) continue;
					if(Owner == -1 && ActivatedTeam != -1 && apEnts[i]->m_Alive && apEnts[i]->Team() != ActivatedTeam) continue;
					apEnts[i]->TakeDamage(ForceDir*Dmg*2, (int)Dmg, Owner, Weapon);
					if(!g_Config.m_SvHit||NoDamage) break;
				}

		}
	//}
}

/*
void create_smoke(vec2 P)
{
	// create the event
	EV_EXPLOSION *ev = (EV_EXPLOSION *)events.create(EVENT_SMOKE, sizeof(EV_EXPLOSION));
	if(ev)
	{
		ev->x = (int)P.x;
		ev->y = (int)P.y;
	}
}*/

void CGameContext::CreatePlayerSpawn(vec2 P, int Mask)
{
	// create the event
	NETEVENT_SPAWN *ev = (NETEVENT_SPAWN *)m_Events.Create(NETEVENTTYPE_SPAWN, sizeof(NETEVENT_SPAWN), Mask);
	if(ev)
	{
		ev->m_X = (int)P.x;
		ev->m_Y = (int)P.y;
	}
}

void CGameContext::CreateDeath(vec2 P, int ClientId, int Mask)
{
	// create the event
	NETEVENT_DEATH *ev = (NETEVENT_DEATH *)m_Events.Create(NETEVENTTYPE_DEATH, sizeof(NETEVENT_DEATH), Mask);
	if(ev)
	{
		ev->m_X = (int)P.x;
		ev->m_Y = (int)P.y;
		ev->m_ClientId = ClientId;
	}
}

void CGameContext::CreateSound(vec2 Pos, int Sound, int Mask)
{
	if(Sound < 0)
		return;

	// create a sound
	NETEVENT_SOUNDWORLD *ev = (NETEVENT_SOUNDWORLD *)m_Events.Create(NETEVENTTYPE_SOUNDWORLD, sizeof(NETEVENT_SOUNDWORLD), Mask);
	if(ev)
	{
		ev->m_X = (int)Pos.x;
		ev->m_Y = (int)Pos.y;
		ev->m_SoundId = Sound;
	}
}

void CGameContext::CreateSoundGlobal(int Sound, int Target)
{
	if(Sound < 0)
		return;

	CNetMsg_Sv_SoundGlobal Msg;
	Msg.m_Soundid = Sound;
	Server()->SendPackMsg(&Msg, MSGFLAG_VITAL, Target);
}


void CGameContext::SendChatTarget(int To, const char *pText)
{
	CNetMsg_Sv_Chat Msg;
	Msg.m_Team = 0;
	Msg.m_Cid = -1;
	Msg.m_pMessage = pText;
	Server()->SendPackMsg(&Msg, MSGFLAG_VITAL, To);
}

void CGameContext::SendChatResponseAll(const char *pLine, void *pUser)
{
	CGameContext *pSelf = (CGameContext *)pUser;

	static volatile int ReentryGuard = 0;

	if(ReentryGuard)
		return;
	ReentryGuard++;

	if(*pLine == '[')
	do
		pLine++;
	while(*(pLine - 2) != ':' && *pLine != 0);//remove the category (e.g. [Console]: No Such Command)

	pSelf->SendChat(-1, CHAT_ALL, pLine);

	ReentryGuard--;
}

void CGameContext::SendChatResponse(const char *pLine, void *pUser)
{
	ChatResponseInfo *pInfo = (ChatResponseInfo *)pUser;

	static volatile int ReentryGuard = 0;

	if(ReentryGuard)
		return;
	ReentryGuard++;

	if(*pLine == '[')
	do
		pLine++;
	while(*(pLine - 2) != ':' && *pLine != 0); // remove the category (e.g. [Console]: No Such Command)

	pInfo->m_GameContext->SendChatTarget(pInfo->m_To, pLine);

	ReentryGuard--;
}

void CGameContext::SendChat(int ChatterClientId, int Team, const char *pText, int SpamProtectionClientId)
{
	if(SpamProtectionClientId >= 0 && SpamProtectionClientId < MAX_CLIENTS)
	{
		if(g_Config.m_SvSpamprotection && m_apPlayers[SpamProtectionClientId]->m_Last_Chat
			&& m_apPlayers[SpamProtectionClientId]->m_Last_Chat + Server()->TickSpeed() + g_Config.m_SvChatDelay > Server()->Tick())
			return;
		else
			m_apPlayers[SpamProtectionClientId]->m_Last_Chat = Server()->Tick();
	}

	char aBuf[256], aText[256];
	str_copy(aText, pText, sizeof(aText));
	if(ChatterClientId >= 0 && ChatterClientId < MAX_CLIENTS)
		str_format(aBuf, sizeof(aBuf), "%d:%d:%s: %s", ChatterClientId, Team, Server()->ClientName(ChatterClientId), aText);
	else if(ChatterClientId == -2)
	{
		str_format(aBuf, sizeof(aBuf), "### %s", aText);
		str_copy(aText, aBuf, sizeof(aText));
		ChatterClientId = -1;
	}
	else
		str_format(aBuf, sizeof(aBuf), "*** %s", aText);
	Console()->Print(IConsole::OUTPUT_LEVEL_ADDINFO, "chat", aBuf);

	if(Team == CHAT_ALL)
	{
		CNetMsg_Sv_Chat Msg;
		Msg.m_Team = 0;
		Msg.m_Cid = ChatterClientId;
		Msg.m_pMessage = aText;
		Server()->SendPackMsg(&Msg, MSGFLAG_VITAL, -1);
	}
	else
	{
		CTeamsCore * Teams = &((CGameControllerDDRace*)m_pController)->m_Teams.m_Core;
		CNetMsg_Sv_Chat Msg;
		Msg.m_Team = 1;
		Msg.m_Cid = ChatterClientId;
		Msg.m_pMessage = aText;

		// pack one for the recording only
		Server()->SendPackMsg(&Msg, MSGFLAG_VITAL|MSGFLAG_NOSEND, -1);
		//char aBuf[512];
		//str_format(aBuf, sizeof(aBuf), "Chat Team = %d", Team);
		//dbg_msg("Chat", aBuf);
		// send to the clients
		for(int i = 0; i < MAX_CLIENTS; i++)
		{
			if(m_apPlayers[i] != 0) {
				if(Team == CHAT_SPEC) {
					if(m_apPlayers[i]->GetTeam() == CHAT_SPEC) {
						Server()->SendPackMsg(&Msg, MSGFLAG_VITAL|MSGFLAG_NORECORD, i);
					}
				} else {
					if(Teams->Team(i) == Team) {
						Server()->SendPackMsg(&Msg, MSGFLAG_VITAL|MSGFLAG_NORECORD, i);
					}
				}
			}
		}
	}
}

void CGameContext::SendEmoticon(int ClientId, int Emoticon)
{
	CNetMsg_Sv_Emoticon Msg;
	Msg.m_Cid = ClientId;
	Msg.m_Emoticon = Emoticon;
	Server()->SendPackMsg(&Msg, MSGFLAG_VITAL, -1);
}

void CGameContext::SendWeaponPickup(int ClientId, int Weapon)
{
	CNetMsg_Sv_WeaponPickup Msg;
	Msg.m_Weapon = Weapon;
	Server()->SendPackMsg(&Msg, MSGFLAG_VITAL, ClientId);
}


void CGameContext::SendBroadcast(const char *pText, int ClientId)
{
	CNetMsg_Sv_Broadcast Msg;
	Msg.m_pMessage = pText;
	Server()->SendPackMsg(&Msg, MSGFLAG_VITAL, ClientId);
}

void CGameContext::SendRecord(int ClientId) {
	CNetMsg_Sv_Record RecordsMsg;
	RecordsMsg.m_PlayerTimeBest = Score()->PlayerData(ClientId)->m_BestTime * 100.0f;//
	RecordsMsg.m_ServerTimeBest = m_pController->m_CurrentRecord * 100.0f;//TODO: finish this
	Server()->SendPackMsg(&RecordsMsg, MSGFLAG_VITAL, ClientId);
}

//
void CGameContext::StartVote(const char *pDesc, const char *pCommand)
{
	// check if a vote is already running
	if(m_VoteCloseTime)
		return;

	// reset votes
	m_VoteEnforce = VOTE_ENFORCE_UNKNOWN;
	for(int i = 0; i < MAX_CLIENTS; i++)
	{
		if(m_apPlayers[i])
		{
			m_apPlayers[i]->m_Vote = 0;
			m_apPlayers[i]->m_VotePos = 0;
		}
	}

	// start vote
	m_VoteCloseTime = time_get() + time_freq()*25;
	str_copy(m_aVoteDescription, pDesc, sizeof(m_aVoteDescription));
	str_copy(m_aVoteCommand, pCommand, sizeof(m_aVoteCommand));
	SendVoteSet(-1);
	m_VoteUpdate = true;
}


void CGameContext::EndVote()
{
	m_VoteCloseTime = 0;
	SendVoteSet(-1);
}

void CGameContext::SendVoteSet(int ClientId)
{
	CNetMsg_Sv_VoteSet Msg;
	if(m_VoteCloseTime)
	{
		Msg.m_Timeout = (m_VoteCloseTime-time_get())/time_freq();
		Msg.m_pDescription = m_aVoteDescription;
		Msg.m_pCommand = "";
	}
	else
	{
		Msg.m_Timeout = 0;
		Msg.m_pDescription = "";
		Msg.m_pCommand = "";
	}
	Server()->SendPackMsg(&Msg, MSGFLAG_VITAL, ClientId);
}

void CGameContext::SendVoteStatus(int ClientId, int Total, int Yes, int No)
{
	CNetMsg_Sv_VoteStatus Msg = {0};
	Msg.m_Total = Total;
	Msg.m_Yes = Yes;
	Msg.m_No = No;
	Msg.m_Pass = Total - (Yes+No);

	Server()->SendPackMsg(&Msg, MSGFLAG_VITAL, ClientId);

}

void CGameContext::AbortVoteKickOnDisconnect(int ClientId)
{
	if(m_VoteCloseTime && !str_comp_num(m_aVoteCommand, "kick ", 5) && str_toint(&m_aVoteCommand[5]) == ClientId)
		m_VoteCloseTime = -1;
}


void CGameContext::CheckPureTuning()
{
	// might not be created yet during start up
	if(!m_pController)
		return;

	if(	str_comp(m_pController->m_pGameType, "DM")==0 ||
		str_comp(m_pController->m_pGameType, "TDM")==0 ||
		str_comp(m_pController->m_pGameType, "CTF")==0)
	{
		CTuningParams P;
		if(mem_comp(&P, &m_Tuning, sizeof(P)) != 0)
		{
			Console()->Print(IConsole::OUTPUT_LEVEL_STANDARD, "server", "resetting tuning due to pure server");
			m_Tuning = P;
		}
	}
}

void CGameContext::SendTuningParams(int Cid)
{
	CheckPureTuning();

	CMsgPacker Msg(NETMSGTYPE_SV_TUNEPARAMS);
	int *pParams = (int *)&m_Tuning;
	for(unsigned i = 0; i < sizeof(m_Tuning)/sizeof(int); i++)
		Msg.AddInt(pParams[i]);
	Server()->SendMsg(&Msg, MSGFLAG_VITAL, Cid);
}

void CGameContext::OnTick()
{
	// check tuning
	CheckPureTuning();

	// copy tuning
	m_World.m_Core.m_Tuning = m_Tuning;
	m_World.Tick();

	//if(world.paused) // make sure that the game object always updates
	m_pController->Tick();

	for(int i = 0; i < MAX_CLIENTS; i++)
	{
		if(m_apPlayers[i])
			m_apPlayers[i]->Tick();
	}

	// update voting
	if(m_VoteCloseTime)
	{
		// abort the kick-vote on player-leave
		if(m_VoteCloseTime == -1)
		{
			SendChat(-1, CGameContext::CHAT_ALL, "Vote aborted");
			EndVote();
		}
		else
		{
			int Total = 0, Yes = 0, No = 0;
			if(m_VoteUpdate)
			{
				// count votes
				char aaBuf[MAX_CLIENTS][64] = {{0}};
				for(int i = 0; i < MAX_CLIENTS; i++)
					if(m_apPlayers[i])
						Server()->GetClientIP(i, aaBuf[i], 64);
				bool aVoteChecked[MAX_CLIENTS] = {0};
				for(int i = 0; i < MAX_CLIENTS; i++)
				{
<<<<<<< HEAD
					if(!m_apPlayers[i] || m_apPlayers[i]->GetTeam() == -1 && g_Config.m_SvSpecVote || aVoteChecked[i]) // votes not counted if ur spectator and SvSpecCantVote enabled
=======
					if(!m_apPlayers[i] || (g_Config.m_SvSpectatorVotes == 0 && m_apPlayers[i]->GetTeam() == -1) || aVoteChecked[i])	// don't count in votes by spectators
>>>>>>> 326eaa9a
						continue;
					if(m_VoteKick && 
						GetPlayerChar(m_VoteCreator) && GetPlayerChar(i) &&
						GetPlayerChar(m_VoteCreator)->Team() != GetPlayerChar(i)->Team()) continue;
					int ActVote = m_apPlayers[i]->m_Vote;
					int ActVotePos = m_apPlayers[i]->m_VotePos;

					// check for more players with the same ip (only use the vote of the one who voted first)
					for(int j = i+1; j < MAX_CLIENTS; ++j)
					{
						if(!m_apPlayers[j] || aVoteChecked[j] || str_comp(aaBuf[j], aaBuf[i]))
							continue;

						aVoteChecked[j] = true;
						if(m_apPlayers[j]->m_Vote && (!ActVote || ActVotePos > m_apPlayers[j]->m_VotePos))
						{
							ActVote = m_apPlayers[j]->m_Vote;
							ActVotePos = m_apPlayers[j]->m_VotePos;
						}
					}

					Total++;
					if(ActVote > 0)
						Yes++;
					else if(ActVote < 0)
						No++;
				}

				if(Yes > Total / (100.0 / g_Config.m_SvVotePercentage))
					m_VoteEnforce = VOTE_ENFORCE_YES;
				else if(No >= Total - Total / (100.0 / g_Config.m_SvVotePercentage))
					m_VoteEnforce = VOTE_ENFORCE_NO;
			}

			if(m_VoteEnforce == VOTE_ENFORCE_YES)
			{
				Console()->ExecuteLine(m_aVoteCommand, 4, -1, CServer::SendRconLineAuthed, Server(), SendChatResponseAll, this);
				EndVote();
				SendChat(-1, CGameContext::CHAT_ALL, "Vote passed");

				if(m_apPlayers[m_VoteCreator])
					m_apPlayers[m_VoteCreator]->m_Last_VoteCall = 0;
			}
			else if(m_VoteEnforce == VOTE_ENFORCE_YES_ADMIN)
			{
				char aBuf[64];
				str_format(aBuf, sizeof(aBuf),"Vote passed enforced by server.");
				Console()->ExecuteLine(m_aVoteCommand, 3, -1, CServer::SendRconLineAuthed, Server(), SendChatResponseAll, this);
				SendChat(-1, CGameContext::CHAT_ALL, aBuf);
				dbg_msg("Vote","Due to vote enforcing, vote level has been set to 3");
				EndVote();
				m_VoteEnforcer = -1;
			}
			else if(m_VoteEnforce == VOTE_ENFORCE_NO_ADMIN)
			{
				char aBuf[64];
				str_format(aBuf, sizeof(aBuf),"Vote failed enforced by server.");
				EndVote();
				SendChat(-1, CGameContext::CHAT_ALL, aBuf);
			}
			else if(m_VoteEnforce == VOTE_ENFORCE_NO || time_get() > m_VoteCloseTime)
			{
				EndVote();
				SendChat(-1, CGameContext::CHAT_ALL, "Vote failed");
			}
			else if(m_VoteUpdate)
			{
				m_VoteUpdate = false;
				SendVoteStatus(-1, Total, Yes, No);
			}
		}
	}

if(Server()->Tick() % (g_Config.m_SvAnnouncementInterval * Server()->TickSpeed() * 60) == 0)
{
	char *Line = ((CServer *) Server())->GetAnnouncementLine(g_Config.m_SvAnnouncementFileName);
	if(Line)
		SendChat(-1, CGameContext::CHAT_ALL, Line);
}

if(Collision()->m_NumSwitchers > 0)
	for (int i = 0; i < Collision()->m_NumSwitchers+1; ++i)
	{
		for (int j = 0; j < 16; ++j)
		{
			if(Collision()->m_pSwitchers[i].m_EndTick[j] <= Server()->Tick() && Collision()->m_pSwitchers[i].m_Type[j] == TILE_SWITCHTIMEDOPEN)
			{
				Collision()->m_pSwitchers[i].m_Status[j] = false;
				Collision()->m_pSwitchers[i].m_EndTick[j] = 0;
				Collision()->m_pSwitchers[i].m_Type[j] = TILE_SWITCHCLOSE;
			}
			else if(Collision()->m_pSwitchers[i].m_EndTick[j] <= Server()->Tick() && Collision()->m_pSwitchers[i].m_Type[j] == TILE_SWITCHTIMEDCLOSE)
			{
				Collision()->m_pSwitchers[i].m_Status[j] = true;
				Collision()->m_pSwitchers[i].m_EndTick[j] = 0;
				Collision()->m_pSwitchers[i].m_Type[j] = TILE_SWITCHOPEN;
			}
		}
	}

#ifdef CONF_DEBUG
	if(g_Config.m_DbgDummies)
	{
		for(int i = 0; i < g_Config.m_DbgDummies ; i++)
		{
			CNetObj_PlayerInput Input = {0};
			Input.m_Direction = (i&1)?-1:1;
			m_apPlayers[MAX_CLIENTS-i-1]->OnPredictedInput(&Input);
		}
	}
#endif
}

void CGameContext::ConWhisper(IConsole::IResult *pResult, void *pUserData, int ClientId)
{
    CGameContext *pSelf = (CGameContext *)pUserData;
    if(pSelf->Console(), ClientId) return;
    
    int Victim = clamp(pResult->GetInteger(0), 0, (int)MAX_CLIENTS-1);
    const char *message = pResult->GetString(1);
    

    

        CCharacter* chr = pSelf->GetPlayerChar(ClientId);
        if(chr)
        {
            
            char aBuf[256];
            str_format(aBuf, sizeof(aBuf), "%s: %s" ,pSelf->Server()->ClientName(ClientId),message);
            pSelf->SendChatTarget(Victim, aBuf);

        }
}



// Server hooks
void CGameContext::OnClientDirectInput(int ClientID, void *pInput)
{
	if(!m_World.m_Paused)
		m_apPlayers[ClientID]->OnDirectInput((CNetObj_PlayerInput *)pInput);
}

void CGameContext::OnClientPredictedInput(int ClientID, void *pInput)
{
	if(!m_World.m_Paused)
		m_apPlayers[ClientID]->OnPredictedInput((CNetObj_PlayerInput *)pInput);
}

void CGameContext::OnClientEnter(int ClientId)
{
	//world.insert_entity(&players[client_id]);
	m_apPlayers[ClientId]->Respawn();
	
	// init the player

	Score()->PlayerData(ClientId)->Reset();
	Score()->LoadScore(ClientId);
	Score()->PlayerData(ClientId)->m_CurrentTime = Score()->PlayerData(ClientId)->m_BestTime;
	m_apPlayers[ClientId]->m_Score = (Score()->PlayerData(ClientId)->m_BestTime)?Score()->PlayerData(ClientId)->m_BestTime:-9999;

	char aBuf[512];
	str_format(aBuf, sizeof(aBuf), "'%s' entered and joined the %s", Server()->ClientName(ClientId), m_pController->GetTeamName(m_apPlayers[ClientId]->GetTeam()));
	SendChat(-1, CGameContext::CHAT_ALL, aBuf); 
	
	SendChatTarget(ClientId, "DDRace Mod.");
	SendChatTarget(ClientId, "Say /info for more infomation.");

	if(g_Config.m_SvWelcome[0]!=0) SendChatTarget(ClientId,g_Config.m_SvWelcome);
	//str_format(aBuf, sizeof(aBuf), "team_join player='%d:%s' team=%d", ClientId, Server()->ClientName(ClientId), m_apPlayers[ClientId]->GetTeam());
	
	Console()->Print(IConsole::OUTPUT_LEVEL_DEBUG, "game", aBuf);

	m_VoteUpdate = true;
}

bool ComparePlayers(CPlayer *pl1, CPlayer *pl2)
{
	if(((pl1->m_Authed >= 0) ? pl1->m_Authed : 0) > ((pl2->m_Authed >= 0) ? pl2->m_Authed : 0))
		return true;
	else
		return false;
}

void CGameContext::OnSetAuthed(int client_id, int Level)
{
	if(m_apPlayers[client_id])
	{
		m_apPlayers[client_id]->m_Authed = Level;
		char buf[11];
		str_format(buf, sizeof(buf), "ban %d %d", client_id, g_Config.m_SvVoteKickBantime);
		if( !strcmp(m_aVoteCommand,buf))
		{
			m_VoteEnforce = CGameContext::VOTE_ENFORCE_NO;
			dbg_msg("hooks","Aborting vote");
		}
	}
}

void CGameContext::OnClientConnected(int ClientId)
{
	// Check which team the player should be on
	const int StartTeam = g_Config.m_SvTournamentMode ? -1 : m_pController->GetAutoTeam(ClientId);

	m_apPlayers[ClientId] = new(ClientId) CPlayer(this, ClientId, StartTeam);
	//players[client_id].init(client_id);
	//players[client_id].client_id = client_id;

	//(void)m_pController->CheckTeamBalance();

#ifdef CONF_DEBUG
	if(g_Config.m_DbgDummies)
	{
		if(ClientId >= MAX_CLIENTS-g_Config.m_DbgDummies)
			return;
	}
#endif

	// send active vote
	if(m_VoteCloseTime)
		SendVoteSet(ClientId);

	// send motd
	CNetMsg_Sv_Motd Msg;
	Msg.m_pMessage = g_Config.m_SvMotd;
	Server()->SendPackMsg(&Msg, MSGFLAG_VITAL, ClientId);
}

void CGameContext::OnClientDrop(int ClientId)
{
	AbortVoteKickOnDisconnect(ClientId);
	m_apPlayers[ClientId]->OnDisconnect();
	delete m_apPlayers[ClientId];
	m_apPlayers[ClientId] = 0;

	//(void)m_pController->CheckTeamBalance();
	m_VoteUpdate = true;
}

void CGameContext::OnMessage(int MsgId, CUnpacker *pUnpacker, int ClientId)
{
	void *pRawMsg = m_NetObjHandler.SecureUnpackMsg(MsgId, pUnpacker);
	CPlayer *p = m_apPlayers[ClientId];

	if(!pRawMsg)
	{
		char aBuf[256];
		str_format(aBuf, sizeof(aBuf), "dropped weird message '%s' (%d), failed on '%s'", m_NetObjHandler.GetMsgName(MsgId), MsgId, m_NetObjHandler.FailedMsgOn());
		Console()->Print(IConsole::OUTPUT_LEVEL_ADDINFO, "server", aBuf);
		return;
	}

	if(MsgId == NETMSGTYPE_CL_SAY)
	{
		CNetMsg_Cl_Say *pMsg = (CNetMsg_Cl_Say *)pRawMsg;
		int Team = pMsg->m_Team;
		//if(Team)
		int GameTeam = ((CGameControllerDDRace*)m_pController)->m_Teams.m_Core.Team(p->GetCID());
		if(Team) {
			Team = (p->GetTeam() == -1) ? CHAT_SPEC : (GameTeam == 0 ? CHAT_ALL : GameTeam);
		} else {
			Team = CHAT_ALL;
		}

		if(str_length(pMsg->m_pMessage)>370)
		{
			SendChatTarget(ClientId, "Your Message is too long");
			return;
		}

		// check for invalid chars
		unsigned char *pMessage = (unsigned char *)pMsg->m_pMessage;
		while (*pMessage)
		{
			if(*pMessage < 32)
				*pMessage = ' ';
			pMessage++;
		}
		if(pMsg->m_pMessage[0]=='/')
		{
			ChatResponseInfo Info;
			Info.m_GameContext = this;
			Info.m_To = ClientId;

			Console()->ExecuteLine(pMsg->m_pMessage + 1, ((CServer *) Server())->m_aClients[ClientId].m_Authed, ClientId, CServer::SendRconLineAuthed, Server(), SendChatResponse, &Info);
		}
		else
		{
			if(m_apPlayers[ClientId]->m_Muted == 0)
			{
				SendChat(ClientId, Team, pMsg->m_pMessage, ClientId);
			}
			else
			{
				char aBuf[64];
				str_format(aBuf,sizeof(aBuf), "You are muted, Please wait for %d second(s)", m_apPlayers[ClientId]->m_Muted / Server()->TickSpeed());
				SendChatTarget(ClientId, aBuf);
			}
		}
	}
	else if(MsgId == NETMSGTYPE_CL_CALLVOTE)
	{
		if(g_Config.m_SvSpamprotection && p->m_Last_VoteTry && p->m_Last_VoteTry + Server()->TickSpeed() * g_Config.m_SvVoteDelay > Server()->Tick())
			return;

		int64 Now = Server()->Tick();
		p->m_Last_VoteTry = Now;
<<<<<<< HEAD
		if(p->GetTeam() == -1 && !g_Config.m_SvSpecVote)
=======
		if(g_Config.m_SvSpectatorVotes == 0 && p->GetTeam() == -1)
>>>>>>> 326eaa9a
		{
			SendChatTarget(ClientId, "Spectators aren't allowed to start a vote.");
			return;
		}

		if(m_VoteCloseTime)
		{
			SendChatTarget(ClientId, "Wait for current vote to end before calling a new one.");
			return;
		}

		int Timeleft = p->m_Last_VoteCall + Server()->TickSpeed()*60 - Now;
		if(p->m_Last_VoteCall && Timeleft > 0)
		{
			char aChatmsg[512] = {0};
			str_format(aChatmsg, sizeof(aChatmsg), "You must wait %d seconds before making another vote", (Timeleft/Server()->TickSpeed())+1);
			SendChatTarget(ClientId, aChatmsg);
			return;
		}

		char aChatmsg[512] = {0};
		char aDesc[512] = {0};
		char aCmd[512] = {0};
		CNetMsg_Cl_CallVote *pMsg = (CNetMsg_Cl_CallVote *)pRawMsg;
		if(str_comp_nocase(pMsg->m_Type, "option") == 0)
		{
			CVoteOption *pOption = m_pVoteOptionFirst;
			static int64 last_mapvote = 0; //floff
			while(pOption)
			{
				if(str_comp_nocase(pMsg->m_Value, pOption->m_aCommand) == 0)
				{
					//str_format(aChatmsg, sizeof(aChatmsg), "'%s' called vote to change server option '%s'", Server()->ClientName(ClientId), pOption->m_aCommand);
					if(m_apPlayers[ClientId]->m_Authed <= 0 && strncmp(pOption->m_aCommand, "sv_map ", 7) == 0 && time_get() < last_mapvote + (time_freq() * g_Config.m_SvVoteMapTimeDelay))
						{
							char chatmsg[512] = {0};
							str_format(chatmsg, sizeof(chatmsg), "There's a %d second delay between map-votes,Please wait %d Second(s)", g_Config.m_SvVoteMapTimeDelay,((last_mapvote+(g_Config.m_SvVoteMapTimeDelay * time_freq()))/time_freq())-(time_get()/time_freq()));
							SendChatTarget(ClientId, chatmsg);

							return;
						}
					str_format(aChatmsg, sizeof(aChatmsg), "'%s' called vote to change server option '%s'", Server()->ClientName(ClientId), pOption->m_aCommand);
					str_format(aDesc, sizeof(aDesc), "%s", pOption->m_aCommand);
					str_format(aCmd, sizeof(aCmd), "%s", pOption->m_aCommand);
					last_mapvote = time_get();
					break;
				}

				pOption = pOption->m_pNext;
			}

			if(!pOption)
			{
				if (p->m_Authed < 3)  // allow admins to call any vote they want
				{
					str_format(aChatmsg, sizeof(aChatmsg), "'%s' isn't an option on this server", pMsg->m_Value);
					SendChatTarget(ClientId, aChatmsg);
					return;
				}
				else
				{
					str_format(aChatmsg, sizeof(aChatmsg), "'%s' called vote to change server option '%s'", Server()->ClientName(ClientId), pMsg->m_Value);
					str_format(aDesc, sizeof(aDesc), "%s", pMsg->m_Value);
					str_format(aCmd, sizeof(aCmd), "%s", pMsg->m_Value);
				}
			}
			
			last_mapvote = time_get();
			m_VoteKick = false;
		}
		else if(str_comp_nocase(pMsg->m_Type, "kick") == 0)
		{
			if(m_apPlayers[ClientId]->m_Authed == 0 && time_get() < m_apPlayers[ClientId]->m_Last_KickVote + (time_freq() * 5))
			return;
			else if(m_apPlayers[ClientId]->m_Authed == 0 && time_get() < m_apPlayers[ClientId]->m_Last_KickVote + (time_freq() * g_Config.m_SvVoteKickTimeDelay))
			{
				char chatmsg[512] = {0};
				str_format(chatmsg, sizeof(chatmsg), "There's a %d second wait time between kick votes for each player please wait %d second(s)",
				g_Config.m_SvVoteKickTimeDelay,
				((m_apPlayers[ClientId]->m_Last_KickVote + (m_apPlayers[ClientId]->m_Last_KickVote*time_freq()))/time_freq())-(time_get()/time_freq())
				);
				SendChatTarget(ClientId, chatmsg);
				m_apPlayers[ClientId]->m_Last_KickVote = time_get();
				return;
			}
			else if(!g_Config.m_SvVoteKick && p->m_Authed < 2) // allow admins to call kick votes even if they are forbidden
			{
				SendChatTarget(ClientId, "Server does not allow voting to kick players");
				m_apPlayers[ClientId]->m_Last_KickVote = time_get();
				return;
			}

			int KickId = str_toint(pMsg->m_Value);
			if(KickId < 0 || KickId >= MAX_CLIENTS || !m_apPlayers[KickId])
			{
				SendChatTarget(ClientId, "Invalid client id to kick");
				return;
			}
			if(KickId == ClientId)
			{
				SendChatTarget(ClientId, "You can't kick yourself");
				return;
			}
			if(ComparePlayers(m_apPlayers[KickId], p))
			{
				SendChatTarget(ClientId, "You can't kick this person at the current time.");
				m_apPlayers[ClientId]->m_Last_KickVote = time_get();
			}
			if(GetPlayerChar(ClientId) && GetPlayerChar(KickId) && GetPlayerChar(ClientId)->Team() != GetPlayerChar(KickId)->Team())
			{
				SendChatTarget(ClientId, "You can kick only your team member");
				m_apPlayers[ClientId]->m_Last_KickVote = time_get();
				return;
			}
			const char *pReason = "No reason given";
			for(const char *p = pMsg->m_Value; *p; ++p)
			{
				if(*p == ' ')
				{
					pReason = p+1;
					break;
				}
			}
			
			str_format(aChatmsg, sizeof(aChatmsg), "Vote called too kick '%s' (%s)", Server()->ClientName(KickId), pReason);
			str_format(aDesc, sizeof(aDesc), "Kick '%s'", Server()->ClientName(KickId));
			if(!g_Config.m_SvVoteKickBantime)
				str_format(aCmd, sizeof(aCmd), "kick %d Kicked by vote", KickId);
			else
			{
				char aBuf[64] = {0};
				Server()->GetClientIP(KickId, aBuf, sizeof(aBuf));
				str_format(aCmd, sizeof(aCmd), "ban %s %d Banned by vote", aBuf, g_Config.m_SvVoteKickBantime);
			}
			m_apPlayers[ClientId]->m_Last_KickVote = time_get();
			m_VoteKick = true;
		}

		if(aCmd[0])
		{
			SendChat(-1, CGameContext::CHAT_ALL, aChatmsg);
			StartVote(aDesc, aCmd);
			p->m_Vote = 1;
			p->m_VotePos = m_VotePos = 1;
			m_VoteCreator = ClientId;
			p->m_Last_VoteCall = Now;
		}
	}
	else if(MsgId == NETMSGTYPE_CL_VOTE)
	{
		if(!m_VoteCloseTime)
			return;

		if(p->m_Vote == 0)
		{
			CNetMsg_Cl_Vote *pMsg = (CNetMsg_Cl_Vote *)pRawMsg;
			if(!pMsg->m_Vote)
				return;

			p->m_Vote = pMsg->m_Vote;
			p->m_VotePos = ++m_VotePos;
			m_VoteUpdate = true;
		}
	}
	else if(MsgId == NETMSGTYPE_CL_SETTEAM && !m_World.m_Paused)
	{
		CNetMsg_Cl_SetTeam *pMsg = (CNetMsg_Cl_SetTeam *)pRawMsg;

		if(p->GetTeam() == pMsg->m_Team || (g_Config.m_SvSpamprotection && p->m_Last_SetTeam && p->m_Last_SetTeam+Server()->TickSpeed() * g_Config.m_SvTeamChangeDelay > Server()->Tick()))
			return;

		// Switch team on given client and kill/respawn him
		if(m_pController->CanJoinTeam(pMsg->m_Team, ClientId))
		{
			//if(m_pController->CanChangeTeam(pPlayer, pMsg->m_Number))
			//{
			//CCharacter* pChr=GetPlayerChar(ClientId);
			if(p->GetTeam()==-1 && p->m_InfoSaved)
				SendChatTarget(ClientId,"Use /pause first then you can kill");
			else{
				p->m_Last_SetTeam = Server()->Tick();
				if(p->GetTeam() == -1 || pMsg->m_Team == -1)
					m_VoteUpdate = true;
				p->SetTeam(pMsg->m_Team);
			}

				//if(pChr && pMsg->m_Number!=-1 && pChr->m_Paused)
					//pChr->LoadPauseData();
				//TODO:Check if this system Works

				//(void)m_pController->CheckTeamBalance();
			//}
			//else
				//SendBroadcast("Teams must be balanced, please join other team", ClientId);
		}
		else
		{
			char aBuf[128];
			str_format(aBuf, sizeof(aBuf), "Only %d active players are allowed", g_Config.m_SvMaxClients-g_Config.m_SvSpectatorSlots);
			SendBroadcast(aBuf, ClientId);
		}
	}
	else if (MsgId == NETMSGTYPE_CL_ISDDRACE)
	{
		p->m_IsUsingDDRaceClient = true;
		
		char aBuf[128];
		str_format(aBuf, sizeof(aBuf), "%d use DDRace Client", ClientId);
		dbg_msg("DDRace", aBuf);
		
		//first update his teams state
		((CGameControllerDDRace*)m_pController)->m_Teams.SendTeamsState(ClientId);
		
		//second give him records
		SendRecord(ClientId);
		
		
		//third give him others current time for table score
		if(g_Config.m_SvHideScore) return;
		for(int i = 0; i < MAX_CLIENTS; i++)
		{
			if(m_apPlayers[i] && Score()->PlayerData(i)->m_CurrentTime > 0)
			{
				CNetMsg_Sv_PlayerTime Msg;
				Msg.m_Time = Score()->PlayerData(i)->m_CurrentTime * 100;
				Msg.m_Cid = i;
				Server()->SendPackMsg(&Msg, MSGFLAG_VITAL, ClientId);
				//also send its time to others
				
			}
		}
		//also send its time to others
		if(Score()->PlayerData(ClientId)->m_CurrentTime > 0) {
			//TODO: make function for this fucking steps
			CNetMsg_Sv_PlayerTime Msg;
			Msg.m_Time = Score()->PlayerData(ClientId)->m_CurrentTime * 100;
			Msg.m_Cid = ClientId;
			Server()->SendPackMsg(&Msg, MSGFLAG_VITAL, -1);
		}
	}
	else if (MsgId == NETMSGTYPE_CL_CHANGEINFO || MsgId == NETMSGTYPE_CL_STARTINFO)
	{
		CNetMsg_Cl_ChangeInfo *pMsg = (CNetMsg_Cl_ChangeInfo *)pRawMsg;

		if(g_Config.m_SvSpamprotection && p->m_Last_ChangeInfo && p->m_Last_ChangeInfo + Server()->TickSpeed() * g_Config.m_SvInfoChangeDelay > Server()->Tick())
			return;

		p->m_Last_ChangeInfo = Server()->Tick();

		p->m_TeeInfos.m_UseCustomColor = pMsg->m_UseCustomColor;
		p->m_TeeInfos.m_ColorBody = pMsg->m_ColorBody;
		p->m_TeeInfos.m_ColorFeet = pMsg->m_ColorFeet;

		// copy old name
		char aOldName[MAX_NAME_LENGTH];
		str_copy(aOldName, Server()->ClientName(ClientId), MAX_NAME_LENGTH);

		Server()->SetClientName(ClientId, pMsg->m_pName);
		if(MsgId == NETMSGTYPE_CL_CHANGEINFO && str_comp(aOldName, Server()->ClientName(ClientId)) != 0)
		{
			char aChatText[256];
			str_format(aChatText, sizeof(aChatText), "'%s' changed name to '%s'", aOldName, Server()->ClientName(ClientId));
			SendChat(-1, CGameContext::CHAT_ALL, aChatText);
		}

		// set skin
		str_copy(p->m_TeeInfos.m_SkinName, pMsg->m_pSkin, sizeof(p->m_TeeInfos.m_SkinName));

		//m_pController->OnPlayerInfoChange(p);

		if(MsgId == NETMSGTYPE_CL_STARTINFO)
		{
			// send vote options
			CNetMsg_Sv_VoteClearOptions ClearMsg;
			Server()->SendPackMsg(&ClearMsg, MSGFLAG_VITAL, ClientId);
			CVoteOption *pCurrent = m_pVoteOptionFirst;
			while(pCurrent)
			{
				CNetMsg_Sv_VoteOption OptionMsg;
				OptionMsg.m_pCommand = pCurrent->m_aCommand;
				Server()->SendPackMsg(&OptionMsg, MSGFLAG_VITAL, ClientId);
				pCurrent = pCurrent->m_pNext;
			}

			// send tuning parameters to client
			SendTuningParams(ClientId);

			//
			CNetMsg_Sv_ReadyToEnter m;
			Server()->SendPackMsg(&m, MSGFLAG_VITAL|MSGFLAG_FLUSH, ClientId);
		}
	}
	else if(MsgId == NETMSGTYPE_CL_EMOTICON && !m_World.m_Paused)
	{
		CNetMsg_Cl_Emoticon *pMsg = (CNetMsg_Cl_Emoticon *)pRawMsg;

		if(g_Config.m_SvSpamprotection && p->m_Last_Emote && p->m_Last_Emote+Server()->TickSpeed()*g_Config.m_SvEmoticonDelay > Server()->Tick())
			return;

		p->m_Last_Emote = Server()->Tick();

		SendEmoticon(ClientId, pMsg->m_Emoticon);
		CCharacter* pChr = p->GetCharacter();
		if(pChr && g_Config.m_SvEmotionalTees && pChr->m_EyeEmote)
		{
			switch(pMsg->m_Emoticon)
			{
				case EMOTICON_2:
				case EMOTICON_8:
					pChr->m_EmoteType = EMOTE_SURPRISE;
					break;
				case EMOTICON_1:
				case EMOTICON_4:
				case EMOTICON_7:
				case EMOTICON_13:
					pChr->m_EmoteType = EMOTE_BLINK;
					break;
				case EMOTICON_3:
				case EMOTICON_6:
					pChr->m_EmoteType = EMOTE_HAPPY;
					break;
				case EMOTICON_9:
				case EMOTICON_15:
					pChr->m_EmoteType = EMOTE_PAIN;
					break;
				case EMOTICON_10:
				case EMOTICON_11:
				case EMOTICON_12:
					pChr->m_EmoteType = EMOTE_ANGRY;
					break;
				default:
					break;
			}
			pChr->m_EmoteStop = Server()->Tick() + 2 * Server()->TickSpeed();
		}
	}
	
	else if(MsgId == NETMSGTYPE_CL_KILL && !m_World.m_Paused)
	{
		if(p->m_Last_Kill && p->m_Last_Kill+Server()->TickSpeed() * g_Config.m_SvKillDelay > Server()->Tick())
			return;

		p->m_Last_Kill = Server()->Tick();
		p->KillCharacter(WEAPON_SELF);
		p->m_RespawnTick = Server()->Tick()+Server()->TickSpeed() * g_Config.m_SvSuicidePenalty;
	}
}
void CGameContext::ConTuneParam(IConsole::IResult *pResult, void *pUserData, int ClientId)
{
	CGameContext *pSelf = (CGameContext *)pUserData;
	const char *pParamName = pResult->GetString(0);
	float NewValue = pResult->GetFloat(1);

	if(pSelf->Tuning()->Set(pParamName, NewValue))
	{
		char aBuf[256];
		str_format(aBuf, sizeof(aBuf), "%s changed to %.2f", pParamName, NewValue);
		pSelf->Console()->Print(IConsole::OUTPUT_LEVEL_STANDARD, "tuning", aBuf);
		pSelf->SendTuningParams(-1);
	}
	else
		pSelf->Console()->Print(IConsole::OUTPUT_LEVEL_STANDARD, "tuning", "No such tuning parameter");
}

void CGameContext::ConTuneReset(IConsole::IResult *pResult, void *pUserData, int ClientId)
{
	CGameContext *pSelf = (CGameContext *)pUserData;
	CTuningParams P;
	*pSelf->Tuning() = P;
	pSelf->SendTuningParams(-1);
	pSelf->Console()->Print(IConsole::OUTPUT_LEVEL_STANDARD, "tuning", "Tuning reset");
}

void CGameContext::ConTuneDump(IConsole::IResult *pResult, void *pUserData, int ClientId)
{
	CGameContext *pSelf = (CGameContext *)pUserData;
	char aBuf[256];
	for(int i = 0; i < pSelf->Tuning()->Num(); i++)
	{
		float v;
		pSelf->Tuning()->Get(i, &v);
		str_format(aBuf, sizeof(aBuf), "%s %.2f", pSelf->Tuning()->m_apNames[i], v);
		pSelf->Console()->PrintResponse(IConsole::OUTPUT_LEVEL_STANDARD, "tuning", aBuf);
	}
}

void CGameContext::ConChangeMap(IConsole::IResult *pResult, void *pUserData, int ClientId)
{
	CGameContext *pSelf = (CGameContext *)pUserData;
	pSelf->m_pController->ChangeMap(pResult->NumArguments() ? pResult->GetString(0) : "");
}

void CGameContext::ConRestart(IConsole::IResult *pResult, void *pUserData, int ClientId)
{
	CGameContext *pSelf = (CGameContext *)pUserData;
	if(pResult->NumArguments())
		pSelf->m_pController->DoWarmup(pResult->GetInteger(0));
	else
		pSelf->m_pController->StartRound();
}

void CGameContext::ConBroadcast(IConsole::IResult *pResult, void *pUserData, int ClientId)
{
	CGameContext *pSelf = (CGameContext *)pUserData;
	pSelf->SendBroadcast(pResult->GetString(0), -1);
}

void CGameContext::ConSay(IConsole::IResult *pResult, void *pUserData, int ClientId)
{
	CGameContext *pSelf = (CGameContext *)pUserData;
	pSelf->SendChat(-1, CGameContext::CHAT_ALL, pResult->GetString(0));
}

void CGameContext::ConSetTeam(IConsole::IResult *pResult, void *pUserData, int ClientId)
{
	CGameContext *pSelf = (CGameContext *)pUserData;
	int Victim = pResult->GetVictim();
	int Team = clamp(pResult->GetInteger(0), -1, 1);

	if(!pSelf->m_apPlayers[Victim])
		return;

	char aBuf[256];
	str_format(aBuf, sizeof(aBuf), "moved client %d to team %d", Victim, Team);
	pSelf->Console()->PrintResponse(IConsole::OUTPUT_LEVEL_STANDARD, "server", aBuf);

	pSelf->m_apPlayers[Victim]->SetTeam(Team);
	//(void)pSelf->m_pController->CheckTeamBalance();
}

void CGameContext::ConAddVote(IConsole::IResult *pResult, void *pUserData, int ClientID)
{
	CGameContext *pSelf = (CGameContext *)pUserData;
	const char *pString = pResult->GetString(0);

	// check for valid option
	if(!pSelf->Console()->LineIsValid(pResult->GetString(0)) && pResult->GetString(0)[0] != '#')
	{
		char aBuf[256];
		str_format(aBuf, sizeof(aBuf), "skipped invalid option '%s'", pResult->GetString(0));
		pSelf->Console()->Print(IConsole::OUTPUT_LEVEL_STANDARD, "server", aBuf);
		return;
	}

	CGameContext::CVoteOption *pOption = pSelf->m_pVoteOptionFirst;
	while(pOption)
	{
		if(str_comp_nocase(pString, pOption->m_aCommand) == 0)
		{
			char aBuf[256];
			str_format(aBuf, sizeof(aBuf), "option '%s' already exists", pString);
			pSelf->Console()->Print(IConsole::OUTPUT_LEVEL_STANDARD, "server", aBuf);
			return;
		}
		pOption = pOption->m_pNext;
	}

	int Len = str_length(pString);

	pOption = (CGameContext::CVoteOption *)pSelf->m_pVoteOptionHeap->Allocate(sizeof(CGameContext::CVoteOption) + Len);
	pOption->m_pNext = 0;
	pOption->m_pPrev = pSelf->m_pVoteOptionLast;
	if(pOption->m_pPrev)
		pOption->m_pPrev->m_pNext = pOption;
	pSelf->m_pVoteOptionLast = pOption;
	if(!pSelf->m_pVoteOptionFirst)
		pSelf->m_pVoteOptionFirst = pOption;

	mem_copy(pOption->m_aCommand, pString, Len+1);
	char aBuf[256];
	str_format(aBuf, sizeof(aBuf), "added option '%s'", pOption->m_aCommand);
	pSelf->Console()->Print(IConsole::OUTPUT_LEVEL_STANDARD, "server", aBuf);

	CNetMsg_Sv_VoteOption OptionMsg;
	OptionMsg.m_pCommand = pOption->m_aCommand;
	pSelf->Server()->SendPackMsg(&OptionMsg, MSGFLAG_VITAL, -1);
}

void CGameContext::ConVote(IConsole::IResult *pResult, void *pUserData, int ClientID)
{
	CGameContext *pSelf = (CGameContext *)pUserData;
	char aBuf[64];
	if(str_comp_nocase(pResult->GetString(0), "yes") == 0)
		pSelf->m_VoteEnforce = CGameContext::VOTE_ENFORCE_YES_ADMIN;
	else if(str_comp_nocase(pResult->GetString(0), "no") == 0)
		pSelf->m_VoteEnforce = CGameContext::VOTE_ENFORCE_NO_ADMIN;
	else
		return;

	str_format(aBuf, sizeof(aBuf), "forcing vote %s", pResult->GetString(0));
	pSelf->Console()->Print(IConsole::OUTPUT_LEVEL_STANDARD, "server", aBuf);
	pSelf->m_VoteEnforcer = ClientID;
}

void CGameContext::ConchainSpecialMotdupdate(IConsole::IResult *pResult, void *pUserData, IConsole::FCommandCallback pfnCallback, void *pCallbackUserData)
{
	pfnCallback(pResult, pCallbackUserData, -1);
	if(pResult->NumArguments())
	{
		CNetMsg_Sv_Motd Msg;
		Msg.m_pMessage = g_Config.m_SvMotd;
		CGameContext *pSelf = (CGameContext *)pUserData;
		for(int i = 0; i < MAX_CLIENTS; ++i)
			if(pSelf->m_apPlayers[i])
				pSelf->Server()->SendPackMsg(&Msg, MSGFLAG_VITAL, i);
	}
}

void CGameContext::OnConsoleInit()
{
	m_pServer = Kernel()->RequestInterface<IServer>();
	m_pConsole = Kernel()->RequestInterface<IConsole>();

	Console()->Register("change_map", "?r", CFGFLAG_SERVER, ConChangeMap, this, "Changes the map to r", 3);
	Console()->Register("restart", "?i", CFGFLAG_SERVER, ConRestart, this, "Kills all players", 3);
	Console()->Register("broadcast", "r", CFGFLAG_SERVER, ConBroadcast, this, "Changes the broadcast message for a moment", 3);
	Console()->Register("say", "r", CFGFLAG_SERVER, ConSay, this, "Sends a server message to all players", 3);
	Console()->Register("set_team", "vi", CFGFLAG_SERVER, ConSetTeam, this, "Changes the team of player i1 to team i2", 2);
	Console()->Register("addvote", "r", CFGFLAG_SERVER, ConAddVote, this, "Adds a vote entry to the clients", 4);

	Console()->Register("tune", "si", CFGFLAG_SERVER, ConTuneParam, this, "Modifies tune parameter s to value i", 4);
	Console()->Register("tune_reset", "", CFGFLAG_SERVER, ConTuneReset, this, "Resets all tuning", 4);
	Console()->Register("tune_dump", "", CFGFLAG_SERVER, ConTuneDump, this, "Shows all tuning options", 4);

	Console()->Register("vote", "r", CFGFLAG_SERVER, ConVote, this, "Forces the current vote to result in r (Yes/No)", 3);

    Console()->Register("whisper", "ir", CFGFLAG_SERVER, ConWhisper, this, "Whispers r to player i", 1);
	
	#define CONSOLE_COMMAND(name, params, flags, callback, userdata, help, level) m_pConsole->Register(name, params, flags, callback, userdata, help, level);
	#include "game/ddracecommands.h"

	Console()->Chain("sv_motd", ConchainSpecialMotdupdate, this);

}

void CGameContext::OnInit(/*class IKernel *pKernel*/)
{
	m_pServer = Kernel()->RequestInterface<IServer>();
	m_pConsole = Kernel()->RequestInterface<IConsole>();
	m_World.SetGameServer(this);
	m_Events.SetGameServer(this);
	//if(!data) // only load once
		//data = load_data_from_memory(internal_data);

	for(int i = 0; i < NUM_NETOBJTYPES; i++)
		Server()->SnapSetStaticsize(i, m_NetObjHandler.GetObjSize(i));

	m_Layers.Init(Kernel());
	m_Collision.Init(&m_Layers);

	// reset everything here
	//world = new GAMEWORLD;
	//players = new CPlayer[MAX_CLIENTS];

	//TODO: No need any more?
	char buf[512];
	str_format(buf, sizeof(buf), "data/maps/%s.cfg", g_Config.m_SvMap);
	Console()->ExecuteFile(buf, 0, 0, 0, 0, 4);
	str_format(buf, sizeof(buf), "data/maps/%s.map.cfg", g_Config.m_SvMap);
	Console()->ExecuteFile(buf, 0, 0, 0, 0, 4);

	// select gametype
	m_pController = new CGameControllerDDRace(this);
	((CGameControllerDDRace*)m_pController)->m_Teams.Reset();

	Server()->SetBrowseInfo(m_pController->m_pGameType, -1);


	// delete old score object
	if(m_pScore)
		delete m_pScore;
		
	// create score object (add sql later)
#if defined(CONF_SQL)
	if(g_Config.m_SvUseSQL)
		m_pScore = new CSqlScore(this);
	else
#endif
		m_pScore = new CFileScore(this);
	// setup core world
	//for(int i = 0; i < MAX_CLIENTS; i++)
	//	game.players[i].core.world = &game.world.core;
	// create all entities from the game layer
	CMapItemLayerTilemap *pTileMap = m_Layers.GameLayer();
	CTile *pTiles = (CTile *)Kernel()->RequestInterface<IMap>()->GetData(pTileMap->m_Data);
	CTile *pFront = 0;
	CSwitchTile *pSwitch = 0;
	if(m_Layers.FrontLayer())
		pFront = (CTile *)Kernel()->RequestInterface<IMap>()->GetData(pTileMap->m_Front);
	if(m_Layers.SwitchLayer())
		pSwitch = (CSwitchTile *)Kernel()->RequestInterface<IMap>()->GetData(pTileMap->m_Switch);

	for(int y = 0; y < pTileMap->m_Height; y++)
	{
		for(int x = 0; x < pTileMap->m_Width; x++)
		{
			int Index = pTiles[y*pTileMap->m_Width+x].m_Index;
			if(Index == TILE_OLDLASER)
			{
				g_Config.m_SvOldLaser = 1;
				dbg_msg("MapTile","Old Laser");
			}
			else if(Index == TILE_NPC)
			{
				m_Tuning.Set("player_collision",0);
				dbg_msg("MapTile","No Collision");
			}
			else if(Index == TILE_EHOOK)
			{
				g_Config.m_SvEndlessDrag = 1;
				dbg_msg("MapTile","No Unlimited hook time");
			}
			else if(Index == TILE_NOHIT)
			{
				g_Config.m_SvHit = 0;
				dbg_msg("MapTile","No Weapons Hitting others");
			}
			else if(Index == TILE_NPH)
			{
				m_Tuning.Set("player_hooking",0);
				dbg_msg("MapTile","No Player Hooking");
			}
			if(Index >= ENTITY_OFFSET)
			{
				vec2 Pos(x*32.0f+16.0f, y*32.0f+16.0f);
				m_pController->OnEntity(Index-ENTITY_OFFSET, Pos, LAYER_GAME, pTiles[y*pTileMap->m_Width+x].m_Flags);
			}
			if(pFront)
			{
				Index = pFront[y*pTileMap->m_Width+x].m_Index;
				if(Index == TILE_OLDLASER)
					g_Config.m_SvOldLaser = 1;
				else if(Index == TILE_NPC)
					m_Tuning.Set("player_collision",0);
				else if(Index == TILE_EHOOK)
					g_Config.m_SvEndlessDrag = 1;
				else if(Index == TILE_NOHIT)
					g_Config.m_SvHit = 0;
				else if(Index == TILE_NPH)
					m_Tuning.Set("player_hooking",0);
				if(Index >= ENTITY_OFFSET)
				{
					vec2 Pos(x*32.0f+16.0f, y*32.0f+16.0f);
					m_pController->OnEntity(Index-ENTITY_OFFSET, Pos, LAYER_FRONT, pFront[y*pTileMap->m_Width+x].m_Flags);
				}
			}
			if(pSwitch)
			{
				Index = pSwitch[y*pTileMap->m_Width+x].m_Type;
				if(Index >= ENTITY_OFFSET)
				{
					vec2 Pos(x*32.0f+16.0f, y*32.0f+16.0f);
					m_pController->OnEntity(Index-ENTITY_OFFSET, Pos, LAYER_SWITCH, pSwitch[y*pTileMap->m_Width+x].m_Flags, pSwitch[y*pTileMap->m_Width+x].m_Number);
				}
			}
		}
	}
#ifdef CONF_DEBUG
	if(g_Config.m_DbgDummies)
	{
		for(int i = 0; i < g_Config.m_DbgDummies ; i++)
		{
			OnClientConnected(MAX_CLIENTS-i-1);
		}
	}
#endif
}

void CGameContext::OnShutdown()
{
	Layers()->Dest();
	Collision()->Dest();
	delete m_pController;
	m_pController = 0;
	Clear();
}

void CGameContext::OnSnap(int ClientId)
{
	m_World.Snap(ClientId);
	m_pController->Snap(ClientId);
	m_Events.Snap(ClientId);

	for(int i = 0; i < MAX_CLIENTS; i++)
	{
		if(m_apPlayers[i])
			m_apPlayers[i]->Snap(ClientId);
	}
}
void CGameContext::OnPreSnap() {}
void CGameContext::OnPostSnap()
{
	m_Events.Clear();
}

const char *CGameContext::Version() { return GAME_VERSION; }
const char *CGameContext::NetVersion() { return GAME_NETVERSION; }

IGameServer *CreateGameServer() { return new CGameContext; }
<|MERGE_RESOLUTION|>--- conflicted
+++ resolved
@@ -508,11 +508,7 @@
 				bool aVoteChecked[MAX_CLIENTS] = {0};
 				for(int i = 0; i < MAX_CLIENTS; i++)
 				{
-<<<<<<< HEAD
-					if(!m_apPlayers[i] || m_apPlayers[i]->GetTeam() == -1 && g_Config.m_SvSpecVote || aVoteChecked[i]) // votes not counted if ur spectator and SvSpecCantVote enabled
-=======
 					if(!m_apPlayers[i] || (g_Config.m_SvSpectatorVotes == 0 && m_apPlayers[i]->GetTeam() == -1) || aVoteChecked[i])	// don't count in votes by spectators
->>>>>>> 326eaa9a
 						continue;
 					if(m_VoteKick && 
 						GetPlayerChar(m_VoteCreator) && GetPlayerChar(i) &&
@@ -821,11 +817,7 @@
 
 		int64 Now = Server()->Tick();
 		p->m_Last_VoteTry = Now;
-<<<<<<< HEAD
-		if(p->GetTeam() == -1 && !g_Config.m_SvSpecVote)
-=======
 		if(g_Config.m_SvSpectatorVotes == 0 && p->GetTeam() == -1)
->>>>>>> 326eaa9a
 		{
 			SendChatTarget(ClientId, "Spectators aren't allowed to start a vote.");
 			return;
