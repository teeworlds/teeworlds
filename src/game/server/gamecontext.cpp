--- conflicted
+++ resolved
@@ -887,11 +887,7 @@
 			{
 				char aBuf[64] = {0};
 				Server()->GetClientIP(KickId, aBuf, sizeof(aBuf));
-<<<<<<< HEAD
 				str_format(aCmd, sizeof(aCmd), "ban %s %d Banned by vote", aBuf, g_Config.m_SvVoteKickBantime);
-=======
-				str_format(aCmd, sizeof(aCmd), "ban %s %d \"Banned by vote\"", aBuf, g_Config.m_SvVoteKickBantime);
->>>>>>> 14c0f77c
 			}
 			m_apPlayers[ClientId]->m_Last_KickVote = time_get();
 			m_VoteKick = true;
