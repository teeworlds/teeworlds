--- conflicted
+++ resolved
@@ -90,11 +90,8 @@
 		int m_TargetY;
 	} m_LatestActivity;
 	
-<<<<<<< HEAD
-=======
 	int idMap[16];
 	int idMapBook[16];
->>>>>>> bc6187c0
 
 	// network latency calculations
 	struct
