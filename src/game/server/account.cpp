#include <base/system.h>

#include <engine/external/md5/md5.h>
#include <engine/shared/config.h>
#include <game/server/player.h>

#include "account.h"

#define MAX_FILEPATH 256

//#define D(F, A...) printf("%s:%s():%d - " F "\n",__FILE__, __func__,  __LINE__,##A)

const char* CAccount::ms_pPayloadHash = 0;
class IChatCtl *CAccount::ms_pChatHnd = 0;

CAccount::CAccount(const char* pAccName)
{
	if (pAccName)
		str_copy(m_aAccName, pAccName, sizeof m_aAccName);
	else
		m_aAccName[0] = '\0';

	mem_zero(&m_Payload, sizeof m_Payload);
	m_Payload.m_Head.m_RegDate = m_Payload.m_Head.m_LastLoginDate = time_timestamp();// for new accs only
}

CAccount::~CAccount()
{
}

bool CAccount::SetPass(const char *pPass)
{
	char aHashedPass[33];
	if (!pPass || !*pPass)
		return false;

	HashPass(aHashedPass, pPass);

	str_copy(m_Payload.m_Head.m_aPassHash, aHashedPass, sizeof m_Payload.m_Head.m_aPassHash);

	return true;
}

bool CAccount::VerifyPass(const char* pPass) const
{
	if (!pPass || !*pPass)
		return false;

	char aBuf[33];
	HashPass(aBuf, pPass);

	return str_comp_num(aBuf, m_Payload.m_Head.m_aPassHash, (sizeof m_Payload.m_Head.m_aPassHash) - 1) == 0;
}

bool CAccount::Write() const
{
	// we always pad to have the size be a multiple of 32, to counter different
	// padding behaviour of different compilers.
	char aBodyChunk[31 + sizeof m_Payload.m_Body];
	bool Ret = false;
	if (!*m_aAccName || !*g_Config.m_SvAccDir)
		return false;

	// round up to the next full multiple of 32
	int SzBody = (31 + sizeof m_Payload.m_Body) & (~31);

	mem_zero(aBodyChunk, sizeof aBodyChunk);
	mem_copy(aBodyChunk, &m_Payload.m_Body, sizeof m_Payload.m_Body);

<<<<<<< HEAD
//	struct flock fl = { 0, 0, 0, F_WRLCK, SEEK_SET };
//	fl.l_pid = getpid();

	char aBuf[MAX_FILEPATH];
	str_format(aBuf, sizeof aBuf, "%s/%s_%s.acc", g_Config.m_SvAccDir, ms_pPayloadHash, m_aAccName);

	int fd = open(aBuf, O_WRONLY | O_CREAT | O_TRUNC, S_IRUSR|S_IRGRP);
=======
	char aBuf[MAX_FILEPATH];
	str_format(aBuf, sizeof aBuf, "%s/%s_%s.acc", g_Config.m_SvAccDir, ms_pPayloadHash, m_aAccName);

	IOHANDLE fd = io_open(aBuf, IOFLAG_WRITE);
>>>>>>> 76999663

	if (!fd)
		return false;
<<<<<<< HEAD
//	if (fcntl(fd, F_SETLKW, &fl) != -1)
//	{
		if (write(fd, &m_Payload.m_Head, sizeof m_Payload.m_Head) == sizeof m_Payload.m_Head
				&& write(fd, aBodyChunk, SzBody) == SzBody)
			Ret = true;

//		fl.l_type = F_UNLCK;
//		fcntl(fd, F_SETLK, &fl);
//	}

	close(fd);
=======
	if (io_write(fd, &m_Payload.m_Head, sizeof m_Payload.m_Head) == sizeof m_Payload.m_Head
			&& io_write(fd, aBodyChunk, SzBody) == (unsigned)SzBody)
		Ret = true;

	io_close(fd);
>>>>>>> 76999663
	return Ret;
}

bool CAccount::Read()
{
	// we always pad to have the size be a multiple of 32, to counter different
	// padding behaviour of different compilers.
	char aBodyChunk[31 + sizeof m_Payload.m_Body];

	bool Ret = false;
	if (!*m_aAccName || !*g_Config.m_SvAccDir)
		return false;

	// round up to the next full multiple of 32
	int SzBody = (31 + sizeof m_Payload.m_Body) & (~31);

	mem_zero(aBodyChunk, sizeof aBodyChunk);

<<<<<<< HEAD
//	struct flock fl = { 0, 0, 0, F_RDLCK, SEEK_SET };
//	fl.l_pid = getpid();

=======
>>>>>>> 76999663
	char aBuf[MAX_FILEPATH];
	str_format(aBuf, sizeof aBuf, "%s/%s_%s.acc", g_Config.m_SvAccDir, ms_pPayloadHash, m_aAccName);

	IOHANDLE fd = io_open(aBuf, IOFLAG_READ);

	if (!fd)
		return false;

<<<<<<< HEAD
//	if (fcntl(fd, F_SETLKW, &fl) != -1)
//	{
		if (read(fd, &m_Payload.m_Head, sizeof m_Payload.m_Head) == sizeof m_Payload.m_Head
				&& read(fd, aBodyChunk, SzBody) == SzBody)
		{
			Ret = true;
			mem_copy(&m_Payload.m_Body, aBodyChunk, sizeof m_Payload.m_Body);
		}

//		fl.l_type = F_UNLCK;
//		fcntl(fd, F_SETLK, &fl);
//	}
=======
	if (io_read(fd, &m_Payload.m_Head, sizeof m_Payload.m_Head) == sizeof m_Payload.m_Head
			&& io_read(fd, aBodyChunk, SzBody) == (unsigned)SzBody)
	{
		Ret = true;
		mem_copy(&m_Payload.m_Body, aBodyChunk, sizeof m_Payload.m_Body);
	}
>>>>>>> 76999663

	io_close(fd);
	return Ret;
}


void CAccount::Init(const char *pPayloadHash)
{
	ms_pChatHnd = new CAccChatHandler;
	IChatCtl::Register(ms_pChatHnd);
 	CAccount::ms_pPayloadHash = pPayloadHash;
	if (!*g_Config.m_SvAccDir)
		str_copy(g_Config.m_SvAccDir, ".", 2);

	if (!fs_is_dir(g_Config.m_SvAccDir) && (fs_makedir(g_Config.m_SvAccDir) != 0 || !fs_is_dir(g_Config.m_SvAccDir))) // sic
	{
		dbg_msg("acc", "failed to create account directory \"%s\", falling back to \"./\"", g_Config.m_SvAccDir);
		str_copy(g_Config.m_SvAccDir, ".", 2);
	}
}

void CAccount::HashPass(char *pDst, const char *pSrc)
{
	if (!pSrc)
		return;

	char aBuf[33];
	md5_state_t State;
	md5_byte_t aDigest[16];

	md5_init(&State);
	md5_append(&State, (const md5_byte_t *)pSrc, str_length(pSrc));
	md5_finish(&State, aDigest);

	for (int i = 0; i < 16; ++i)
		str_format(aBuf + 2*i, 3, "%02x", aDigest[i]);

	str_copy(pDst, aBuf, 33);
}

bool CAccount::IsValidAccName(const char *pSrc)
{
	if (!pSrc || !*pSrc)
		return false;

	while(*pSrc)
	{
		const char *pAC = g_Config.m_SvAccAllowedNameChars;
		bool Okay = false;
		while(*pAC)
			if (*pSrc == *(pAC++))
			{
				Okay = true;
				break;
			}

		if (!Okay)
			return false;

		pSrc++;
	}

	return true;
}

bool CAccount::ParseAccline(char *pDstName, unsigned int SzName, char *pDstPass, unsigned int SzPass, const char *pLine)
{
	if (!pDstName || !SzName || !pDstPass || !SzPass || !pLine || !*pLine)
		return false;

	pDstName[0] = pDstPass[0] = '\0';

	char aLine[128];
	str_copy(aLine, pLine, sizeof aLine);

	char *pWork = str_skip_whitespaces(aLine);

	if (*pWork)
	{
		char *pEnd = str_skip_to_whitespace(pWork);

		str_copy(pDstName, pWork, SzName);

		if ((unsigned int)(pEnd - pWork) < SzName)
			pDstName[pEnd - pWork] = '\0';

		pWork = str_skip_whitespaces(pEnd);

		if (*pWork)
		{
			str_copy(pDstPass, pWork, SzPass);
			pEnd = pDstPass + str_length(pDstPass) - 1;
			while(pEnd >= pDstPass && (*pEnd == ' ' || *pEnd == '\t' || *pEnd == '\n' || *pEnd == '\r'))
				*(pEnd--) = '\0';
		}
	}

	return *pDstName && *pDstPass;
}

void CAccount::OverrideName(char *pDst, unsigned SzDst, class CPlayer *pPlayer, const char *pWantedName)
{
	if (pPlayer->GetAccount() && *g_Config.m_SvAccMemberPrefix)
		str_copy(pDst, g_Config.m_SvAccMemberPrefix, SzDst);
	else if (!pPlayer->GetAccount() && *g_Config.m_SvAccGuestPrefix)
		str_copy(pDst, g_Config.m_SvAccGuestPrefix, SzDst);
	else
		pDst[0] = '\0';

	str_append(pDst, (g_Config.m_SvAccEnforceNames && pPlayer->GetAccount())?pPlayer->GetAccount()->m_aAccName:pWantedName, SzDst);
}



CAccChatHandler::CAccChatHandler()
{
}

CAccChatHandler::~CAccChatHandler()
{
}

bool CAccChatHandler::HandleChatMsg(class CPlayer *pPlayer, const char *pMsg)
{
	char aName[MAX_ACCNAME+1];
	char aPass[33];//32 significant chars in password to be hashed
	char aBuf[256];
	CAccount *pAcc = NULL;

	if (str_comp_num(pMsg, "/reg", 4) == 0)
	{
		if (!g_Config.m_SvAccEnable)
			str_copy(aBuf, "Account system is disabled.", sizeof aBuf);
		else if (pPlayer->GetAccount())
			str_copy(aBuf, "You cannot create a new account while being logged in.", sizeof aBuf);
		else if (!CAccount::ParseAccline(aName, sizeof aName, aPass, sizeof aPass, str_skip_to_whitespace((char*)pMsg)))
			str_copy(aBuf, "To create a new account, say: /reg NAME PASSWORD", sizeof aBuf);
		else if (str_find(aPass," "))
			str_copy(aBuf, "The password must not contain any spaces.", sizeof aBuf);
		else if (!CAccount::IsValidAccName(aName))
			str_format(aBuf, sizeof aBuf, "Illegal account name. Allowed characters are: %s", g_Config.m_SvAccAllowedNameChars);
		else if ((pAcc = new CAccount(aName))->Read())
			str_copy(aBuf, "An account with this name does already exist. Choose a different name.", sizeof aBuf);
		else if (!pAcc->SetPass(aPass) || !pAcc->Write())
			str_copy(aBuf, "Account creation failed. Sorry.", sizeof aBuf);
		else
		{
			str_copy(aBuf, "Account successfully created, logged in. Do not forget your password, there is no way to get it back if lost.", sizeof aBuf);
			pPlayer->SetAccount(pAcc);
			pAcc->Payload()->blockScore = 10.0; // XXX dirty
			char aName[MAX_NAME_LENGTH];
			CAccount::OverrideName(aName, sizeof aName, pPlayer, pPlayer->m_OrigName);
			GameContext()->Server()->SetClientName(pPlayer->GetCID(), aName);
			if (!g_Config.m_SvTournamentMode)
				pPlayer->SetTeam(0);
			pAcc = NULL;
		}

		if (pAcc)
			delete pAcc;

		GameContext()->SendChatTarget(pPlayer->GetCID(), aBuf);
	}
	else if (str_comp_num(pMsg, "/login", 6) == 0)
	{
		bool PassFailed = false;
		if (!g_Config.m_SvAccEnable)
			str_copy(aBuf, "Account system is disabled.", sizeof aBuf);
		else if (pPlayer->GetAccount())
			str_copy(aBuf, "You are already logged in.", sizeof aBuf);
		else if (!CAccount::ParseAccline(aName, sizeof aName, aPass, sizeof aPass, str_skip_to_whitespace((char*)pMsg)))
			str_copy(aBuf, "To login into an existing account, say: /login NAME PASSWORD", sizeof aBuf);
		else if (!CAccount::IsValidAccName(aName) || !(pAcc = new CAccount(aName))->Read() || (PassFailed = !pAcc->VerifyPass(aPass)))
		{
			str_copy(aBuf, "Failed to login, wrong accdata version, unknown account or password.", sizeof aBuf);
			if (PassFailed)
			{
				int FailInd = pAcc->Head()->m_FailCount?1:0;

				pAcc->Head()->m_FailCount++;
				char aIP[16];
				GameContext()->Server()->GetClientAddr(pPlayer->GetCID(), aIP, sizeof aIP);
				str_copy(pAcc->Head()->m_FailIP[FailInd], aIP, sizeof (pAcc->Head()->m_FailIP[FailInd]));
				pAcc->Head()->m_FailDate[FailInd] = time_timestamp();
				pAcc->Write();
			}
		}
		else
		{
			bool Already = false;
			for (int i = 0; !Already && i < MAX_CLIENTS; ++i)
			{
				CPlayer *p = ((CGameContext*)GameContext())->m_apPlayers[i];
				if (p && p->GetAccount() && str_comp(p->GetAccount()->Name(), pAcc->Name()) == 0)
					Already = true;
			}

			if (Already)
				str_copy(aBuf, "Account in use. Nice try.", sizeof aBuf);
			else
			{

				char aTmp[128];
				if (pAcc->Head()->m_FailCount > 0)
				{
					char aTime[2][32];
					str_timestamp_at(aTime[0], sizeof (aTime[0]), pAcc->Head()->m_FailDate[0]);
					if (pAcc->Head()->m_FailCount > 1)
					{
						str_timestamp_at(aTime[1], sizeof (aTime[1]), pAcc->Head()->m_FailDate[1]);
						str_format(aTmp, sizeof aTmp, "%d failed logins since last login. first: %s at %s, last: %s at %s",
								pAcc->Head()->m_FailCount, pAcc->Head()->m_FailIP[0], aTime[0], pAcc->Head()->m_FailIP[1], aTime[1]);
					}
					else
					{
						str_format(aTmp, sizeof aTmp, "One failed login since last login: %s at %s",
							pAcc->Head()->m_FailIP[0], aTime[0]);
					}
					pAcc->Head()->m_FailCount = 0;
					pAcc->Head()->m_FailIP[0][0] = pAcc->Head()->m_FailIP[1][0] = '\0';
					GameContext()->SendChatTarget(pPlayer->GetCID(), aTmp);
				}

				str_timestamp_at(aTmp, sizeof aTmp, pAcc->Head()->m_LastLoginDate);
				str_format(aBuf, sizeof aBuf, "Login successful. Last login from %s at %s.", pAcc->Head()->m_LastLoginIP, aTmp);

				pAcc->Head()->m_LastLoginDate = time_timestamp();
				GameContext()->Server()->GetClientAddr(pPlayer->GetCID(), pAcc->Head()->m_LastLoginIP, sizeof (pAcc->Head()->m_LastLoginIP));

				pAcc->Write();

				pPlayer->SetAccount(pAcc);
				char aName[MAX_NAME_LENGTH];
				CAccount::OverrideName(aName, sizeof aName, pPlayer, pPlayer->m_OrigName);
				GameContext()->Server()->SetClientName(pPlayer->GetCID(), aName);
				if (!g_Config.m_SvTournamentMode)
					pPlayer->SetTeam(0);

				pAcc = NULL;
			}
		}

		GameContext()->SendChatTarget(pPlayer->GetCID(), aBuf);
		if (pAcc)
			delete pAcc;

	}
	else if (str_comp_num(pMsg, "/pass", 5) == 0)
	{
		char aFormerPass[sizeof aPass];
		if (!g_Config.m_SvAccEnable)
			str_copy(aBuf, "Account system is disabled.", sizeof aBuf);
		else if (!(pAcc = pPlayer->GetAccount()))
			str_copy(aBuf, "Cannot change password from outside, use /login first.", sizeof aBuf);
		else if (!CAccount::ParseAccline(aFormerPass, sizeof aFormerPass, aPass, sizeof aPass, str_skip_to_whitespace((char*)pMsg)))
			str_copy(aBuf, "To change your password, say: /pass OLD_PASS NEW_PASS", sizeof aBuf);
		else if (str_find(aPass," "))
			str_copy(aBuf, "The password must not contain any spaces.", sizeof aBuf);
		else if (!pAcc->VerifyPass(aFormerPass))
			str_copy(aBuf, "Failed to change password, incorrect old password given.", sizeof aBuf);
		else
		{
			pAcc->SetPass(aPass);
			if (!pAcc->Write())
			{
				str_copy(aBuf, "Failed to save the new password, sorry.", sizeof aBuf);
				pAcc->SetPass(aFormerPass);
			}
			else
				str_copy(aBuf, "Password changed.", sizeof aBuf);
		}

		GameContext()->SendChatTarget(pPlayer->GetCID(), aBuf);
	}
	else if (str_comp(pMsg, "/save") == 0)
	{
		if (!g_Config.m_SvAccEnable)
			str_copy(aBuf, "Account system is disabled.", sizeof aBuf);
		else if (!pPlayer->GetAccount())
			str_copy(aBuf, "Cannot save while not logged in. use /login", sizeof aBuf);
		else if (!pPlayer->GetAccount()->Write())
			str_copy(aBuf, "Failed to save. Sorry.", sizeof aBuf);
		else
			str_copy(aBuf, "Saved.", sizeof aBuf);

		GameContext()->SendChatTarget(pPlayer->GetCID(), aBuf);
	}
	else if (str_comp(pMsg, "/bail") == 0) //logout w/o saving
	{
		if (!g_Config.m_SvAccAllowBail)
			str_copy(aBuf, "Cannot bail, disallowed.", sizeof aBuf);
		else if (!pPlayer->GetAccount())
			str_copy(aBuf, "Cannot bail out while not logged in.", sizeof aBuf);
		else
		{
			str_copy(aBuf, "Logged out without saving.", sizeof aBuf);
			delete pPlayer->GetAccount();
			pPlayer->SetAccount(NULL);

			char aName[MAX_NAME_LENGTH];
			CAccount::OverrideName(aName, sizeof aName, pPlayer, pPlayer->m_OrigName);
			GameContext()->Server()->SetClientName(pPlayer->GetCID(), aName);
			if (g_Config.m_SvAccEnforce)
				pPlayer->SetTeam(TEAM_SPECTATORS);
		}

		GameContext()->SendChatTarget(pPlayer->GetCID(), aBuf);
	}
	else
		return false;

	return true;
}<|MERGE_RESOLUTION|>--- conflicted
+++ resolved
@@ -67,42 +67,18 @@
 	mem_zero(aBodyChunk, sizeof aBodyChunk);
 	mem_copy(aBodyChunk, &m_Payload.m_Body, sizeof m_Payload.m_Body);
 
-<<<<<<< HEAD
-//	struct flock fl = { 0, 0, 0, F_WRLCK, SEEK_SET };
-//	fl.l_pid = getpid();
-
 	char aBuf[MAX_FILEPATH];
 	str_format(aBuf, sizeof aBuf, "%s/%s_%s.acc", g_Config.m_SvAccDir, ms_pPayloadHash, m_aAccName);
 
-	int fd = open(aBuf, O_WRONLY | O_CREAT | O_TRUNC, S_IRUSR|S_IRGRP);
-=======
-	char aBuf[MAX_FILEPATH];
-	str_format(aBuf, sizeof aBuf, "%s/%s_%s.acc", g_Config.m_SvAccDir, ms_pPayloadHash, m_aAccName);
-
 	IOHANDLE fd = io_open(aBuf, IOFLAG_WRITE);
->>>>>>> 76999663
 
 	if (!fd)
 		return false;
-<<<<<<< HEAD
-//	if (fcntl(fd, F_SETLKW, &fl) != -1)
-//	{
-		if (write(fd, &m_Payload.m_Head, sizeof m_Payload.m_Head) == sizeof m_Payload.m_Head
-				&& write(fd, aBodyChunk, SzBody) == SzBody)
-			Ret = true;
-
-//		fl.l_type = F_UNLCK;
-//		fcntl(fd, F_SETLK, &fl);
-//	}
-
-	close(fd);
-=======
 	if (io_write(fd, &m_Payload.m_Head, sizeof m_Payload.m_Head) == sizeof m_Payload.m_Head
 			&& io_write(fd, aBodyChunk, SzBody) == (unsigned)SzBody)
 		Ret = true;
 
 	io_close(fd);
->>>>>>> 76999663
 	return Ret;
 }
 
@@ -121,12 +97,6 @@
 
 	mem_zero(aBodyChunk, sizeof aBodyChunk);
 
-<<<<<<< HEAD
-//	struct flock fl = { 0, 0, 0, F_RDLCK, SEEK_SET };
-//	fl.l_pid = getpid();
-
-=======
->>>>>>> 76999663
 	char aBuf[MAX_FILEPATH];
 	str_format(aBuf, sizeof aBuf, "%s/%s_%s.acc", g_Config.m_SvAccDir, ms_pPayloadHash, m_aAccName);
 
@@ -135,27 +105,12 @@
 	if (!fd)
 		return false;
 
-<<<<<<< HEAD
-//	if (fcntl(fd, F_SETLKW, &fl) != -1)
-//	{
-		if (read(fd, &m_Payload.m_Head, sizeof m_Payload.m_Head) == sizeof m_Payload.m_Head
-				&& read(fd, aBodyChunk, SzBody) == SzBody)
-		{
-			Ret = true;
-			mem_copy(&m_Payload.m_Body, aBodyChunk, sizeof m_Payload.m_Body);
-		}
-
-//		fl.l_type = F_UNLCK;
-//		fcntl(fd, F_SETLK, &fl);
-//	}
-=======
 	if (io_read(fd, &m_Payload.m_Head, sizeof m_Payload.m_Head) == sizeof m_Payload.m_Head
 			&& io_read(fd, aBodyChunk, SzBody) == (unsigned)SzBody)
 	{
 		Ret = true;
 		mem_copy(&m_Payload.m_Body, aBodyChunk, sizeof m_Payload.m_Body);
 	}
->>>>>>> 76999663
 
 	io_close(fd);
 	return Ret;
