--- conflicted
+++ resolved
@@ -20,17 +20,14 @@
 	m_Team = GameServer()->m_pController->ClampTeam(Team);
 	m_SpectatorID = SPEC_FREEVIEW;
 	m_LastActionTick = Server()->Tick();
-<<<<<<< HEAD
 	m_pAccount = 0;
 	blockScore = 0;
-=======
 	
 	for (int i = 1;i < 16;i++)
 	{
 	    idMap[i] = -1;
 	}
 	idMap[0] = ClientID;
->>>>>>> bc6187c0
 }
 
 CPlayer::~CPlayer()
@@ -151,13 +148,8 @@
 
 	pPlayerInfo->m_Latency = SnappingClient == -1 ? m_Latency.m_Min : GameServer()->m_apPlayers[SnappingClient]->m_aActLatency[m_ClientID];
 	pPlayerInfo->m_Local = 0;
-<<<<<<< HEAD
-	pPlayerInfo->m_ClientID = m_ClientID;
 	pPlayerInfo->m_Score = blockScore;
-=======
 	pPlayerInfo->m_ClientID = id;
-	pPlayerInfo->m_Score = m_Score;
->>>>>>> bc6187c0
 	pPlayerInfo->m_Team = m_Team;
 
 	if(m_ClientID == SnappingClient)
