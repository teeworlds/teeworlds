/* (c) Magnus Auvinen. See licence.txt in the root of the distribution for more information. */
/* If you are missing that file, acquire a complete release at teeworlds.com.                */
#include <new>
//#include <stdio.h> //TODO:GFX check if linux still needs this
#include <engine/server.h>
#include <engine/server/server.h>
#include <engine/shared/config.h>

#include "player.h"
#include "gamecontext.h"
#include <game/gamecore.h>
#include "gamemodes/DDRace.h"

MACRO_ALLOC_POOL_ID_IMPL(CPlayer, MAX_CLIENTS)

IServer *CPlayer::Server() const { return m_pGameServer->Server(); }
	
CPlayer::CPlayer(CGameContext *pGameServer, int CID, int Team)
{
	m_pGameServer = pGameServer;
	m_RespawnTick = Server()->Tick();
	m_DieTick = Server()->Tick();
	m_ScoreStartTick = Server()->Tick();
	Character = 0;
	m_Muted = 0;
	this->m_ClientID = CID;
	m_Team = GameServer()->m_pController->ClampTeam(Team);
	m_LastActionTick = Server()->Tick();

	m_PauseInfo.m_Respawn = false;
	
	GameServer()->Score()->PlayerData(CID)->Reset();
	
	m_Invisible = false;
	m_IsUsingDDRaceClient = false;

	// Variable initialized:
	m_Last_Pause = 0;
}

CPlayer::~CPlayer()
{
	if(Character) Character->Destroy();
}

void CPlayer::Tick()
{
	Server()->SetClientAuthed(m_ClientID, m_Authed);
	if(!Server()->ClientIngame(m_ClientID))
		return;

	Server()->SetClientScore(m_ClientID, m_Score);

	if(m_Muted > 0) m_Muted--;
	// do latency stuff
	{
		IServer::CClientInfo Info;
		if(Server()->GetClientInfo(m_ClientID, &Info))
		{
			m_Latency.m_Accum += Info.m_Latency;
			m_Latency.m_AccumMax = max(m_Latency.m_AccumMax, Info.m_Latency);
			m_Latency.m_AccumMin = min(m_Latency.m_AccumMin, Info.m_Latency);
		}
		// each second
		if(Server()->Tick()%Server()->TickSpeed() == 0)
		{
			m_Latency.m_Avg = m_Latency.m_Accum/Server()->TickSpeed();
			m_Latency.m_Max = m_Latency.m_AccumMax;
			m_Latency.m_Min = m_Latency.m_AccumMin;
			m_Latency.m_Accum = 0;
			m_Latency.m_AccumMin = 1000;
			m_Latency.m_AccumMax = 0;
		}
	}
	
	if(!Character && m_DieTick+Server()->TickSpeed()*3 <= Server()->Tick())
		m_Spawning = true;

	if(Character)
	{
		if(Character->IsAlive())
		{
			m_ViewPos = Character->m_Pos;
		}
		else
		{
			Character->MarkDestroy();
			Character = 0;
		}
	}
	else if(m_Spawning && m_RespawnTick <= Server()->Tick())
		TryRespawn();
}

void CPlayer::Snap(int SnappingClient)
{
	if(!Server()->ClientIngame(m_ClientID))
		return;

	CNetObj_ClientInfo *pClientInfo = static_cast<CNetObj_ClientInfo *>(Server()->SnapNewItem(NETOBJTYPE_CLIENTINFO, m_ClientID, sizeof(CNetObj_ClientInfo)));
	if(!pClientInfo)
		return;

	StrToInts(&pClientInfo->m_Name0, 6, Server()->ClientName(m_ClientID));
	StrToInts(&pClientInfo->m_Skin0, 6, m_TeeInfos.m_SkinName);
	pClientInfo->m_UseCustomColor = m_TeeInfos.m_UseCustomColor;
	pClientInfo->m_ColorBody = m_TeeInfos.m_ColorBody;
	pClientInfo->m_ColorFeet = m_TeeInfos.m_ColorFeet;

	CNetObj_PlayerInfo *pPlayerInfo = static_cast<CNetObj_PlayerInfo *>(Server()->SnapNewItem(NETOBJTYPE_PLAYERINFO, m_ClientID, sizeof(CNetObj_PlayerInfo)));
	if(!pPlayerInfo)
		return;

	pPlayerInfo->m_Latency = m_Latency.m_Min;
	pPlayerInfo->m_LatencyFlux = m_Latency.m_Max-m_Latency.m_Min;
	pPlayerInfo->m_Local = 0;
	pPlayerInfo->m_ClientId = m_ClientID;
	if(m_ClientID == SnappingClient)
		pPlayerInfo->m_Local = 1;	
	
	// send 0 if times of others are not shown
	if(SnappingClient != m_ClientID && g_Config.m_SvHideScore)
		pPlayerInfo->m_Score = 0;
	else
		pPlayerInfo->m_Score = m_Score;
		
	pPlayerInfo->m_Team = m_Team;
}

void CPlayer::OnDisconnect()
{
	KillCharacter();

	if(Server()->ClientIngame(m_ClientID))
	{
<<<<<<< HEAD
		char aBuf[512];
		str_format(aBuf, sizeof(aBuf),  "'%s' has left the game", Server()->ClientName(m_ClientID));
		GameServer()->SendChat(-1, CGameContext::CHAT_ALL, aBuf);
		str_format(aBuf, sizeof(aBuf), "leave player='%d:%s'", m_ClientID, Server()->ClientName(m_ClientID));
		GameServer()->Console()->Print(IConsole::OUTPUT_LEVEL_STANDARD, "game", aBuf);
=======
>>>>>>> 27c3f06f
		if(m_Muted > 0)
		{
			int Temp = m_Muted;
			m_Muted = 0;
			((CServer *)Server())->BanAdd(((CServer *)Server())->GetClientIP(m_ClientID), ((Temp/Server()->TickSpeed())+1), "Mute evasion");
			return;
		}
		char aBuf[512];
		str_format(aBuf, sizeof(aBuf),  "'%s' has left the game", Server()->ClientName(m_ClientID));
		GameServer()->SendChat(-1, CGameContext::CHAT_ALL, aBuf);
		str_format(aBuf, sizeof(aBuf), "leave player='%d:%s'", m_ClientID, Server()->ClientName(m_ClientID));
		GameServer()->Console()->Print(IConsole::OUTPUT_LEVEL_STANDARD, "game", aBuf);
	}
}

void CPlayer::OnPredictedInput(CNetObj_PlayerInput *NewInput)
{
	if(Character)
		Character->OnPredictedInput(NewInput);
}

void CPlayer::OnDirectInput(CNetObj_PlayerInput *NewInput)
{
	if(Character)
		Character->OnDirectInput(NewInput);

	if(!Character && m_Team >= 0 && (NewInput->m_Fire&1))
		m_Spawning = true;
	
	if(!Character && m_Team == -1)
		m_ViewPos = vec2(NewInput->m_TargetX, NewInput->m_TargetY);

	// check for activity
	if(NewInput->m_Direction || m_LatestActivity.m_TargetX != NewInput->m_TargetX ||
		m_LatestActivity.m_TargetY != NewInput->m_TargetY || NewInput->m_Jump ||
		NewInput->m_Fire&1 || NewInput->m_Hook)
	{
		m_LatestActivity.m_TargetX = NewInput->m_TargetX;
		m_LatestActivity.m_TargetY = NewInput->m_TargetY;
		m_LastActionTick = Server()->Tick();
	}
}

CCharacter *CPlayer::GetCharacter()
{
	if(Character && Character->IsAlive())
		return Character;
	return 0;
}

void CPlayer::KillCharacter(int Weapon)
{
	if(Character)
	{
		Character->Die(m_ClientID, Weapon);
		//delete Character;
		Character = 0;
	}
}

void CPlayer::Respawn()
{
	if(m_Team > -1)
		m_Spawning = true;
}

void CPlayer::SetTeam(int Team)
{
	// clamp the team
	Team = GameServer()->m_pController->ClampTeam(Team);
	if(m_Team == Team)
		return;
		
	char aBuf[512];
	str_format(aBuf, sizeof(aBuf), "'%s' joined the %s", Server()->ClientName(m_ClientID), GameServer()->m_pController->GetTeamName(Team));
	GameServer()->SendChat(-1, CGameContext::CHAT_ALL, aBuf); 
	
	KillCharacter();
	m_Team = Team;
	m_LastActionTick = Server()->Tick();
	// we got to wait 0.5 secs before respawning
	m_RespawnTick = Server()->Tick()+Server()->TickSpeed()/2;
	//str_format(aBuf, sizeof(aBuf), "team_join player='%d:%s' m_Team=%d", m_ClientID, Server()->ClientName(m_ClientID), m_Team);
	//GameServer()->Console()->Print(IConsole::OUTPUT_LEVEL_DEBUG, "game", aBuf);
	
	//GameServer()->m_pController->OnPlayerInfoChange(GameServer()->m_apPlayers[m_ClientID]);
}

void CPlayer::TryRespawn()
{
	if(m_PauseInfo.m_Respawn)
	{
		Character = new(m_ClientID) CCharacter(&GameServer()->m_World);
		Character->Spawn(this, m_PauseInfo.m_Core.m_Pos);
		GameServer()->CreatePlayerSpawn(m_PauseInfo.m_Core.m_Pos);
		LoadCharacter();
	}
	else
	{
		vec2 SpawnPos = vec2(100.0f, -60.0f);
		if(!GameServer()->m_pController->CanSpawn(this, &SpawnPos))
			return;

		// check if the position is occupado
		CEntity *apEnts[2] = {0};
		int NumEnts = GameServer()->m_World.FindEntities(SpawnPos, 64, apEnts, 2, NETOBJTYPE_CHARACTER);
		if(NumEnts < 3)
		{
			m_Spawning = false;
			Character = new(m_ClientID) CCharacter(&GameServer()->m_World);
			Character->Spawn(this, SpawnPos);
			GameServer()->CreatePlayerSpawn(SpawnPos);
		} 
	}
}

void CPlayer::LoadCharacter()
{
	Character->m_Core = m_PauseInfo.m_Core;
	if(g_Config.m_SvPauseTime)
		Character->m_StartTime = Server()->Tick() - (m_PauseInfo.m_PauseTime - m_PauseInfo.m_StartTime);
	else
		Character->m_StartTime = m_PauseInfo.m_StartTime;
	Character->m_DDRaceState = m_PauseInfo.m_DDRaceState;
	Character->m_RefreshTime = Server()->Tick();
	for(int i = 0; i < NUM_WEAPONS; ++i)
	{
		if(m_PauseInfo.m_aHasWeapon[i])
		{
			if(!m_PauseInfo.m_FreezeTime)
				Character->GiveWeapon(i, -1);
			else
				Character->GiveWeapon(i, 0);
		}
	}
	Character->m_FreezeTime = m_PauseInfo.m_FreezeTime;
	Character->m_Doored = m_PauseInfo.m_Doored;
	Character->m_OldPos = m_PauseInfo.m_OldPos;
	Character->m_OlderPos = m_PauseInfo.m_OlderPos;
	Character->m_LastAction = m_PauseInfo.m_LastAction;
	Character->m_Jumped = m_PauseInfo.m_Jumped;
	Character->m_Health = m_PauseInfo.m_Health;
	Character->m_Armor = m_PauseInfo.m_Armor;
	Character->m_PlayerState = m_PauseInfo.m_PlayerState;
	Character->m_LastMove = m_PauseInfo.m_LastMove;
	Character->m_PrevPos = m_PauseInfo.m_PrevPos;
	Character->m_ActiveWeapon = m_PauseInfo.m_ActiveWeapon;
	Character->m_LastWeapon = m_PauseInfo.m_LastWeapon;
	Character->m_HammerType = m_PauseInfo.m_HammerType;
	Character->m_Super = m_PauseInfo.m_Super;
	CGameControllerDDRace* Controller = (CGameControllerDDRace*)GameServer()->m_pController;
	Controller->m_Teams.m_Core.Team(GetCID(), m_PauseInfo.m_Team);
	m_PauseInfo.m_Respawn = false;
	m_InfoSaved = false;
}

void CPlayer::SaveCharacter()
{
	m_PauseInfo.m_Core = Character->m_Core;
	m_PauseInfo.m_StartTime = Character->m_StartTime;
	m_PauseInfo.m_DDRaceState = Character->m_DDRaceState;
	for(int i = 0; i < WEAPON_NINJA; ++i)
	{
		m_PauseInfo.m_aHasWeapon[i] = Character->m_aWeapons[i].m_Got;
	}
	m_PauseInfo.m_FreezeTime=Character->m_FreezeTime;
	m_PauseInfo.m_Doored = Character->m_Doored;
	m_PauseInfo.m_OldPos = Character->m_OldPos;
	m_PauseInfo.m_OlderPos = Character->m_OlderPos;
	m_PauseInfo.m_LastAction = Character->m_LastAction;
	m_PauseInfo.m_Jumped = Character->m_Jumped;
	m_PauseInfo.m_Health = Character->m_Health;
	m_PauseInfo.m_Armor = Character->m_Armor;
	m_PauseInfo.m_PlayerState = Character->m_PlayerState;
	m_PauseInfo.m_LastMove = Character->m_LastMove;
	m_PauseInfo.m_PrevPos = Character->m_PrevPos;
	m_PauseInfo.m_ActiveWeapon = Character->m_ActiveWeapon;
	m_PauseInfo.m_LastWeapon = Character->m_LastWeapon;
	m_PauseInfo.m_HammerType = Character->m_HammerType;
	m_PauseInfo.m_Super = Character->m_Super;
	CGameControllerDDRace* Controller = (CGameControllerDDRace*)GameServer()->m_pController;
	m_PauseInfo.m_Team = Controller->m_Teams.m_Core.Team(GetCID());
	m_PauseInfo.m_PauseTime = Server()->Tick();
	//m_PauseInfo.m_RefreshTime = Character->m_RefreshTime;
}<|MERGE_RESOLUTION|>--- conflicted
+++ resolved
@@ -133,14 +133,11 @@
 
 	if(Server()->ClientIngame(m_ClientID))
 	{
-<<<<<<< HEAD
 		char aBuf[512];
 		str_format(aBuf, sizeof(aBuf),  "'%s' has left the game", Server()->ClientName(m_ClientID));
 		GameServer()->SendChat(-1, CGameContext::CHAT_ALL, aBuf);
 		str_format(aBuf, sizeof(aBuf), "leave player='%d:%s'", m_ClientID, Server()->ClientName(m_ClientID));
 		GameServer()->Console()->Print(IConsole::OUTPUT_LEVEL_STANDARD, "game", aBuf);
-=======
->>>>>>> 27c3f06f
 		if(m_Muted > 0)
 		{
 			int Temp = m_Muted;
@@ -148,11 +145,6 @@
 			((CServer *)Server())->BanAdd(((CServer *)Server())->GetClientIP(m_ClientID), ((Temp/Server()->TickSpeed())+1), "Mute evasion");
 			return;
 		}
-		char aBuf[512];
-		str_format(aBuf, sizeof(aBuf),  "'%s' has left the game", Server()->ClientName(m_ClientID));
-		GameServer()->SendChat(-1, CGameContext::CHAT_ALL, aBuf);
-		str_format(aBuf, sizeof(aBuf), "leave player='%d:%s'", m_ClientID, Server()->ClientName(m_ClientID));
-		GameServer()->Console()->Print(IConsole::OUTPUT_LEVEL_STANDARD, "game", aBuf);
 	}
 }
 
