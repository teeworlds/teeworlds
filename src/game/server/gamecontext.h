/* (c) Magnus Auvinen. See licence.txt in the root of the distribution for more information. */
/* If you are missing that file, acquire a complete release at teeworlds.com.                */
#ifndef GAME_SERVER_GAMECONTEXT_H
#define GAME_SERVER_GAMECONTEXT_H

#include <engine/server.h>
#include <engine/console.h>
#include <engine/shared/memheap.h>

#include <game/layers.h>
#include <game/voting.h>

#include "eventhandler.h"
#include "gamecontroller.h"
#include "gameworld.h"
#include "account.h"
#include "player.h"

<<<<<<< HEAD
#include "gamemodes/rank.h"

#define MAX_MUTES 32
=======
#include <stdint.h>
>>>>>>> fd125707

/*
	Tick
		Game Context (CGameContext::tick)
			Game World (GAMEWORLD::tick)
				Reset world if requested (GAMEWORLD::reset)
				All entities in the world (ENTITY::tick)
				All entities in the world (ENTITY::tick_defered)
				Remove entities marked for deletion (GAMEWORLD::remove_entities)
			Game Controller (GAMECONTROLLER::tick)
			All players (CPlayer::tick)


	Snap
		Game Context (CGameContext::snap)
			Game World (GAMEWORLD::snap)
				All entities in the world (ENTITY::snap)
			Game Controller (GAMECONTROLLER::snap)
			Events handler (EVENT_HANDLER::snap)
			All players (CPlayer::snap)

*/
struct CMute {
	char m_IP[16];// TODO ipv6
	int m_Expire;
};
class CGameContext : public IGameServer
{
	IServer *m_pServer;
	class IConsole *m_pConsole;
	CLayers m_Layers;
	CCollision m_Collision;
	CNetObjHandler m_NetObjHandler;
	CTuningParams m_Tuning;

	static void ConTuneParam(IConsole::IResult *pResult, void *pUserData);
	static void ConTuneReset(IConsole::IResult *pResult, void *pUserData);
	static void ConTuneDump(IConsole::IResult *pResult, void *pUserData);
	static void ConChangeMap(IConsole::IResult *pResult, void *pUserData);
	static void ConRestart(IConsole::IResult *pResult, void *pUserData);
	static void ConBroadcast(IConsole::IResult *pResult, void *pUserData);
	static void ConSay(IConsole::IResult *pResult, void *pUserData);
	static void ConSetTeam(IConsole::IResult *pResult, void *pUserData);
	static void ConSetTeamAll(IConsole::IResult *pResult, void *pUserData);
	static void ConAddVote(IConsole::IResult *pResult, void *pUserData);
	static void ConRemoveVote(IConsole::IResult *pResult, void *pUserData);
	static void ConForceVote(IConsole::IResult *pResult, void *pUserData);
	static void ConClearVotes(IConsole::IResult *pResult, void *pUserData);
	static void ConVote(IConsole::IResult *pResult, void *pUserData);
	static void ConMute(IConsole::IResult *pResult, void *pUserData);
	static void ConMuteID(IConsole::IResult *pResult, void *pUserData);
	static void ConMuteIP(IConsole::IResult *pResult, void *pUserData);
	static void ConUnmute(IConsole::IResult *pResult, void *pUserData);
	static void ConMutes(IConsole::IResult *pResult, void *pUserData);
	static void ConchainSpecialMotdupdate(IConsole::IResult *pResult, void *pUserData, IConsole::FCommandCallback pfnCallback, void *pCallbackUserData);

	static void ConGive(IConsole::IResult *pResult, void *pUserData);

	CGameContext(int Resetting);
	void Construct(int Resetting);

	bool m_Resetting;

	static struct CMute m_aMutes[MAX_MUTES];
	void Mute(const char *pIP, int Secs, const char *pDisplayName);
public:
	IServer *Server() const { return m_pServer; }
	class IConsole *Console() { return m_pConsole; }
	CCollision *Collision() { return &m_Collision; }
	CTuningParams *Tuning() { return &m_Tuning; }

	CGameContext();
	~CGameContext();

	void Clear();

	CEventHandler m_Events;
	CPlayer *m_apPlayers[MAX_CLIENTS];

	IGameController *m_pController;
	CGameWorld m_World;

	CRank m_Rank;

	// helper functions
	class CCharacter *GetPlayerChar(int ClientID);

	// voting
	void StartVote(const char *pDesc, const char *pCommand, const char *pReason);
	void EndVote();
	void SendVoteSet(int ClientID);
	void SendVoteStatus(int ClientID, int Total, int Yes, int No);
	void AbortVoteKickOnDisconnect(int ClientID);

	void CreateLolText(CEntity *pParent, bool Follow, vec2 Pos, vec2 Vel, int Lifespan, const char *pText);

	int m_VoteCreator;
	int64 m_VoteCloseTime;
	bool m_VoteUpdate;
	int m_VotePos;
	char m_aVoteDescription[VOTE_DESC_LENGTH];
	char m_aVoteCommand[VOTE_CMD_LENGTH];
	char m_aVoteReason[VOTE_REASON_LENGTH];
	int m_NumVoteOptions;
	int m_VoteEnforce;
	enum
	{
		VOTE_ENFORCE_UNKNOWN=0,
		VOTE_ENFORCE_NO,
		VOTE_ENFORCE_YES,
	};
	CHeap *m_pVoteOptionHeap;
	CVoteOptionServer *m_pVoteOptionFirst;
	CVoteOptionServer *m_pVoteOptionLast;

	// helper functions
	void CreateDamageInd(vec2 Pos, float AngleMod, int Amount);
	void CreateExplosion(vec2 Pos, int Owner, int Weapon, bool NoDamage);
	void CreateHammerHit(vec2 Pos);
	void CreatePlayerSpawn(vec2 Pos);
	void CreateDeath(vec2 Pos, int Who);
	void CreateSound(vec2 Pos, int Sound, int64_t Mask=-1);
	void CreateSoundGlobal(int Sound, int Target=-1);


	enum
	{
		CHAT_ALL=-2,
		CHAT_SPEC=-1,
		CHAT_RED=0,
		CHAT_BLUE=1
	};

	// network
	void SendChatTarget(int To, const char *pText);
	void SendChat(int ClientID, int Team, const char *pText);
	void SendEmoticon(int ClientID, int Emoticon);
	void SendWeaponPickup(int ClientID, int Weapon);
	void SendBroadcast(const char *pText, int ClientID);


	//
	void CheckPureTuning();
	void SendTuningParams(int ClientID);

	// engine events
	virtual void OnInit();
	virtual void OnConsoleInit();
	virtual void OnShutdown();

	virtual void OnTick();
	virtual void OnPreSnap();
	virtual void OnSnap(int ClientID);
	virtual void OnPostSnap();

	virtual void OnMessage(int MsgID, CUnpacker *pUnpacker, int ClientID);

	virtual void OnClientConnected(int ClientID);
	virtual void OnClientEnter(int ClientID);
	virtual void OnClientDrop(int ClientID, const char *pReason);
	virtual void OnClientDirectInput(int ClientID, void *pInput);
	virtual void OnClientPredictedInput(int ClientID, void *pInput);

	virtual bool IsClientReady(int ClientID);
	virtual bool IsClientPlayer(int ClientID);

	virtual const char *GameType();
	virtual const char *Version();
	virtual const char *NetVersion();
	virtual const char *NetVersionCust();
	virtual const char *AccVersion();
};

inline int64_t CmaskAll() { return -1LL; }
inline int64_t CmaskOne(int ClientID) { return 1LL<<ClientID; }
inline int64_t CmaskAllExceptOne(int ClientID) { return CmaskAll()^CmaskOne(ClientID); }
inline bool CmaskIsSet(int64_t Mask, int ClientID) { return (Mask&CmaskOne(ClientID)) != 0; }
#endif<|MERGE_RESOLUTION|>--- conflicted
+++ resolved
@@ -16,13 +16,11 @@
 #include "account.h"
 #include "player.h"
 
-<<<<<<< HEAD
 #include "gamemodes/rank.h"
 
 #define MAX_MUTES 32
-=======
+
 #include <stdint.h>
->>>>>>> fd125707
 
 /*
 	Tick
