#ifndef GAME_EDITOR_ED_EDITOR_H
#define GAME_EDITOR_ED_EDITOR_H

#include <base/system.h>
#include <base/math.h>
#include <base/tl/array.h>
#include <base/tl/algorithm.h>

#include <math.h>
#include <game/mapitems.h>
#include <game/client/render.h>

#include <engine/shared/datafile.h>
#include <engine/shared/config.h>
#include <engine/editor.h>
#include <engine/graphics.h>

#include <game/client/ui.h>

typedef void (*INDEX_MODIFY_FUNC)(int *pIndex);

//CRenderTools m_RenderTools;

// CEditor SPECIFIC
enum
{
	MODE_LAYERS=0,
	MODE_IMAGES,
	
	DIALOG_NONE=0,
	DIALOG_FILE,
};

struct CEntity
{
	CPoint m_Position;
	int m_Type;
};

class CEnvelope
{
public:
	int m_Channels;
	array<CEnvPoint> m_lPoints;
	char m_aName[32];
	float m_Bottom, m_Top;
	
	CEnvelope(int Chan)
	{
		m_Channels = Chan;
		m_aName[0] = 0;
		m_Bottom = 0;
		m_Top = 0;
	}
	
	void Resort()
	{
		sort(m_lPoints.all());
		FindTopBottom(0xf);
	}

	void FindTopBottom(int ChannelMask)
	{
		m_Top = -1000000000.0f;
		m_Bottom = 1000000000.0f;
		for(int i = 0; i < m_lPoints.size(); i++)
		{
			for(int c = 0; c < m_Channels; c++)
			{
				if(ChannelMask&(1<<c))
				{
					float v = fx2f(m_lPoints[i].m_aValues[c]);
					if(v > m_Top) m_Top = v;
					if(v < m_Bottom) m_Bottom = v;
				}
			}
		}
	}
	
	int Eval(float Time, float *pResult)
	{
		CRenderTools::RenderEvalEnvelope(m_lPoints.base_ptr(), m_lPoints.size(), m_Channels, Time, pResult);
		return m_Channels;
	}
	
	void AddPoint(int Time, int v0, int v1=0, int v2=0, int v3=0)
	{
		CEnvPoint p;
		p.m_Time = Time;
		p.m_aValues[0] = v0;
		p.m_aValues[1] = v1;
		p.m_aValues[2] = v2;
		p.m_aValues[3] = v3;
		p.m_Curvetype = CURVETYPE_LINEAR;
		m_lPoints.add(p);
		Resort();
	}
	
	float EndTime()
	{
		if(m_lPoints.size())
			return m_lPoints[m_lPoints.size()-1].m_Time*(1.0f/1000.0f);
		return 0;
	}
};


class CLayer;
class CLayerGroup;
class CEditorMap;

class CLayer
{
public:
	class CEditor *m_pEditor;
	class IGraphics *Graphics();
	class ITextRender *TextRender();

	CLayer()
	{
		m_Type = LAYERTYPE_INVALID;
		m_pTypeName = "(invalid)";
		m_Visible = true;
		m_Readonly = false;
		m_Flags = 0;
		m_pEditor = 0;
	}
	
	virtual ~CLayer()
	{
	}
	
	virtual void CheckQuads() {}
	
	virtual void BrushSelecting(CUIRect Rect) {}
	virtual int BrushGrab(CLayerGroup *pBrush, CUIRect Rect) { return 0; }
	virtual void FillSelection(bool Empty, CLayer *pBrush, CUIRect Rect) {}
	virtual void BrushDraw(CLayer *pBrush, float x, float y) {}
	virtual void BrushPlace(CLayer *pBrush, float x, float y) {}
	virtual void BrushFlipX() {}
	virtual void BrushFlipY() {}
	virtual void BrushRotate(float Amount) {}
	
	virtual void Render() {}
	virtual int RenderProperties(CUIRect *pToolbox) { return 0; }
	
	virtual void ModifyImageIndex(INDEX_MODIFY_FUNC pfnFunc) {}
	virtual void ModifyEnvelopeIndex(INDEX_MODIFY_FUNC pfnFunc) {}
	
	virtual void GetSize(float *w, float *h) { *w = 0; *h = 0;}
	
	const char *m_pTypeName;
	int m_Type;
	int m_Flags;

	bool m_Readonly;
	bool m_Visible;
};

class CLayerGroup
{
public:
	class CEditorMap *m_pMap;
	
	array<CLayer*> m_lLayers;
	
	int m_OffsetX;
	int m_OffsetY;

	int m_ParallaxX;
	int m_ParallaxY;
	
	int m_UseClipping;
	int m_ClipX;
	int m_ClipY;
	int m_ClipW;
	int m_ClipH;
	
	const char *m_pName;
	bool m_GameGroup;
	bool m_Visible;
	
	CLayerGroup();
	~CLayerGroup();
	
	void Convert(CUIRect *pRect);
	void Render();
	void MapScreen();
	void Mapping(float *pPoints);

	void GetSize(float *w, float *h);
	
	void DeleteLayer(int Index);
	int SwapLayers(int Index0, int Index1);
	
	bool IsEmpty() const 
	{
		return m_lLayers.size() == 0;
	}
	
	void Clear() 
	{ 
		m_lLayers.delete_all();
	}
	
	void AddLayer(CLayer *l)
	{
		m_lLayers.add(l);
	}

	void ModifyImageIndex(INDEX_MODIFY_FUNC Func)
	{
		for(int i = 0; i < m_lLayers.size(); i++)
			m_lLayers[i]->ModifyImageIndex(Func);
	}
	
	void ModifyEnvelopeIndex(INDEX_MODIFY_FUNC Func)
	{
		for(int i = 0; i < m_lLayers.size(); i++)
			m_lLayers[i]->ModifyEnvelopeIndex(Func);
	}
};

class CEditorImage : public CImageInfo
{
public:
	CEditor *m_pEditor;
	
	CEditorImage(CEditor *pEditor)
	{
		m_pEditor = pEditor;
		m_TexId = -1;
		m_aName[0] = 0;
		m_External = 0;
		m_Width = 0;
		m_Height = 0;
		m_pData = 0;
		m_Format = 0;
	}
	
	~CEditorImage();
	
	void AnalyseTileFlags();
	
	int m_TexId;
	int m_External;
	char m_aName[128];
	unsigned char m_aTileFlags[256];
};

class CEditorMap
{
	void MakeGameGroup(CLayerGroup *pGroup);
	void MakeGameLayer(CLayer *pLayer);
public:
	CEditor *m_pEditor;

	CEditorMap()
	{
		Clean();
	}

	array<CLayerGroup*> m_lGroups;
	array<CEditorImage*> m_lImages;
	array<CEnvelope*> m_lEnvelopes;
	
	class CLayerGame *m_pGameLayer;
	class CLayerTele *m_pTeleLayer;
<<<<<<< HEAD
=======
	class CLayerSpeedup *m_pSpeedupLayer;
>>>>>>> c01d2b61
	CLayerGroup *m_pGameGroup;
	
	CEnvelope *NewEnvelope(int Channels)
	{
		CEnvelope *e = new CEnvelope(Channels);
		m_lEnvelopes.add(e);
		return e;
	}
	
	void DeleteEnvelope(int Index);
	
	CLayerGroup *NewGroup()
	{
		CLayerGroup *g = new CLayerGroup;
		g->m_pMap = this;
		m_lGroups.add(g);
		return g;
	}
	
	int SwapGroups(int Index0, int Index1)
	{
		if(Index0 < 0 || Index0 >= m_lGroups.size()) return Index0;
		if(Index1 < 0 || Index1 >= m_lGroups.size()) return Index0;
		if(Index0 == Index1) return Index0;
		swap(m_lGroups[Index0], m_lGroups[Index1]);
		return Index1;
	}
	
	void DeleteGroup(int Index)
	{
		if(Index < 0 || Index >= m_lGroups.size()) return;
		delete m_lGroups[Index];
		m_lGroups.remove_index(Index);
	}
	
	void ModifyImageIndex(INDEX_MODIFY_FUNC pfnFunc)
	{
		for(int i = 0; i < m_lGroups.size(); i++)
			m_lGroups[i]->ModifyImageIndex(pfnFunc);
	}
	
	void ModifyEnvelopeIndex(INDEX_MODIFY_FUNC pfnFunc)
	{
		for(int i = 0; i < m_lGroups.size(); i++)
			m_lGroups[i]->ModifyEnvelopeIndex(pfnFunc);
	}
	
	void Clean();
	void CreateDefault(int EntitiesTexture);

	// io	
	int Save(class IStorage *pStorage, const char *pFilename);
	int Load(class IStorage *pStorage, const char *pFilename);
	
	void MakeTeleLayer(CLayer *pLayer);
<<<<<<< HEAD
=======
	void MakeSpeedupLayer(CLayer *pLayer);
>>>>>>> c01d2b61
};


struct CProperty
{
	const char *m_pName;
	int m_Value;
	int m_Type;
	int m_Min;
	int m_Max;
};

enum
{
	PROPTYPE_NULL=0,
	PROPTYPE_BOOL,
	PROPTYPE_INT_STEP,
	PROPTYPE_INT_SCROLL,
	PROPTYPE_COLOR,
	PROPTYPE_IMAGE,
	PROPTYPE_ENVELOPE,
};

typedef struct
{
	int x, y;
	int w, h;
} RECTi;

class CLayerTiles : public CLayer
{
public:
	CLayerTiles(int w, int h);
	~CLayerTiles();

	virtual void Resize(int NewW, int NewH);

	void MakePalette();
	virtual void Render();

	int ConvertX(float x) const;
	int ConvertY(float y) const;
	void Convert(CUIRect Rect, RECTi *pOut);
	void Snap(CUIRect *pRect);
	void Clamp(RECTi *pRect);

	virtual void BrushSelecting(CUIRect Rect);
	virtual int BrushGrab(CLayerGroup *pBrush, CUIRect Rect);
	virtual void FillSelection(bool Empty, CLayer *pBrush, CUIRect Rect);
	virtual void BrushDraw(CLayer *pBrush, float wx, float wy);
	virtual void BrushFlipX();
	virtual void BrushFlipY();
	
	virtual int RenderProperties(CUIRect *pToolbox);

	virtual void ModifyImageIndex(INDEX_MODIFY_FUNC pfnFunc);
	virtual void ModifyEnvelopeIndex(INDEX_MODIFY_FUNC pfnFunc);
	
	void PrepareForSave();

	void GetSize(float *w, float *h) { *w = m_Width*32.0f;  *h = m_Height*32.0f; }
	
	int m_TexId;
	int m_Game;
	int m_Tele;
<<<<<<< HEAD
=======
	int m_Speedup;
>>>>>>> c01d2b61
	int m_Image;
	int m_Width;
	int m_Height;
	CTile *m_pTiles;
};

class CLayerQuads : public CLayer
{
public:
	CLayerQuads();
	~CLayerQuads();

	virtual void Render();
	CQuad *NewQuad();

	virtual void CheckQuads();
	
	virtual void BrushSelecting(CUIRect Rect);
	virtual int BrushGrab(CLayerGroup *pBrush, CUIRect Rect);
	virtual void BrushPlace(CLayer *pBrush, float wx, float wy);
	virtual void BrushFlipX();
	virtual void BrushFlipY();
	virtual void BrushRotate(float Amount);
	
	virtual int RenderProperties(CUIRect *pToolbox);

	virtual void ModifyImageIndex(INDEX_MODIFY_FUNC pfnFunc);
	virtual void ModifyEnvelopeIndex(INDEX_MODIFY_FUNC pfnFunc);
	
	void GetSize(float *w, float *h);
	
	int m_Image;
	array<CQuad> m_lQuads;
};

class CLayerGame : public CLayerTiles
{
public:
	CLayerGame(int w, int h);
	~CLayerGame();

	virtual int RenderProperties(CUIRect *pToolbox);
};

class CLayerTele : public CLayerTiles
{
public:
	CLayerTele(int w, int h);
	~CLayerTele();
	
	CTeleTile *m_pTeleTile;
	
	virtual void Resize(int NewW, int NewH);
	virtual void BrushDraw(CLayer *pBrush, float wx, float wy);
	virtual void FillSelection(bool Empty, CLayer *pBrush, CUIRect Rect);
};

<<<<<<< HEAD
=======
class CLayerSpeedup : public CLayerTiles
{
public:
	CLayerSpeedup(int w, int h);
	~CLayerSpeedup();
	
	CSpeedupTile *m_pSpeedupTile;
	
	virtual void Resize(int NewW, int NewH);
	virtual void BrushDraw(CLayer *pBrush, float wx, float wy);
	virtual void FillSelection(bool Empty, CLayer *pBrush, CUIRect Rect);
};

>>>>>>> c01d2b61
class CEditor : public IEditor
{
	class IInput *m_pInput;
	class IClient *m_pClient;
	class IGraphics *m_pGraphics;
	class ITextRender *m_pTextRender;
	CRenderTools m_RenderTools;
	CUI m_UI;
public:
	class IInput *Input() { return m_pInput; };
	class IClient *Client() { return m_pClient; };
	class IGraphics *Graphics() { return m_pGraphics; };
	class ITextRender *TextRender() { return m_pTextRender; };
	CUI *UI() { return &m_UI; }
	CRenderTools *RenderTools() { return &m_RenderTools; }

	CEditor() : m_TilesetPicker(16, 16)
	{
		m_pInput = 0;
		m_pClient = 0;
		m_pGraphics = 0;
		m_pTextRender = 0;

		m_Mode = MODE_LAYERS;
		m_Dialog = 0;
		m_pTooltip = 0;

		m_aFileName[0] = 0;

		m_WorldOffsetX = 0;
		m_WorldOffsetY = 0;
		m_EditorOffsetX = 0.0f;
		m_EditorOffsetY = 0.0f;
		
		m_WorldZoom = 1.0f;
		m_ZoomLevel = 200;
		m_LockMouse = false;
		m_ShowMousePointer = true;
		m_MouseDeltaX = 0;
		m_MouseDeltaY = 0;
		m_MouseDeltaWx = 0;
		m_MouseDeltaWy = 0;
		
		m_GuiActive = true;
		m_ProofBorders = false;
		
		m_ShowDetail = true;
		m_Animate = false;
		m_AnimateStart = 0;
		m_AnimateTime = 0;
		m_AnimateSpeed = 1;
		
		m_ShowEnvelopeEditor = 0;
		
		ms_CheckerTexture = 0;
		ms_BackgroundTexture = 0;
		ms_CursorTexture = 0;
		ms_EntitiesTexture = 0;
		
		ms_pUiGotContext = 0;
		
		m_TeleNum = 1;
<<<<<<< HEAD
=======
		
		m_SpeedupForce = 50;
		m_SpeedupAngle = 0;
>>>>>>> c01d2b61
	}
	
	virtual void Init();
	virtual void UpdateAndRender();
	
	void InvokeFileDialog(int ListdirType, const char *pTitle, const char *pButtonText,
		const char *pBasepath, const char *pDefaultName,
		void (*pfnFunc)(const char *pFilename, void *pUser), void *pUser);
	
	void Reset(bool CreateDefault=true);
	int Save(const char *pFilename);
	int Load(const char *pFilename);
	int Append(const char *pFilename);
	void Render();

	CQuad *GetSelectedQuad();
	CLayer *GetSelectedLayerType(int Index, int Type);
	CLayer *GetSelectedLayer(int Index);
	CLayerGroup *GetSelectedGroup();
	
	int DoProperties(CUIRect *pToolbox, CProperty *pProps, int *pIds, int *pNewVal);
	
	int m_Mode;
	int m_Dialog;
	const char *m_pTooltip;

	char m_aFileName[512];

	float m_WorldOffsetX;
	float m_WorldOffsetY;
	float m_EditorOffsetX;
	float m_EditorOffsetY;
	float m_WorldZoom;
	int m_ZoomLevel;
	bool m_LockMouse;
	bool m_ShowMousePointer;
	bool m_GuiActive;
	bool m_ProofBorders;
	float m_MouseDeltaX;
	float m_MouseDeltaY;
	float m_MouseDeltaWx;
	float m_MouseDeltaWy;
	
	bool m_ShowDetail;
	bool m_Animate;
	int64 m_AnimateStart;
	float m_AnimateTime;
	float m_AnimateSpeed;
	
	int m_ShowEnvelopeEditor;
	
	int m_SelectedLayer;
	int m_SelectedGroup;
	int m_SelectedQuad;
	int m_SelectedPoints;
	int m_SelectedEnvelope;
	int m_SelectedImage;
	
	static int ms_CheckerTexture;
	static int ms_BackgroundTexture;
	static int ms_CursorTexture;
	static int ms_EntitiesTexture;
	
	CLayerGroup m_Brush;
	CLayerTiles m_TilesetPicker;
	
	static const void *ms_pUiGotContext;
	
	CEditorMap m_Map;
	
    void DoMapBorder();
	int DoButton_Editor_Common(const void *pID, const char *pText, int Checked, const CUIRect *pRect, int Flags, const char *pToolTip);
	int DoButton_Editor(const void *pID, const char *pText, int Checked, const CUIRect *pRect, int Flags, const char *pToolTip);

	int DoButton_Tab(const void *pID, const char *pText, int Checked, const CUIRect *pRect, int Flags, const char *pToolTip);
	int DoButton_Ex(const void *pID, const char *pText, int Checked, const CUIRect *pRect, int Flags, const char *pToolTip, int Corners);
	int DoButton_ButtonDec(const void *pID, const char *pText, int Checked, const CUIRect *pRect, int Flags, const char *pToolTip);
	int DoButton_ButtonInc(const void *pID, const char *pText, int Checked, const CUIRect *pRect, int Flags, const char *pToolTip);

	int DoButton_File(const void *pID, const char *pText, int Checked, const CUIRect *pRect, int Flags, const char *pToolTip);
	
	int DoButton_Menu(const void *pID, const char *pText, int Checked, const CUIRect *pRect, int Flags, const char *pToolTip);
	int DoButton_MenuItem(const void *pID, const char *pText, int Checked, const CUIRect *pRect, int Flags=0, const char *pToolTip=0);
	
	int DoEditBox(void *pID, const CUIRect *pRect, char *pStr, unsigned StrSize, float FontSize, bool Hidden=false);

	void RenderBackground(CUIRect View, int Texture, float Size, float Brightness);

	void UiInvokePopupMenu(void *pId, int Flags, float x, float y, float w, float h, int (*pfnFunc)(CEditor *pEditor, CUIRect Rect), void *pExtra=0);
	void UiDoPopupMenu();
	
	int UiDoValueSelector(void *pId, CUIRect *r, const char *pLabel, int Current, int Min, int Max, float Scale);

	static int PopupGroup(CEditor *pEditor, CUIRect View);
	static int PopupLayer(CEditor *pEditor, CUIRect View);
	static int PopupQuad(CEditor *pEditor, CUIRect View);
	static int PopupPoint(CEditor *pEditor, CUIRect View);
	static int PopupSelectImage(CEditor *pEditor, CUIRect View);
	static int PopupImage(CEditor *pEditor, CUIRect View);
	static int PopupMenuFile(CEditor *pEditor, CUIRect View);
	static int PopupTele(CEditor *pEditor, CUIRect View);
<<<<<<< HEAD
	
=======
	static int PopupSpeedup(CEditor *pEditor, CUIRect View);

>>>>>>> c01d2b61

	void PopupSelectImageInvoke(int Current, float x, float y);
	int PopupSelectImageResult();
	
	vec4 ButtonColorMul(const void *pId);

	void DoQuadPoint(CQuad *pQuad, int QuadIndex, int v);
	void DoMapEditor(CUIRect View, CUIRect Toolbar);
	void DoToolbar(CUIRect Toolbar);
	void DoQuad(CQuad *pQuad, int Index);
	float UiDoScrollbarV(const void *id, const CUIRect *pRect, float Current);
	vec4 GetButtonColor(const void *id, int Checked);
	
	static void ReplaceImage(const char *pFilename, void *pUser);
	static void AddImage(const char *pFilename, void *pUser);
	
	void RenderImages(CUIRect Toolbox, CUIRect Toolbar, CUIRect View);
	void RenderLayers(CUIRect Toolbox, CUIRect Toolbar, CUIRect View);
	void RenderModebar(CUIRect View);
	void RenderStatusbar(CUIRect View);
	void RenderEnvelopeEditor(CUIRect View);
	
	void RenderMenubar(CUIRect Menubar);
	void RenderFileDialog();

	void AddFileDialogEntry(const char *pName, CUIRect *pView);
	void SortImages();
	
	unsigned char m_TeleNum;
<<<<<<< HEAD
=======
	
	unsigned char m_SpeedupForce;
	short m_SpeedupAngle;
>>>>>>> c01d2b61
};

// make sure to inline this function
inline class IGraphics *CLayer::Graphics() { return m_pEditor->Graphics(); }
inline class ITextRender *CLayer::TextRender() { return m_pEditor->TextRender(); }

#endif<|MERGE_RESOLUTION|>--- conflicted
+++ resolved
@@ -266,10 +266,7 @@
 	
 	class CLayerGame *m_pGameLayer;
 	class CLayerTele *m_pTeleLayer;
-<<<<<<< HEAD
-=======
 	class CLayerSpeedup *m_pSpeedupLayer;
->>>>>>> c01d2b61
 	CLayerGroup *m_pGameGroup;
 	
 	CEnvelope *NewEnvelope(int Channels)
@@ -325,10 +322,7 @@
 	int Load(class IStorage *pStorage, const char *pFilename);
 	
 	void MakeTeleLayer(CLayer *pLayer);
-<<<<<<< HEAD
-=======
 	void MakeSpeedupLayer(CLayer *pLayer);
->>>>>>> c01d2b61
 };
 
 
@@ -394,10 +388,7 @@
 	int m_TexId;
 	int m_Game;
 	int m_Tele;
-<<<<<<< HEAD
-=======
 	int m_Speedup;
->>>>>>> c01d2b61
 	int m_Image;
 	int m_Width;
 	int m_Height;
@@ -455,8 +446,6 @@
 	virtual void FillSelection(bool Empty, CLayer *pBrush, CUIRect Rect);
 };
 
-<<<<<<< HEAD
-=======
 class CLayerSpeedup : public CLayerTiles
 {
 public:
@@ -470,7 +459,6 @@
 	virtual void FillSelection(bool Empty, CLayer *pBrush, CUIRect Rect);
 };
 
->>>>>>> c01d2b61
 class CEditor : public IEditor
 {
 	class IInput *m_pInput;
@@ -533,12 +521,9 @@
 		ms_pUiGotContext = 0;
 		
 		m_TeleNum = 1;
-<<<<<<< HEAD
-=======
 		
 		m_SpeedupForce = 50;
 		m_SpeedupAngle = 0;
->>>>>>> c01d2b61
 	}
 	
 	virtual void Init();
@@ -640,12 +625,7 @@
 	static int PopupImage(CEditor *pEditor, CUIRect View);
 	static int PopupMenuFile(CEditor *pEditor, CUIRect View);
 	static int PopupTele(CEditor *pEditor, CUIRect View);
-<<<<<<< HEAD
-	
-=======
 	static int PopupSpeedup(CEditor *pEditor, CUIRect View);
-
->>>>>>> c01d2b61
 
 	void PopupSelectImageInvoke(int Current, float x, float y);
 	int PopupSelectImageResult();
@@ -675,12 +655,9 @@
 	void SortImages();
 	
 	unsigned char m_TeleNum;
-<<<<<<< HEAD
-=======
 	
 	unsigned char m_SpeedupForce;
 	short m_SpeedupAngle;
->>>>>>> c01d2b61
 };
 
 // make sure to inline this function
