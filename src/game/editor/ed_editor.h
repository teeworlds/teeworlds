--- conflicted
+++ resolved
@@ -577,11 +577,7 @@
 	void UiInvokePopupMenu(void *pId, int Flags, float x, float y, float w, float h, int (*pfnFunc)(CEditor *pEditor, CUIRect Rect), void *pExtra=0);
 	void UiDoPopupMenu();
 	
-<<<<<<< HEAD
-	int UiDoValueSelector(void *pId, CUIRect *r, const char *pLabel, const char *pToolTip, int Current, int Min, int Max, float Scale);
-=======
 	int UiDoValueSelector(void *pId, CUIRect *r, const char *pLabel, int Current, int Min, int Max, float Scale, const char *pToolTip);
->>>>>>> 538d9683
 
 	static int PopupGroup(CEditor *pEditor, CUIRect View);
 	static int PopupLayer(CEditor *pEditor, CUIRect View);
