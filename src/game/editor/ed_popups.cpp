--- conflicted
+++ resolved
@@ -107,11 +107,8 @@
 			pEditor->m_Brush.Clear();
 			return 1;
 		}
-<<<<<<< HEAD
  	}
-=======
-	}
-
+	
 	if(pEditor->GetSelectedGroup()->m_GameGroup && !pEditor->m_Map.m_pSpeedupLayer)
 	{
 		// new speedup layer
@@ -128,7 +125,6 @@
 			return 1;
 		}
 	}
->>>>>>> c01d2b61
 	
 	// new tile layer
 	View.HSplitBottom(10.0f, &View, &Button);
@@ -227,11 +223,8 @@
 	{
 		if(pEditor->GetSelectedLayer(0) == pEditor->m_Map.m_pTeleLayer)
 			pEditor->m_Map.m_pTeleLayer = 0x0;
-<<<<<<< HEAD
-=======
 		if(pEditor->GetSelectedLayer(0) == pEditor->m_Map.m_pSpeedupLayer)
 			pEditor->m_Map.m_pSpeedupLayer = 0x0;
->>>>>>> c01d2b61
 		pEditor->m_Map.m_lGroups[pEditor->m_SelectedGroup]->DeleteLayer(pEditor->m_SelectedLayer);
 		return 1;
 	}
@@ -256,11 +249,7 @@
 		{0},
 	};
 
-<<<<<<< HEAD
-	if(pEditor->m_Map.m_pGameLayer == pEditor->GetSelectedLayer(0) || pEditor->m_Map.m_pTeleLayer == pEditor->GetSelectedLayer(0)) // dont use Group and Detail from the selection if this is the game layer
-=======
 	if(pEditor->m_Map.m_pGameLayer == pEditor->GetSelectedLayer(0) || pEditor->m_Map.m_pTeleLayer == pEditor->GetSelectedLayer(0) || pEditor->m_Map.m_pSpeedupLayer == pEditor->GetSelectedLayer(0)) // dont use Group and Detail from the selection if this is the game layer
->>>>>>> c01d2b61
 	{
 		aProps[0].m_Type = PROPTYPE_NULL;
  		aProps[2].m_Type = PROPTYPE_NULL;
@@ -508,8 +497,6 @@
 		 pEditor->m_TeleNum = clamp(NewVal, 0, 255);
 	
 	return 0;
-<<<<<<< HEAD
-=======
 }
 
 int CEditor::PopupSpeedup(CEditor *pEditor, CUIRect View)
@@ -540,5 +527,4 @@
 		pEditor->m_SpeedupAngle = clamp(NewVal, 0, 359);
 	
 	return 0;
->>>>>>> c01d2b61
 }