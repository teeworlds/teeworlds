// copyright (c) 2007 magnus auvinen, see licence.txt for more info

#include <base/system.h>
#include <base/tl/sorted_array.h>
#include <base/tl/string.h>

#include <engine/shared/datafile.h>
#include <engine/shared/config.h>
#include <engine/shared/engine.h>
#include <engine/client.h>
#include <engine/graphics.h>
#include <engine/textrender.h>
#include <engine/input.h>
#include <engine/keys.h>
#include <engine/storage.h>

#include <game/client/ui.h>
#include <game/gamecore.h>
#include <game/client/render.h>

#include "ed_editor.h"
#include <game/client/lineinput.h>

#include <game/localization.h>

int CEditor::ms_CheckerTexture;
int CEditor::ms_BackgroundTexture;
int CEditor::ms_CursorTexture;
int CEditor::ms_EntitiesTexture;
const void* CEditor::ms_pUiGotContext;

enum
{
	BUTTON_CONTEXT=1,
};

CEditorImage::~CEditorImage()
{
	m_pEditor->Graphics()->UnloadTexture(m_TexId);
}

CLayerGroup::CLayerGroup()
{
	m_pName = "";
	m_Visible = true;
	m_GameGroup = false;
	m_OffsetX = 0;
	m_OffsetY = 0;
	m_ParallaxX = 100;
	m_ParallaxY = 100;

	m_UseClipping = 0;
	m_ClipX = 0;
	m_ClipY = 0;
	m_ClipW = 0;
	m_ClipH = 0;
}

CLayerGroup::~CLayerGroup()
{
	Clear();
}

void CLayerGroup::Convert(CUIRect *pRect)
{
	pRect->x += m_OffsetX;
	pRect->y += m_OffsetY;
}

void CLayerGroup::Mapping(float *pPoints)
{
	m_pMap->m_pEditor->RenderTools()->MapscreenToWorld(
		m_pMap->m_pEditor->m_WorldOffsetX, m_pMap->m_pEditor->m_WorldOffsetY,
		m_ParallaxX/100.0f, m_ParallaxY/100.0f,
		m_OffsetX, m_OffsetY,
		m_pMap->m_pEditor->Graphics()->ScreenAspect(), m_pMap->m_pEditor->m_WorldZoom, pPoints);

	pPoints[0] += m_pMap->m_pEditor->m_EditorOffsetX;
	pPoints[1] += m_pMap->m_pEditor->m_EditorOffsetY;
	pPoints[2] += m_pMap->m_pEditor->m_EditorOffsetX;
	pPoints[3] += m_pMap->m_pEditor->m_EditorOffsetY;
}

void CLayerGroup::MapScreen()
{
	float aPoints[4];
	Mapping(aPoints);
	m_pMap->m_pEditor->Graphics()->MapScreen(aPoints[0], aPoints[1], aPoints[2], aPoints[3]);
}

void CLayerGroup::Render()
{
	MapScreen();
	IGraphics *pGraphics = m_pMap->m_pEditor->Graphics();

	if(m_UseClipping)
	{
		float aPoints[4];
		m_pMap->m_pGameGroup->Mapping(aPoints);
		float x0 = (m_ClipX - aPoints[0]) / (aPoints[2]-aPoints[0]);
		float y0 = (m_ClipY - aPoints[1]) / (aPoints[3]-aPoints[1]);
		float x1 = ((m_ClipX+m_ClipW) - aPoints[0]) / (aPoints[2]-aPoints[0]);
		float y1 = ((m_ClipY+m_ClipH) - aPoints[1]) / (aPoints[3]-aPoints[1]);

		pGraphics->ClipEnable((int)(x0*pGraphics->ScreenWidth()), (int)(y0*pGraphics->ScreenHeight()),
			(int)((x1-x0)*pGraphics->ScreenWidth()), (int)((y1-y0)*pGraphics->ScreenHeight()));
	}

	for(int i = 0; i < m_lLayers.size(); i++)
	{
		if(m_lLayers[i]->m_Visible && m_lLayers[i] != m_pMap->m_pGameLayer)
		{
			if(m_pMap->m_pEditor->m_ShowDetail || !(m_lLayers[i]->m_Flags&LAYERFLAG_DETAIL))
				m_lLayers[i]->Render();
		}
	}

	pGraphics->ClipDisable();
}

void CLayerGroup::DeleteLayer(int Index)
{
	if(Index < 0 || Index >= m_lLayers.size()) return;
	delete m_lLayers[Index];
	m_lLayers.remove_index(Index);
}

void CLayerGroup::GetSize(float *w, float *h)
{
	*w = 0; *h = 0;
	for(int i = 0; i < m_lLayers.size(); i++)
	{
		float lw, lh;
		m_lLayers[i]->GetSize(&lw, &lh);
		*w = max(*w, lw);
		*h = max(*h, lh);
	}
}


int CLayerGroup::SwapLayers(int Index0, int Index1)
{
	if(Index0 < 0 || Index0 >= m_lLayers.size()) return Index0;
	if(Index1 < 0 || Index1 >= m_lLayers.size()) return Index0;
	if(Index0 == Index1) return Index0;
	swap(m_lLayers[Index0], m_lLayers[Index1]);
	return Index1;
}

void CEditorImage::AnalyseTileFlags()
{
	mem_zero(m_aTileFlags, sizeof(m_aTileFlags));

	int tw = m_Width/16; // tilesizes
	int th = m_Height/16;
	if ( tw == th )
    {
		unsigned char *pPixelData = (unsigned char *)m_pData;

		int TileId = 0;
		for(int ty = 0; ty < 16; ty++)
			for(int tx = 0; tx < 16; tx++, TileId++)
			{
				bool Opaque = true;
				for(int x = 0; x < tw; x++)
					for(int y = 0; y < th; y++)
					{
						int p = (ty*tw+y)*m_Width + tx*tw+x;
						if(pPixelData[p*4+3] < 250)
						{
							Opaque = false;
							break;
						}
					}

				if(Opaque)
					m_aTileFlags[TileId] |= TILEFLAG_OPAQUE;
			}
	}

}

/********************************************************
 OTHER
*********************************************************/

// copied from gc_menu.cpp, should be more generalized
//extern int ui_do_edit_box(void *id, const CUIRect *rect, char *str, int str_size, float font_size, bool hidden=false);

int CEditor::DoEditBox(void *pID, const CUIRect *pRect, char *pStr, unsigned StrSize, float FontSize, bool Hidden)
{
    int Inside = UI()->MouseInside(pRect);
	int ReturnValue = 0;
	static int s_AtIndex = 0;

	if(UI()->LastActiveItem() == pID)
	{
		int Len = str_length(pStr);

		if(Inside && UI()->MouseButton(0))
		{
			int MxRel = (int)(UI()->MouseX() - pRect->x);

			for (int i = 1; i <= Len; i++)
			{
				if (TextRender()->TextWidth(0, FontSize, pStr, i) + 10 > MxRel)
				{
					s_AtIndex = i - 1;
					break;
				}

				if (i == Len)
					s_AtIndex = Len;
			}
		}

		for(int i = 0; i < Input()->NumEvents(); i++)
		{
			Len = str_length(pStr);
			CLineInput::Manipulate(Input()->GetEvent(i), pStr, StrSize, &Len, &s_AtIndex);
		}
	}

	bool JustGotActive = false;

	if(UI()->ActiveItem() == pID)
	{
		if(!UI()->MouseButton(0))
			UI()->SetActiveItem(0);
	}
	else if(UI()->HotItem() == pID)
	{
		if(UI()->MouseButton(0))
		{
			if (UI()->LastActiveItem() != pID)
				JustGotActive = true;
			UI()->SetActiveItem(pID);
		}
	}

	if(Inside)
		UI()->SetHotItem(pID);

	CUIRect Textbox = *pRect;
	RenderTools()->DrawUIRect(&Textbox, vec4(1,1,1,0.5f), CUI::CORNER_ALL, 3.0f);
	Textbox.VMargin(3.0f, &Textbox);

	const char *pDisplayStr = pStr;
	char aStars[128];

	if(Hidden)
	{
		unsigned s = str_length(pStr);
		if(s >= sizeof(aStars))
			s = sizeof(aStars)-1;
		for(unsigned int i = 0; i < s; ++i)
			aStars[i] = '*';
		aStars[s] = 0;
		pDisplayStr = aStars;
	}

	UI()->DoLabel(&Textbox, pDisplayStr, FontSize, -1);
	
	//TODO: make it blink
	if(UI()->LastActiveItem() == pID && !JustGotActive)
	{
		float w = TextRender()->TextWidth(0, FontSize, pDisplayStr, s_AtIndex);
		Textbox = *pRect;
		Textbox.VSplitLeft(2.0f, 0, &Textbox);
		Textbox.x += w*UI()->Scale();
		Textbox.y -= FontSize/10.f;
		
		UI()->DoLabel(&Textbox, "|", FontSize*1.1f, -1);
	}

	return ReturnValue;
}

vec4 CEditor::ButtonColorMul(const void *pId)
{
	if(UI()->ActiveItem() == pId)
		return vec4(1,1,1,0.5f);
	else if(UI()->HotItem() == pId)
		return vec4(1,1,1,1.5f);
	return vec4(1,1,1,1);
}

float CEditor::UiDoScrollbarV(const void *pId, const CUIRect *pRect, float Current)
{
	CUIRect Handle;
	static float s_OffsetY;
	pRect->HSplitTop(33, &Handle, 0);

	Handle.y += (pRect->h-Handle.h)*Current;

	// logic
    float Ret = Current;
    int Inside = UI()->MouseInside(&Handle);

	if(UI()->ActiveItem() == pId)
	{
		if(!UI()->MouseButton(0))
			UI()->SetActiveItem(0);

		float Min = pRect->y;
		float Max = pRect->h-Handle.h;
		float Cur = UI()->MouseY()-s_OffsetY;
		Ret = (Cur-Min)/Max;
		if(Ret < 0.0f) Ret = 0.0f;
		if(Ret > 1.0f) Ret = 1.0f;
	}
	else if(UI()->HotItem() == pId)
	{
		if(UI()->MouseButton(0))
		{
			UI()->SetActiveItem(pId);
			s_OffsetY = UI()->MouseY()-Handle.y;
		}
	}

	if(Inside)
		UI()->SetHotItem(pId);

	// render
	CUIRect Rail;
	pRect->VMargin(5.0f, &Rail);
	RenderTools()->DrawUIRect(&Rail, vec4(1,1,1,0.25f), 0, 0.0f);

	CUIRect Slider = Handle;
	Slider.w = Rail.x-Slider.x;
	RenderTools()->DrawUIRect(&Slider, vec4(1,1,1,0.25f), CUI::CORNER_L, 2.5f);
	Slider.x = Rail.x+Rail.w;
	RenderTools()->DrawUIRect(&Slider, vec4(1,1,1,0.25f), CUI::CORNER_R, 2.5f);

	Slider = Handle;
	Slider.Margin(5.0f, &Slider);
	RenderTools()->DrawUIRect(&Slider, vec4(1,1,1,0.25f)*ButtonColorMul(pId), CUI::CORNER_ALL, 2.5f);

    return Ret;
}

vec4 CEditor::GetButtonColor(const void *pId, int Checked)
{
	if(Checked < 0)
		return vec4(0,0,0,0.5f);

	if(Checked > 0)
	{
		if(UI()->HotItem() == pId)
			return vec4(1,0,0,0.75f);
		return vec4(1,0,0,0.5f);
	}

	if(UI()->HotItem() == pId)
		return vec4(1,1,1,0.75f);
	return vec4(1,1,1,0.5f);
}

int CEditor::DoButton_Editor_Common(const void *pID, const char *pText, int Checked, const CUIRect *pRect, int Flags, const char *pToolTip)
{
	if(UI()->MouseInside(pRect))
	{
		if(Flags&BUTTON_CONTEXT)
			ms_pUiGotContext = pID;
		if(m_pTooltip)
			m_pTooltip = pToolTip;
	}

	if(UI()->HotItem() == pID && pToolTip)
		m_pTooltip = (const char *)pToolTip;

	return UI()->DoButtonLogic(pID, pText, Checked, pRect);

	// Draw here
	//return UI()->DoButton(id, text, checked, r, draw_func, 0);
}


int CEditor::DoButton_Editor(const void *pID, const char *pText, int Checked, const CUIRect *pRect, int Flags, const char *pToolTip)
{
	RenderTools()->DrawUIRect(pRect, GetButtonColor(pID, Checked), CUI::CORNER_ALL, 3.0f);
    CUIRect NewRect = *pRect;
    NewRect.y += NewRect.h/2.0f-7.0f;
    UI()->DoLabel(&NewRect, pText, 10, 0, -1);
	return DoButton_Editor_Common(pID, pText, Checked, pRect, Flags, pToolTip);
}

int CEditor::DoButton_File(const void *pID, const char *pText, int Checked, const CUIRect *pRect, int Flags, const char *pToolTip)
{
	if(UI()->HotItem() == pID)
		RenderTools()->DrawUIRect(pRect, GetButtonColor(pID, Checked), CUI::CORNER_ALL, 3.0f);

	CUIRect t = *pRect;
	t.VMargin(5.0f, &t);
	UI()->DoLabel(&t, pText, 10, -1, -1);
	return DoButton_Editor_Common(pID, pText, Checked, pRect, Flags, pToolTip);
}

int CEditor::DoButton_Menu(const void *pID, const char *pText, int Checked, const CUIRect *pRect, int Flags, const char *pToolTip)
{
	CUIRect r = *pRect;
    RenderTools()->DrawUIRect(&r, vec4(0.5f, 0.5f, 0.5f, 1.0f), CUI::CORNER_T, 3.0f);

	r = *pRect;
	r.VMargin(5.0f, &r);
	UI()->DoLabel(&r, pText, 10, -1, -1);
	return DoButton_Editor_Common(pID, pText, Checked, pRect, Flags, pToolTip);
}

int CEditor::DoButton_MenuItem(const void *pID, const char *pText, int Checked, const CUIRect *pRect, int Flags, const char *pToolTip)
{
	if(UI()->HotItem() == pID || Checked)
		RenderTools()->DrawUIRect(pRect, GetButtonColor(pID, Checked), CUI::CORNER_ALL, 3.0f);

	CUIRect t = *pRect;
	t.VMargin(5.0f, &t);
	UI()->DoLabel(&t, pText, 10, -1, -1);
	return DoButton_Editor_Common(pID, pText, Checked, pRect, 0, 0);
}

int CEditor::DoButton_Tab(const void *pID, const char *pText, int Checked, const CUIRect *pRect, int Flags, const char *pToolTip)
{
	RenderTools()->DrawUIRect(pRect, GetButtonColor(pID, Checked), CUI::CORNER_T, 5.0f);
    CUIRect NewRect = *pRect;
    NewRect.y += NewRect.h/2.0f-7.0f;
    UI()->DoLabel(&NewRect, pText, 10, 0, -1);
	return DoButton_Editor_Common(pID, pText, Checked, pRect, Flags, pToolTip);
}

int CEditor::DoButton_Ex(const void *pID, const char *pText, int Checked, const CUIRect *pRect, int Flags, const char *pToolTip, int Corners)
{
	RenderTools()->DrawUIRect(pRect, GetButtonColor(pID, Checked), Corners, 3.0f);
    CUIRect NewRect = *pRect;
    NewRect.y += NewRect.h/2.0f-7.0f;
    UI()->DoLabel(&NewRect, pText, 10, 0, -1);
	return DoButton_Editor_Common(pID, pText, Checked, pRect, Flags, pToolTip);
}

int CEditor::DoButton_ButtonInc(const void *pID, const char *pText, int Checked, const CUIRect *pRect, int Flags, const char *pToolTip)
{
	RenderTools()->DrawUIRect(pRect, GetButtonColor(pID, Checked), CUI::CORNER_R, 3.0f);
	UI()->DoLabel(pRect, pText?pText:"+", 10, 0, -1);
	return DoButton_Editor_Common(pID, pText, Checked, pRect, Flags, pToolTip);
}

int CEditor::DoButton_ButtonDec(const void *pID, const char *pText, int Checked, const CUIRect *pRect, int Flags, const char *pToolTip)
{
	RenderTools()->DrawUIRect(pRect, GetButtonColor(pID, Checked), CUI::CORNER_L, 3.0f);
	UI()->DoLabel(pRect, pText?pText:"-", 10, 0, -1);
	return DoButton_Editor_Common(pID, pText, Checked, pRect, Flags, pToolTip);
}

void CEditor::RenderBackground(CUIRect View, int Texture, float Size, float Brightness)
{
	Graphics()->TextureSet(Texture);
	Graphics()->BlendNormal();
	Graphics()->QuadsBegin();
	Graphics()->SetColor(Brightness, Brightness, Brightness, 1.0f);
	Graphics()->QuadsSetSubset(0,0, View.w/Size, View.h/Size);
	IGraphics::CQuadItem QuadItem(View.x, View.y, View.w, View.h);
	Graphics()->QuadsDrawTL(&QuadItem, 1);
	Graphics()->QuadsEnd();
}

int CEditor::UiDoValueSelector(void *pId, CUIRect *r, const char *pLabel, int Current, int Min, int Max, float Scale)
{
    // logic
    static float s_Value;
    int Ret = 0;
    int Inside = UI()->MouseInside(r);

	if(UI()->ActiveItem() == pId)
	{
		if(!UI()->MouseButton(0))
		{
			if(Inside)
				Ret = 1;
			m_LockMouse = false;
			UI()->SetActiveItem(0);
		}
		else
		{
			if(Input()->KeyPressed(KEY_LSHIFT) || Input()->KeyPressed(KEY_RSHIFT))
				s_Value += m_MouseDeltaX*0.05f;
			else
				s_Value += m_MouseDeltaX;

			if(absolute(s_Value) > Scale)
			{
				int Count = (int)(s_Value/Scale);
				s_Value = fmod(s_Value, Scale);
				Current += Count;
				if(Current < Min)
					Current = Min;
				if(Current > Max)
					Current = Max;
			}
		}
	}
	else if(UI()->HotItem() == pId)
	{
		if(UI()->MouseButton(0))
		{
			m_LockMouse = true;
			s_Value = 0;
			UI()->SetActiveItem(pId);
		}
	}

	if(Inside)
		UI()->SetHotItem(pId);

	// render
	char aBuf[128];
	str_format(aBuf, sizeof(aBuf),"%s %d", pLabel, Current);
	RenderTools()->DrawUIRect(r, GetButtonColor(pId, 0), CUI::CORNER_ALL, 5.0f);
    r->y += r->h/2.0f-7.0f;
    UI()->DoLabel(r, aBuf, 10, 0, -1);
    
	return Current;
}

CLayerGroup *CEditor::GetSelectedGroup()
{
	if(m_SelectedGroup >= 0 && m_SelectedGroup < m_Map.m_lGroups.size())
		return m_Map.m_lGroups[m_SelectedGroup];
	return 0x0;
}

CLayer *CEditor::GetSelectedLayer(int Index)
{
	CLayerGroup *pGroup = GetSelectedGroup();
	if(!pGroup)
		return 0x0;

	if(m_SelectedLayer >= 0 && m_SelectedLayer < m_Map.m_lGroups[m_SelectedGroup]->m_lLayers.size())
		return pGroup->m_lLayers[m_SelectedLayer];
	return 0x0;
}

CLayer *CEditor::GetSelectedLayerType(int Index, int Type)
{
	CLayer *p = GetSelectedLayer(Index);
	if(p && p->m_Type == Type)
		return p;
	return 0x0;
}

CQuad *CEditor::GetSelectedQuad()
{
	CLayerQuads *ql = (CLayerQuads *)GetSelectedLayerType(0, LAYERTYPE_QUADS);
	if(!ql)
		return 0;
	if(m_SelectedQuad >= 0 && m_SelectedQuad < ql->m_lQuads.size())
		return &ql->m_lQuads[m_SelectedQuad];
	return 0;
}

static void CallbackOpenMap(const char *pFileName, void *pUser)
{
	CEditor *pEditor = (CEditor*)pUser;
	if(pEditor->Load(pFileName))
	{
		str_copy(pEditor->m_aFileName, pFileName, 512);
		pEditor->SortImages();
	}
}
static void CallbackAppendMap(const char *pFileName, void *pUser)
{
	CEditor *pEditor = (CEditor*)pUser;
	if(pEditor->Append(pFileName))
		pEditor->m_aFileName[0] = 0;
	else
		pEditor->SortImages();
}
static void CallbackSaveMap(const char *pFileName, void *pUser)
{
	char aBuf[1024];
	const int Length = str_length(pFileName);
	// add map extension
	if(Length <= 4 || pFileName[Length-4] != '.' || str_comp_nocase(pFileName+Length-3, "map"))
	{
		str_format(aBuf, sizeof(aBuf), "%s.map", pFileName);
		pFileName = aBuf;
	}

	CEditor *pEditor = static_cast<CEditor*>(pUser);
	if(pEditor->Save(pFileName))
		str_copy(pEditor->m_aFileName, pFileName, sizeof(pEditor->m_aFileName));
}

void CEditor::DoToolbar(CUIRect ToolBar)
{
	CUIRect TB_Top, TB_Bottom;
	CUIRect Button;
	
	ToolBar.HSplitTop(ToolBar.h/2.0f, &TB_Top, &TB_Bottom);
	
    TB_Top.HSplitBottom(2.5f, &TB_Top, 0);
    TB_Bottom.HSplitTop(2.5f, 0, &TB_Bottom);

	// ctrl+o to open
	if(Input()->KeyDown('o') && (Input()->KeyPressed(KEY_LCTRL) || Input()->KeyPressed(KEY_RCTRL)))
		InvokeFileDialog(IStorage::TYPE_ALL, Localize("Open map"), Localize("Open"), "maps/", "", CallbackOpenMap, this);

	// ctrl+s to save
	if(Input()->KeyDown('s') && (Input()->KeyPressed(KEY_LCTRL) || Input()->KeyPressed(KEY_RCTRL)))
	{
		if(m_aFileName[0])	
			CallbackSaveMap(m_aFileName, this);
		else
			InvokeFileDialog(IStorage::TYPE_SAVE, Localize("Save map"), Localize("Save"), "maps/", "", CallbackSaveMap, this);
	}

	// detail button
	TB_Top.VSplitLeft(30.0f, &Button, &TB_Top);
	static int s_HqButton = 0;
	if(DoButton_Editor(&s_HqButton, Localize("HD"), m_ShowDetail, &Button, 0, Localize("[ctrl+h] Toggle High Detail")) ||
		(Input()->KeyDown('h') && (Input()->KeyPressed(KEY_LCTRL) || Input()->KeyPressed(KEY_RCTRL))))
	{
		m_ShowDetail = !m_ShowDetail;
	}

	TB_Top.VSplitLeft(5.0f, 0, &TB_Top);

	// animation button
	TB_Top.VSplitLeft(40.0f, &Button, &TB_Top);
	static int s_AnimateButton = 0;
	if(DoButton_Editor(&s_AnimateButton, Localize("Anim"), m_Animate, &Button, 0, ("[ctrl+m] Toggle animation")) ||
		(Input()->KeyDown('m') && (Input()->KeyPressed(KEY_LCTRL) || Input()->KeyPressed(KEY_RCTRL))))
	{
		m_AnimateStart = time_get();
		m_Animate = !m_Animate;
	}

	TB_Top.VSplitLeft(5.0f, 0, &TB_Top);

	// proof button
	TB_Top.VSplitLeft(40.0f, &Button, &TB_Top);
	static int s_ProofButton = 0;
	if(DoButton_Editor(&s_ProofButton, Localize("Proof"), m_ProofBorders, &Button, 0, Localize("[ctrl+p] Toggles proof borders. These borders represent what a player maximum can see.")) ||
		(Input()->KeyDown('p') && (Input()->KeyPressed(KEY_LCTRL) || Input()->KeyPressed(KEY_RCTRL))))
	{
		m_ProofBorders = !m_ProofBorders;
	}

	TB_Top.VSplitLeft(15.0f, 0, &TB_Top);

	// zoom group
	TB_Top.VSplitLeft(30.0f, &Button, &TB_Top);
	static int s_ZoomOutButton = 0;
	if(DoButton_Ex(&s_ZoomOutButton, Localize("ZO"), 0, &Button, 0, Localize("[NumPad-] Zoom out"), CUI::CORNER_L) || Input()->KeyDown(KEY_KP_MINUS))
		m_ZoomLevel += 50;

	TB_Top.VSplitLeft(30.0f, &Button, &TB_Top);
	static int s_ZoomNormalButton = 0;
	if(DoButton_Ex(&s_ZoomNormalButton, "1:1", 0, &Button, 0, Localize("[NumPad*] Zoom to normal and remove editor offset"), 0) || Input()->KeyDown(KEY_KP_MULTIPLY))
	{
		m_EditorOffsetX = 0;
		m_EditorOffsetY = 0;
		m_ZoomLevel = 100;
	}

	TB_Top.VSplitLeft(30.0f, &Button, &TB_Top);
	static int s_ZoomInButton = 0;
	if(DoButton_Ex(&s_ZoomInButton, Localize("ZI"), 0, &Button, 0, Localize("[NumPad+] Zoom in"), CUI::CORNER_R) || Input()->KeyDown(KEY_KP_PLUS))
		m_ZoomLevel -= 50;

	TB_Top.VSplitLeft(10.0f, 0, &TB_Top);

	// animation speed
	TB_Top.VSplitLeft(30.0f, &Button, &TB_Top);
	static int s_AnimFasterButton = 0;
	if(DoButton_Ex(&s_AnimFasterButton, "A+", 0, &Button, 0, Localize("Increase animation speed"), CUI::CORNER_L))
		m_AnimateSpeed += 0.5f;

	TB_Top.VSplitLeft(30.0f, &Button, &TB_Top);
	static int s_AnimNormalButton = 0;
	if(DoButton_Ex(&s_AnimNormalButton, "1", 0, &Button, 0, Localize("Normal animation speed"), 0))
		m_AnimateSpeed = 1.0f;

	TB_Top.VSplitLeft(30.0f, &Button, &TB_Top);
	static int s_AnimSlowerButton = 0;
	if(DoButton_Ex(&s_AnimSlowerButton, "A-", 0, &Button, 0, Localize("Decrease animation speed"), CUI::CORNER_R))
	{
		if(m_AnimateSpeed > 0.5f)
			m_AnimateSpeed -= 0.5f;
	}

	if(Input()->KeyPresses(KEY_MOUSE_WHEEL_UP) && m_Dialog == DIALOG_NONE)
		m_ZoomLevel -= 20;

	if(Input()->KeyPresses(KEY_MOUSE_WHEEL_DOWN) && m_Dialog == DIALOG_NONE)
		m_ZoomLevel += 20;

	if(m_ZoomLevel < 50)
		m_ZoomLevel = 50;
	m_WorldZoom = m_ZoomLevel/100.0f;

	TB_Top.VSplitLeft(10.0f, &Button, &TB_Top);


	// brush manipulation
	{
		int Enabled = m_Brush.IsEmpty()?-1:0;

		// flip buttons
		TB_Top.VSplitLeft(30.0f, &Button, &TB_Top);
		static int s_FlipXButton = 0;
		if(DoButton_Ex(&s_FlipXButton, "X/X", Enabled, &Button, 0, Localize("[N] Flip brush horizontal"), CUI::CORNER_L) || Input()->KeyDown('n'))
		{
			for(int i = 0; i < m_Brush.m_lLayers.size(); i++)
				m_Brush.m_lLayers[i]->BrushFlipX();
		}

		TB_Top.VSplitLeft(30.0f, &Button, &TB_Top);
		static int s_FlipyButton = 0;
		if(DoButton_Ex(&s_FlipyButton, "Y/Y", Enabled, &Button, 0, Localize("[M] Flip brush vertical"), CUI::CORNER_R) || Input()->KeyDown('m'))
		{
			for(int i = 0; i < m_Brush.m_lLayers.size(); i++)
				m_Brush.m_lLayers[i]->BrushFlipY();
		}

		// rotate buttons
		TB_Top.VSplitLeft(15.0f, &Button, &TB_Top);

		TB_Top.VSplitLeft(30.0f, &Button, &TB_Top);
		static int s_RotationAmount = 90;
		s_RotationAmount = UiDoValueSelector(&s_RotationAmount, &Button, "", s_RotationAmount, 1, 360, 2.0f);

		TB_Top.VSplitLeft(5.0f, &Button, &TB_Top);
		TB_Top.VSplitLeft(30.0f, &Button, &TB_Top);
		static int s_CcwButton = 0;
		if(DoButton_Ex(&s_CcwButton, Localize("CCW"), Enabled, &Button, 0, Localize("[R] Rotates the brush counter clockwise"), CUI::CORNER_L) || Input()->KeyDown('r'))
		{
			for(int i = 0; i < m_Brush.m_lLayers.size(); i++)
				m_Brush.m_lLayers[i]->BrushRotate(-s_RotationAmount/360.0f*pi*2);
		}

		TB_Top.VSplitLeft(30.0f, &Button, &TB_Top);
		static int s_CwButton = 0;
		if(DoButton_Ex(&s_CwButton, Localize("CW"), Enabled, &Button, 0, Localize("[T] Rotates the brush clockwise"), CUI::CORNER_R) || Input()->KeyDown('t'))
		{
			for(int i = 0; i < m_Brush.m_lLayers.size(); i++)
				m_Brush.m_lLayers[i]->BrushRotate(s_RotationAmount/360.0f*pi*2);
		}
	}

	// quad manipulation
	{
		// do add button
		TB_Top.VSplitLeft(10.0f, &Button, &TB_Top);
		TB_Top.VSplitLeft(60.0f, &Button, &TB_Top);
		static int s_NewButton = 0;

		CLayerQuads *pQLayer = (CLayerQuads *)GetSelectedLayerType(0, LAYERTYPE_QUADS);
		//CLayerTiles *tlayer = (CLayerTiles *)get_selected_layer_type(0, LAYERTYPE_TILES);
		if(DoButton_Editor(&s_NewButton, Localize("Add Quad"), pQLayer?0:-1, &Button, 0, Localize("Adds a new quad")))
		{
			if(pQLayer)
			{
				float Mapping[4];
				CLayerGroup *g = GetSelectedGroup();
				g->Mapping(Mapping);
				int AddX = f2fx(Mapping[0] + (Mapping[2]-Mapping[0])/2);
				int AddY = f2fx(Mapping[1] + (Mapping[3]-Mapping[1])/2);

				CQuad *q = pQLayer->NewQuad();
				for(int i = 0; i < 5; i++)
				{
					q->m_aPoints[i].x += AddX;
					q->m_aPoints[i].y += AddY;
				}
			}
		}
	}
    
	// tile manipulation
	{
		TB_Bottom.VSplitLeft(40.0f, &Button, &TB_Bottom);
		static int s_BorderBut = 0;
		CLayerTiles *pT = (CLayerTiles *)GetSelectedLayerType(0, LAYERTYPE_TILES);
		
		// no border for tele layer
		if(pT && (pT->m_Tele || pT->m_Speedup))
			pT = 0;

		if(DoButton_Editor(&s_BorderBut, Localize("Border"), pT?0:-1, &Button, 0, Localize("Border")))
		{
			if(pT)
                DoMapBorder();
		}
		
		// do tele button
		TB_Bottom.VSplitLeft(5.0f, &Button, &TB_Bottom);
		TB_Bottom.VSplitLeft(60.0f, &Button, &TB_Bottom);
		static int s_TeleButton = 0;
		CLayerTiles *pS = (CLayerTiles *)GetSelectedLayerType(0, LAYERTYPE_TILES);
		
		if(DoButton_Ex(&s_TeleButton, "Teleporter", (pS && pS->m_Tele)?0:-1, &Button, 0, "Teleporter", CUI::CORNER_ALL))
		{
			static int s_TelePopupId = 0;
			UiInvokePopupMenu(&s_TelePopupId, 0, UI()->MouseX(), UI()->MouseY(), 120, 23, PopupTele);
		}
		
		TB_Bottom.VSplitLeft(5.0f, &Button, &TB_Bottom);
		TB_Bottom.VSplitLeft(60.0f, &Button, &TB_Bottom);
		static int s_SpeedupButton = 0;
		if(DoButton_Ex(&s_SpeedupButton, "Speedup", (pS && pS->m_Speedup)?0:-1, &Button, 0, "Speedup", CUI::CORNER_ALL))
		{
			static int s_SpeedupPopupId = 0;
			UiInvokePopupMenu(&s_SpeedupPopupId, 0, UI()->MouseX(), UI()->MouseY(), 120, 43, PopupSpeedup);
		}
	}

	TB_Bottom.VSplitLeft(5.0f, 0, &TB_Bottom);

	// refocus button
	TB_Bottom.VSplitLeft(50.0f, &Button, &TB_Bottom);
	static int s_RefocusButton = 0;
	if(DoButton_Editor(&s_RefocusButton, Localize("Refocus"), m_WorldOffsetX&&m_WorldOffsetY?0:-1, &Button, 0, Localize("[HOME] Restore map focus")) || Input()->KeyDown(KEY_HOME))
	{
		m_WorldOffsetX = 0;
		m_WorldOffsetY = 0;
	}
}

static void Rotate(CPoint *pCenter, CPoint *pPoint, float Rotation)
{
	int x = pPoint->x - pCenter->x;
	int y = pPoint->y - pCenter->y;
	pPoint->x = (int)(x * cosf(Rotation) - y * sinf(Rotation) + pCenter->x);
	pPoint->y = (int)(x * sinf(Rotation) + y * cosf(Rotation) + pCenter->y);
}

void CEditor::DoQuad(CQuad *q, int Index)
{
	enum
	{
		OP_NONE=0,
		OP_MOVE_ALL,
		OP_MOVE_PIVOT,
		OP_ROTATE,
		OP_CONTEXT_MENU,
	};

	// some basic values
	void *pId = &q->m_aPoints[4]; // use pivot addr as id
	static CPoint s_RotatePoints[4];
	static float s_LastWx;
	static float s_LastWy;
	static int s_Operation = OP_NONE;
	static float s_RotateAngle = 0;
	float wx = UI()->MouseWorldX();
	float wy = UI()->MouseWorldY();

	// get pivot
	float CenterX = fx2f(q->m_aPoints[4].x);
	float CenterY = fx2f(q->m_aPoints[4].y);

	float dx = (CenterX - wx)/m_WorldZoom;
	float dy = (CenterY - wy)/m_WorldZoom;
	if(dx*dx+dy*dy < 50)
		UI()->SetHotItem(pId);

	// draw selection background
	if(m_SelectedQuad == Index)
	{
		Graphics()->SetColor(0,0,0,1);
		IGraphics::CQuadItem QuadItem(CenterX, CenterY, 7.0f, 7.0f);
		Graphics()->QuadsDraw(&QuadItem, 1);
	}

	if(UI()->ActiveItem() == pId)
	{
		// check if we only should move pivot
		if(s_Operation == OP_MOVE_PIVOT)
		{
			q->m_aPoints[4].x += f2fx(wx-s_LastWx);
			q->m_aPoints[4].y += f2fx(wy-s_LastWy);
		}
		else if(s_Operation == OP_MOVE_ALL)
		{
			// move all points including pivot
			for(int v = 0; v < 5; v++)
			{
				q->m_aPoints[v].x += f2fx(wx-s_LastWx);
				q->m_aPoints[v].y += f2fx(wy-s_LastWy);
			}
		}
		else if(s_Operation == OP_ROTATE)
		{
			for(int v = 0; v < 4; v++)
			{
				q->m_aPoints[v] = s_RotatePoints[v];
				Rotate(&q->m_aPoints[4], &q->m_aPoints[v], s_RotateAngle);
			}
		}

		s_RotateAngle += (m_MouseDeltaX) * 0.002f;
		s_LastWx = wx;
		s_LastWy = wy;

		if(s_Operation == OP_CONTEXT_MENU)
		{
			if(!UI()->MouseButton(1))
			{
				static int s_QuadPopupId = 0;
				UiInvokePopupMenu(&s_QuadPopupId, 0, UI()->MouseX(), UI()->MouseY(), 120, 150, PopupQuad);
				m_LockMouse = false;
				s_Operation = OP_NONE;
				UI()->SetActiveItem(0);
			}
		}
		else
		{
			if(!UI()->MouseButton(0))
			{
				m_LockMouse = false;
				s_Operation = OP_NONE;
				UI()->SetActiveItem(0);
			}
		}

		Graphics()->SetColor(1,1,1,1);
	}
	else if(UI()->HotItem() == pId)
	{
		ms_pUiGotContext = pId;

		Graphics()->SetColor(1,1,1,1);
		m_pTooltip = Localize("Left mouse button to move. Hold shift to move pivot. Hold ctrl to rotate.");

		if(UI()->MouseButton(0))
		{
			if(Input()->KeyPressed(KEY_LSHIFT) || Input()->KeyPressed(KEY_RSHIFT))
				s_Operation = OP_MOVE_PIVOT;
			else if(Input()->KeyPressed(KEY_LCTRL) || Input()->KeyPressed(KEY_RCTRL))
			{
				m_LockMouse = true;
				s_Operation = OP_ROTATE;
				s_RotateAngle = 0;
				s_RotatePoints[0] = q->m_aPoints[0];
				s_RotatePoints[1] = q->m_aPoints[1];
				s_RotatePoints[2] = q->m_aPoints[2];
				s_RotatePoints[3] = q->m_aPoints[3];
			}
			else
				s_Operation = OP_MOVE_ALL;

			UI()->SetActiveItem(pId);
			m_SelectedQuad = Index;
			s_LastWx = wx;
			s_LastWy = wy;
		}

		if(UI()->MouseButton(1))
		{
			m_SelectedQuad = Index;
			s_Operation = OP_CONTEXT_MENU;
			UI()->SetActiveItem(pId);
		}
	}
	else
		Graphics()->SetColor(0,1,0,1);

	IGraphics::CQuadItem QuadItem(CenterX, CenterY, 5.0f*m_WorldZoom, 5.0f*m_WorldZoom);
	Graphics()->QuadsDraw(&QuadItem, 1);
}

void CEditor::DoQuadPoint(CQuad *q, int QuadIndex, int v)
{
	void *pId = &q->m_aPoints[v];

	float wx = UI()->MouseWorldX();
	float wy = UI()->MouseWorldY();

	float px = fx2f(q->m_aPoints[v].x);
	float py = fx2f(q->m_aPoints[v].y);

	float dx = (px - wx)/m_WorldZoom;
	float dy = (py - wy)/m_WorldZoom;
	if(dx*dx+dy*dy < 50)
		UI()->SetHotItem(pId);

	// draw selection background
	if(m_SelectedQuad == QuadIndex && m_SelectedPoints&(1<<v))
	{
		Graphics()->SetColor(0,0,0,1);
		IGraphics::CQuadItem QuadItem(px, py, 7.0f, 7.0f);
		Graphics()->QuadsDraw(&QuadItem, 1);
	}

	enum
	{
		OP_NONE=0,
		OP_MOVEPOINT,
		OP_MOVEUV,
		OP_CONTEXT_MENU
	};

	static bool s_Moved;
	static int s_Operation = OP_NONE;

	if(UI()->ActiveItem() == pId)
	{
		float dx = m_MouseDeltaWx;
		float dy = m_MouseDeltaWy;
		if(!s_Moved)
		{
			if(dx*dx+dy*dy > 0.5f)
				s_Moved = true;
		}

		if(s_Moved)
		{
			if(s_Operation == OP_MOVEPOINT)
			{
				for(int m = 0; m < 4; m++)
					if(m_SelectedPoints&(1<<m))
					{
						q->m_aPoints[m].x += f2fx(dx);
						q->m_aPoints[m].y += f2fx(dy);
					}
			}
			else if(s_Operation == OP_MOVEUV)
			{
				for(int m = 0; m < 4; m++)
					if(m_SelectedPoints&(1<<m))
					{
						q->m_aTexcoords[m].x += f2fx(dx*0.001f);
						q->m_aTexcoords[m].y += f2fx(dy*0.001f);
					}
			}
		}

		if(s_Operation == OP_CONTEXT_MENU)
		{
			if(!UI()->MouseButton(1))
			{
				static int s_PointPopupId = 0;
				UiInvokePopupMenu(&s_PointPopupId, 0, UI()->MouseX(), UI()->MouseY(), 120, 150, PopupPoint);
				UI()->SetActiveItem(0);
			}
		}
		else
		{
			if(!UI()->MouseButton(0))
			{
				if(!s_Moved)
				{
					if(Input()->KeyPressed(KEY_LSHIFT) || Input()->KeyPressed(KEY_RSHIFT))
						m_SelectedPoints ^= 1<<v;
					else
						m_SelectedPoints = 1<<v;
				}
				m_LockMouse = false;
				UI()->SetActiveItem(0);
			}
		}

		Graphics()->SetColor(1,1,1,1);
	}
	else if(UI()->HotItem() == pId)
	{
		ms_pUiGotContext = pId;

		Graphics()->SetColor(1,1,1,1);
		m_pTooltip = Localize("Left mouse button to move. Hold shift to move the texture.");

		if(UI()->MouseButton(0))
		{
			UI()->SetActiveItem(pId);
			s_Moved = false;
			if(Input()->KeyPressed(KEY_LSHIFT) || Input()->KeyPressed(KEY_RSHIFT))
			{
				s_Operation = OP_MOVEUV;
				m_LockMouse = true;
			}
			else
				s_Operation = OP_MOVEPOINT;

			if(!(m_SelectedPoints&(1<<v)))
			{
				if(Input()->KeyPressed(KEY_LSHIFT) || Input()->KeyPressed(KEY_RSHIFT))
					m_SelectedPoints |= 1<<v;
				else
					m_SelectedPoints = 1<<v;
				s_Moved = true;
			}

			m_SelectedQuad = QuadIndex;
		}
		else if(UI()->MouseButton(1))
		{
			s_Operation = OP_CONTEXT_MENU;
			m_SelectedQuad = QuadIndex;
			UI()->SetActiveItem(pId);
			if(!(m_SelectedPoints&(1<<v)))
			{
				if(Input()->KeyPressed(KEY_LSHIFT) || Input()->KeyPressed(KEY_RSHIFT))
					m_SelectedPoints |= 1<<v;
				else
					m_SelectedPoints = 1<<v;
				s_Moved = true;
			}
		}
	}
	else
		Graphics()->SetColor(1,0,0,1);

	IGraphics::CQuadItem QuadItem(px, py, 5.0f*m_WorldZoom, 5.0f*m_WorldZoom);
	Graphics()->QuadsDraw(&QuadItem, 1);
}

void CEditor::DoMapEditor(CUIRect View, CUIRect ToolBar)
{
	//UI()->ClipEnable(&view);

	bool ShowPicker = Input()->KeyPressed(KEY_SPACE) != 0 && m_Dialog == DIALOG_NONE;

	// render all good stuff
	if(!ShowPicker)
	{
		for(int g = 0; g < m_Map.m_lGroups.size(); g++)
		{
			if(m_Map.m_lGroups[g]->m_Visible)
				m_Map.m_lGroups[g]->Render();
			//UI()->ClipEnable(&view);
		}

		// render the game and tele above everything else
		if(m_Map.m_pGameGroup->m_Visible)
 		{
 			m_Map.m_pGameGroup->MapScreen();
			if(m_Map.m_pGameLayer->m_Visible)
				m_Map.m_pGameLayer->Render();
			if(m_Map.m_pTeleLayer && m_Map.m_pTeleLayer->m_Visible)
				m_Map.m_pTeleLayer->Render();
			if(m_Map.m_pSpeedupLayer && m_Map.m_pSpeedupLayer->m_Visible)
				m_Map.m_pSpeedupLayer->Render();
 		}
	}

	static void *s_pEditorId = (void *)&s_pEditorId;
	int Inside = UI()->MouseInside(&View);

	// fetch mouse position
	float wx = UI()->MouseWorldX();
	float wy = UI()->MouseWorldY();
	float mx = UI()->MouseX();
	float my = UI()->MouseY();

	static float s_StartWx = 0;
	static float s_StartWy = 0;
	static float s_StartMx = 0;
	static float s_StartMy = 0;

	enum
	{
		OP_NONE=0,
		OP_BRUSH_GRAB,
		OP_BRUSH_DRAW,
		OP_BRUSH_PAINT,
		OP_PAN_WORLD,
		OP_PAN_EDITOR,
	};

	// remap the screen so it can display the whole tileset
	if(ShowPicker)
	{
		CUIRect Screen = *UI()->Screen();
		float Size = 32.0*16.0f;
		float w = Size*(Screen.w/View.w);
		float h = Size*(Screen.h/View.h);
		float x = -(View.x/Screen.w)*w;
		float y = -(View.y/Screen.h)*h;
		wx = x+w*mx/Screen.w;
		wy = y+h*my/Screen.h;
		Graphics()->MapScreen(x, y, x+w, y+h);
		CLayerTiles *t = (CLayerTiles *)GetSelectedLayerType(0, LAYERTYPE_TILES);
		if(t)
		{
			m_TilesetPicker.m_Image = t->m_Image;
			m_TilesetPicker.m_TexId = t->m_TexId;
			m_TilesetPicker.Render();
		}
	}

	static int s_Operation = OP_NONE;

	// draw layer borders
	CLayer *pEditLayers[16];
	int NumEditLayers = 0;
	NumEditLayers = 0;

	if(ShowPicker)
	{
		pEditLayers[0] = &m_TilesetPicker;
		NumEditLayers++;
	}
	else
	{
		pEditLayers[0] = GetSelectedLayer(0);
		if(pEditLayers[0])
			NumEditLayers++;

		CLayerGroup *g = GetSelectedGroup();
		if(g)
		{
			g->MapScreen();

			for(int i = 0; i < NumEditLayers; i++)
			{
				if(pEditLayers[i]->m_Type != LAYERTYPE_TILES)
					continue;

				float w, h;
				pEditLayers[i]->GetSize(&w, &h);

				IGraphics::CLineItem Array[4] = {
					IGraphics::CLineItem(0, 0, w, 0),
					IGraphics::CLineItem(w, 0, w, h),
					IGraphics::CLineItem(w, h, 0, h),
					IGraphics::CLineItem(0, h, 0, 0)};
				Graphics()->TextureSet(-1);
				Graphics()->LinesBegin();
				Graphics()->LinesDraw(Array, 4);
				Graphics()->LinesEnd();
			}
		}
	}

	if(Inside)
	{
		UI()->SetHotItem(s_pEditorId);

		// do global operations like pan and zoom
		if(UI()->ActiveItem() == 0 && (UI()->MouseButton(0) || UI()->MouseButton(2)))
		{
			s_StartWx = wx;
			s_StartWy = wy;
			s_StartMx = mx;
			s_StartMy = my;

			if(Input()->KeyPressed(KEY_LCTRL) || Input()->KeyPressed(KEY_RCTRL) || UI()->MouseButton(2))
			{
				if(Input()->KeyPressed(KEY_LSHIFT))
					s_Operation = OP_PAN_EDITOR;
				else
					s_Operation = OP_PAN_WORLD;
				UI()->SetActiveItem(s_pEditorId);
			}
		}

		// brush editing
		if(UI()->HotItem() == s_pEditorId)
		{
			if(m_Brush.IsEmpty())
				m_pTooltip = Localize("Use left mouse button to drag and create a brush.");
			else
				m_pTooltip = Localize("Use left mouse button to paint with the brush. Right button clears the brush.");

			if(UI()->ActiveItem() == s_pEditorId)
			{
				CUIRect r;
				r.x = s_StartWx;
				r.y = s_StartWy;
				r.w = wx-s_StartWx;
				r.h = wy-s_StartWy;
				if(r.w < 0)
				{
					r.x += r.w;
					r.w = -r.w;
				}

				if(r.h < 0)
				{
					r.y += r.h;
					r.h = -r.h;
				}

				if(s_Operation == OP_BRUSH_DRAW)
				{
					if(!m_Brush.IsEmpty())
					{
						// draw with brush
						for(int k = 0; k < NumEditLayers; k++)
						{
							if(pEditLayers[k]->m_Type == m_Brush.m_lLayers[0]->m_Type)
								pEditLayers[k]->BrushDraw(m_Brush.m_lLayers[0], wx, wy);
						}
					}
				}
				else if(s_Operation == OP_BRUSH_GRAB)
				{
					if(!UI()->MouseButton(0))
					{
						// grab brush
						dbg_msg("editor", "grabbing %f %f %f %f", r.x, r.y, r.w, r.h);

						// TODO: do all layers
						int Grabs = 0;
						for(int k = 0; k < NumEditLayers; k++)
							Grabs += pEditLayers[k]->BrushGrab(&m_Brush, r);
						if(Grabs == 0)
							m_Brush.Clear();
					}
					else
					{
						//editor.map.groups[selected_group]->mapscreen();
						for(int k = 0; k < NumEditLayers; k++)
							pEditLayers[k]->BrushSelecting(r);
						Graphics()->MapScreen(UI()->Screen()->x, UI()->Screen()->y, UI()->Screen()->w, UI()->Screen()->h);
					}
				}
				else if(s_Operation == OP_BRUSH_PAINT)
				{
					if(!UI()->MouseButton(0))
					{
                        for(int k = 0; k < NumEditLayers; k++)
                            pEditLayers[k]->FillSelection(m_Brush.IsEmpty(), m_Brush.m_lLayers[0], r);
					}
					else
					{
						//editor.map.groups[selected_group]->mapscreen();
						for(int k = 0; k < NumEditLayers; k++)
							pEditLayers[k]->BrushSelecting(r);
						Graphics()->MapScreen(UI()->Screen()->x, UI()->Screen()->y, UI()->Screen()->w, UI()->Screen()->h);
					}
				}
			}
			else
			{
				if(UI()->MouseButton(1))
					m_Brush.Clear();

				if(UI()->MouseButton(0) && s_Operation == OP_NONE)
				{
					UI()->SetActiveItem(s_pEditorId);

					if(m_Brush.IsEmpty())
						s_Operation = OP_BRUSH_GRAB;
					else
					{
						s_Operation = OP_BRUSH_DRAW;
						for(int k = 0; k < NumEditLayers; k++)
						{
							if(pEditLayers[k]->m_Type == m_Brush.m_lLayers[0]->m_Type)
								pEditLayers[k]->BrushPlace(m_Brush.m_lLayers[0], wx, wy);
						}

					}
					
					CLayerTiles *pLayer = (CLayerTiles*)GetSelectedLayerType(0, LAYERTYPE_TILES);
					if((Input()->KeyPressed(KEY_LSHIFT) || Input()->KeyPressed(KEY_RSHIFT)) && pLayer)
                        s_Operation = OP_BRUSH_PAINT;
				}

				if(!m_Brush.IsEmpty())
				{
					m_Brush.m_OffsetX = -(int)wx;
					m_Brush.m_OffsetY = -(int)wy;
					for(int i = 0; i < m_Brush.m_lLayers.size(); i++)
					{
						if(m_Brush.m_lLayers[i]->m_Type == LAYERTYPE_TILES)
						{
							m_Brush.m_OffsetX = -(int)(wx/32.0f)*32;
							m_Brush.m_OffsetY = -(int)(wy/32.0f)*32;
							break;
						}
					}

					CLayerGroup *g = GetSelectedGroup();
					if(g)
					{
						m_Brush.m_OffsetX += g->m_OffsetX;
						m_Brush.m_OffsetY += g->m_OffsetY;
						m_Brush.m_ParallaxX = g->m_ParallaxX;
						m_Brush.m_ParallaxY = g->m_ParallaxY;
						m_Brush.Render();
						float w, h;
						m_Brush.GetSize(&w, &h);

						IGraphics::CLineItem Array[4] = {
							IGraphics::CLineItem(0, 0, w, 0),
							IGraphics::CLineItem(w, 0, w, h),
							IGraphics::CLineItem(w, h, 0, h),
							IGraphics::CLineItem(0, h, 0, 0)};
						Graphics()->TextureSet(-1);
						Graphics()->LinesBegin();
						Graphics()->LinesDraw(Array, 4);
						Graphics()->LinesEnd();
					}
				}
			}
		}

		// quad editing
		{
			if(!ShowPicker && m_Brush.IsEmpty())
			{
				// fetch layers
				CLayerGroup *g = GetSelectedGroup();
				if(g)
					g->MapScreen();

				for(int k = 0; k < NumEditLayers; k++)
				{
					if(pEditLayers[k]->m_Type == LAYERTYPE_QUADS)
					{
						CLayerQuads *pLayer = (CLayerQuads *)pEditLayers[k];

						Graphics()->TextureSet(-1);
						Graphics()->QuadsBegin();
						for(int i = 0; i < pLayer->m_lQuads.size(); i++)
						{
							for(int v = 0; v < 4; v++)
								DoQuadPoint(&pLayer->m_lQuads[i], i, v);

							DoQuad(&pLayer->m_lQuads[i], i);
						}
						Graphics()->QuadsEnd();
					}
				}

				Graphics()->MapScreen(UI()->Screen()->x, UI()->Screen()->y, UI()->Screen()->w, UI()->Screen()->h);
			}

			// do panning
			if(UI()->ActiveItem() == s_pEditorId)
			{
				if(s_Operation == OP_PAN_WORLD)
				{
					m_WorldOffsetX -= m_MouseDeltaX*m_WorldZoom;
					m_WorldOffsetY -= m_MouseDeltaY*m_WorldZoom;
				}
				else if(s_Operation == OP_PAN_EDITOR)
				{
					m_EditorOffsetX -= m_MouseDeltaX*m_WorldZoom;
					m_EditorOffsetY -= m_MouseDeltaY*m_WorldZoom;
				}

				// release mouse
				if(!UI()->MouseButton(0))
				{
					s_Operation = OP_NONE;
					UI()->SetActiveItem(0);
				}
			}
		}
	}
	else if(UI()->ActiveItem() == s_pEditorId)
	{
		// release mouse
		if(!UI()->MouseButton(0))
		{
			s_Operation = OP_NONE;
			UI()->SetActiveItem(0);
		}
	}

	if(GetSelectedGroup() && GetSelectedGroup()->m_UseClipping)
	{
		CLayerGroup *g = m_Map.m_pGameGroup;
		g->MapScreen();
	
		Graphics()->TextureSet(-1);
		Graphics()->LinesBegin();

			CUIRect r;
			r.x = GetSelectedGroup()->m_ClipX;
			r.y = GetSelectedGroup()->m_ClipY;
			r.w = GetSelectedGroup()->m_ClipW;
			r.h = GetSelectedGroup()->m_ClipH;

			IGraphics::CLineItem Array[4] = {
				IGraphics::CLineItem(r.x, r.y, r.x+r.w, r.y),
				IGraphics::CLineItem(r.x+r.w, r.y, r.x+r.w, r.y+r.h),
				IGraphics::CLineItem(r.x+r.w, r.y+r.h, r.x, r.y+r.h),
				IGraphics::CLineItem(r.x, r.y+r.h, r.x, r.y)};
			Graphics()->SetColor(1,0,0,1);
			Graphics()->LinesDraw(Array, 4);

		Graphics()->LinesEnd();
	}

	// render screen sizes
	if(m_ProofBorders)
	{
		CLayerGroup *g = m_Map.m_pGameGroup;
		g->MapScreen();

		Graphics()->TextureSet(-1);
		Graphics()->LinesBegin();

		float aLastPoints[4];
		float Start = 1.0f; //9.0f/16.0f;
		float End = 16.0f/9.0f;
		const int NumSteps = 20;
		for(int i = 0; i <= NumSteps; i++)
		{
			float aPoints[4];
			float Aspect = Start + (End-Start)*(i/(float)NumSteps);

			RenderTools()->MapscreenToWorld(
				m_WorldOffsetX, m_WorldOffsetY,
				1.0f, 1.0f, 0.0f, 0.0f, Aspect, 1.0f, aPoints);

			if(i == 0)
			{
				IGraphics::CLineItem Array[2] = {
					IGraphics::CLineItem(aPoints[0], aPoints[1], aPoints[2], aPoints[1]),
					IGraphics::CLineItem(aPoints[0], aPoints[3], aPoints[2], aPoints[3])};
				Graphics()->LinesDraw(Array, 2);
			}

			if(i != 0)
			{
				IGraphics::CLineItem Array[4] = {
					IGraphics::CLineItem(aPoints[0], aPoints[1], aLastPoints[0], aLastPoints[1]),
					IGraphics::CLineItem(aPoints[2], aPoints[1], aLastPoints[2], aLastPoints[1]),
					IGraphics::CLineItem(aPoints[0], aPoints[3], aLastPoints[0], aLastPoints[3]),
					IGraphics::CLineItem(aPoints[2], aPoints[3], aLastPoints[2], aLastPoints[3])};
				Graphics()->LinesDraw(Array, 4);
			}

			if(i == NumSteps)
			{
				IGraphics::CLineItem Array[2] = {
					IGraphics::CLineItem(aPoints[0], aPoints[1], aPoints[0], aPoints[3]),
					IGraphics::CLineItem(aPoints[2], aPoints[1], aPoints[2], aPoints[3])};
				Graphics()->LinesDraw(Array, 2);
			}

			mem_copy(aLastPoints, aPoints, sizeof(aPoints));
		}

		if(1)
		{
			Graphics()->SetColor(1,0,0,1);
			for(int i = 0; i < 2; i++)
			{
				float aPoints[4];
				float aAspects[] = {4.0f/3.0f, 16.0f/10.0f, 5.0f/4.0f, 16.0f/9.0f};
				float Aspect = aAspects[i];

				RenderTools()->MapscreenToWorld(
					m_WorldOffsetX, m_WorldOffsetY,
					1.0f, 1.0f, 0.0f, 0.0f, Aspect, 1.0f, aPoints);

				CUIRect r;
				r.x = aPoints[0];
				r.y = aPoints[1];
				r.w = aPoints[2]-aPoints[0];
				r.h = aPoints[3]-aPoints[1];

				IGraphics::CLineItem Array[4] = {
					IGraphics::CLineItem(r.x, r.y, r.x+r.w, r.y),
					IGraphics::CLineItem(r.x+r.w, r.y, r.x+r.w, r.y+r.h),
					IGraphics::CLineItem(r.x+r.w, r.y+r.h, r.x, r.y+r.h),
					IGraphics::CLineItem(r.x, r.y+r.h, r.x, r.y)};
				Graphics()->LinesDraw(Array, 4);
				Graphics()->SetColor(0,1,0,1);
			}
		}

		Graphics()->LinesEnd();
	}

	Graphics()->MapScreen(UI()->Screen()->x, UI()->Screen()->y, UI()->Screen()->w, UI()->Screen()->h);
	//UI()->ClipDisable();
}


int CEditor::DoProperties(CUIRect *pToolBox, CProperty *pProps, int *pIds, int *pNewVal)
{
	int Change = -1;

	for(int i = 0; pProps[i].m_pName; i++)
	{
		CUIRect Slot;
		pToolBox->HSplitTop(13.0f, &Slot, pToolBox);
		CUIRect Label, Shifter;
		Slot.VSplitMid(&Label, &Shifter);
		Shifter.HMargin(1.0f, &Shifter);
		UI()->DoLabel(&Label, pProps[i].m_pName, 10.0f, -1, -1);

		if(pProps[i].m_Type == PROPTYPE_INT_STEP)
		{
			CUIRect Inc, Dec;
			char aBuf[64];

			Shifter.VSplitRight(10.0f, &Shifter, &Inc);
			Shifter.VSplitLeft(10.0f, &Dec, &Shifter);
			str_format(aBuf, sizeof(aBuf),"%d", pProps[i].m_Value);
			RenderTools()->DrawUIRect(&Shifter, vec4(1,1,1,0.5f), 0, 0.0f);
			UI()->DoLabel(&Shifter, aBuf, 10.0f, 0, -1);

			if(DoButton_ButtonDec(&pIds[i], 0, 0, &Dec, 0, Localize("Decrease")))
			{
				if(Input()->KeyPressed(KEY_LSHIFT) || Input()->KeyPressed(KEY_RSHIFT))
					*pNewVal = pProps[i].m_Value-5;
				else
					*pNewVal = pProps[i].m_Value-1;
				Change = i;
			}
			if(DoButton_ButtonInc(((char *)&pIds[i])+1, 0, 0, &Inc, 0, Localize("Increase")))
			{
				if(Input()->KeyPressed(KEY_LSHIFT) || Input()->KeyPressed(KEY_RSHIFT))
					*pNewVal = pProps[i].m_Value+5;
				else
					*pNewVal = pProps[i].m_Value+1;
				Change = i;
			}
		}
		else if(pProps[i].m_Type == PROPTYPE_BOOL)
		{
			CUIRect No, Yes;
			Shifter.VSplitMid(&No, &Yes);
			if(DoButton_ButtonDec(&pIds[i], Localize("No"), !pProps[i].m_Value, &No, 0, ""))
			{
				*pNewVal = 0;
				Change = i;
			}
			if(DoButton_ButtonInc(((char *)&pIds[i])+1, Localize("Yes"), pProps[i].m_Value, &Yes, 0, ""))
			{
				*pNewVal = 1;
				Change = i;
			}
		}
		else if(pProps[i].m_Type == PROPTYPE_INT_SCROLL)
		{
			int NewValue = UiDoValueSelector(&pIds[i], &Shifter, "", pProps[i].m_Value, pProps[i].m_Min, pProps[i].m_Max, 1.0f);
			if(NewValue != pProps[i].m_Value)
			{
				*pNewVal = NewValue;
				Change = i;
			}
		}
		else if(pProps[i].m_Type == PROPTYPE_COLOR)
		{
			static const char *s_paTexts[4] = {"R", "G", "B", "A"};
			static int s_aShift[] = {24, 16, 8, 0};
			int NewColor = 0;

			for(int c = 0; c < 4; c++)
			{
				int v = (pProps[i].m_Value >> s_aShift[c])&0xff;
				NewColor |= UiDoValueSelector(((char *)&pIds[i])+c, &Shifter, s_paTexts[c], v, 0, 255, 1.0f)<<s_aShift[c];

				if(c != 3)
				{
					pToolBox->HSplitTop(13.0f, &Slot, pToolBox);
					Slot.VSplitMid(0, &Shifter);
					Shifter.HMargin(1.0f, &Shifter);
				}
			}

			if(NewColor != pProps[i].m_Value)
			{
				*pNewVal = NewColor;
				Change = i;
			}
		}
		else if(pProps[i].m_Type == PROPTYPE_IMAGE)
		{
			char aBuf[64];
			if(pProps[i].m_Value < 0)
				str_copy(aBuf, Localize("None"), sizeof(aBuf));
			else
				str_format(aBuf, sizeof(aBuf),"%s",  m_Map.m_lImages[pProps[i].m_Value]->m_aName);

			if(DoButton_Editor(&pIds[i], aBuf, 0, &Shifter, 0, 0))
				PopupSelectImageInvoke(pProps[i].m_Value, UI()->MouseX(), UI()->MouseY());

			int r = PopupSelectImageResult();
			if(r >= -1)
			{
				*pNewVal = r;
				Change = i;
			}
		}
	}

	return Change;
}

void CEditor::RenderLayers(CUIRect ToolBox, CUIRect ToolBar, CUIRect View)
{
	CUIRect LayersBox = ToolBox;

	if(!m_GuiActive)
		return;

	CUIRect Slot, Button;
	char aBuf[64];

	int ValidGroup = 0;
	int ValidLayer = 0;
	if(m_SelectedGroup >= 0 && m_SelectedGroup < m_Map.m_lGroups.size())
		ValidGroup = 1;

	if(ValidGroup && m_SelectedLayer >= 0 && m_SelectedLayer < m_Map.m_lGroups[m_SelectedGroup]->m_lLayers.size())
		ValidLayer = 1;

	float LayersHeight = 12.0f;	 // Height of AddGroup button
	static int s_ScrollBar = 0;
	static float s_ScrollValue = 0;

	for(int g = 0; g < m_Map.m_lGroups.size(); g++)
		// Each group is 19.0f
		// Each layer is 14.0f
		LayersHeight += 19.0f + m_Map.m_lGroups[g]->m_lLayers.size() * 14.0f;

	float ScrollDifference = LayersHeight - LayersBox.h;

	if(LayersHeight > LayersBox.h)	// Do we even need a scrollbar?
	{
		CUIRect Scroll;
		LayersBox.VSplitRight(15.0f, &LayersBox, &Scroll);
		LayersBox.VSplitRight(3.0f, &LayersBox, 0);	// extra spacing
		Scroll.HMargin(5.0f, &Scroll);
		s_ScrollValue = UiDoScrollbarV(&s_ScrollBar, &Scroll, s_ScrollValue);
	}

	float LayerStartAt = ScrollDifference * s_ScrollValue;
	if(LayerStartAt < 0.0f)
		LayerStartAt = 0.0f;

	float LayerStopAt = LayersHeight - ScrollDifference * (1 - s_ScrollValue);
	float LayerCur = 0;

	// render layers
	{
		for(int g = 0; g < m_Map.m_lGroups.size(); g++)
		{
			if(LayerCur > LayerStopAt)
				break;
			else if(LayerCur + m_Map.m_lGroups[g]->m_lLayers.size() * 14.0f + 19.0f < LayerStartAt)
			{
				LayerCur += m_Map.m_lGroups[g]->m_lLayers.size() * 14.0f + 19.0f;
				continue;
			}

			CUIRect VisibleToggle;
			if(LayerCur >= LayerStartAt)
			{
				LayersBox.HSplitTop(12.0f, &Slot, &LayersBox);
				Slot.VSplitLeft(12, &VisibleToggle, &Slot);
				if(DoButton_Ex(&m_Map.m_lGroups[g]->m_Visible, m_Map.m_lGroups[g]->m_Visible?"V":"H", 0, &VisibleToggle, 0, "Toggle group visibility", CUI::CORNER_L))
					m_Map.m_lGroups[g]->m_Visible = !m_Map.m_lGroups[g]->m_Visible;

				str_format(aBuf, sizeof(aBuf),"#%d %s", g, m_Map.m_lGroups[g]->m_pName);
				if(int Result = DoButton_Ex(&m_Map.m_lGroups[g], aBuf, g==m_SelectedGroup, &Slot,
					BUTTON_CONTEXT, "Select group. Right click for properties.", CUI::CORNER_R))
				{
					m_SelectedGroup = g;
					m_SelectedLayer = 0;

					static int s_GroupPopupId = 0;
					if(Result == 2)
						UiInvokePopupMenu(&s_GroupPopupId, 0, UI()->MouseX(), UI()->MouseY(), 120, 200, PopupGroup);
				}
				LayersBox.HSplitTop(2.0f, &Slot, &LayersBox);
			}
			LayerCur += 14.0f;

			for(int i = 0; i < m_Map.m_lGroups[g]->m_lLayers.size(); i++)
			{
				if(LayerCur > LayerStopAt)
					break;
				else if(LayerCur < LayerStartAt)
				{
					LayerCur += 14.0f;
					continue;
				}

				//visible
				LayersBox.HSplitTop(12.0f, &Slot, &LayersBox);
				Slot.VSplitLeft(12.0f, 0, &Button);
				Button.VSplitLeft(15, &VisibleToggle, &Button);

				if(DoButton_Ex(&m_Map.m_lGroups[g]->m_lLayers[i]->m_Visible, m_Map.m_lGroups[g]->m_lLayers[i]->m_Visible?"V":"H", 0, &VisibleToggle, 0, Localize("Toggle layer visibility"), CUI::CORNER_L))
					m_Map.m_lGroups[g]->m_lLayers[i]->m_Visible = !m_Map.m_lGroups[g]->m_lLayers[i]->m_Visible;

				str_format(aBuf, sizeof(aBuf),"#%d %s ", i, m_Map.m_lGroups[g]->m_lLayers[i]->m_pTypeName);
				if(int Result = DoButton_Ex(m_Map.m_lGroups[g]->m_lLayers[i], aBuf, g==m_SelectedGroup&&i==m_SelectedLayer, &Button,
					BUTTON_CONTEXT, Localize("Select layer. Right click for properties."), CUI::CORNER_R))
				{
					if(m_Map.m_lGroups[g]->m_lLayers[i] == m_Map.m_pTeleLayer || m_Map.m_lGroups[g]->m_lLayers[i] == m_Map.m_pSpeedupLayer)
						m_Brush.Clear();
					m_SelectedLayer = i;
					m_SelectedGroup = g;
					static int s_LayerPopupId = 0;
					if(Result == 2)
						UiInvokePopupMenu(&s_LayerPopupId, 0, UI()->MouseX(), UI()->MouseY(), 120, 150, PopupLayer);
				}

				LayerCur += 14.0f;
				LayersBox.HSplitTop(2.0f, &Slot, &LayersBox);
			}
			if(LayerCur > LayerStartAt && LayerCur < LayerStopAt)
				LayersBox.HSplitTop(5.0f, &Slot, &LayersBox);
			LayerCur += 5.0f;
		}
	}

	if(LayerCur <= LayerStopAt)
	{
		LayersBox.HSplitTop(12.0f, &Slot, &LayersBox);

		static int s_NewGroupButton = 0;
		if(DoButton_Editor(&s_NewGroupButton, Localize("Add group"), 0, &Slot, 0, Localize("Adds a new group")))
		{
			m_Map.NewGroup();
			m_SelectedGroup = m_Map.m_lGroups.size()-1;
		}
	}
}

static void ExtractName(const char *pFileName, char *pName)
{
	int Len = str_length(pFileName);
	int Start = Len;
	int End = Len;

	while(Start > 0)
	{
		Start--;
		if(pFileName[Start] == '/' || pFileName[Start] == '\\')
		{
			Start++;
			break;
		}
	}

	End = Start;
	for(int i = Start; i < Len; i++)
	{
		if(pFileName[i] == '.')
			End = i;
	}

	if(End == Start)
		End = Len;

	int FinalLen = End-Start;
	mem_copy(pName, &pFileName[Start], FinalLen);
	pName[FinalLen] = 0;
	dbg_msg("", "%s %s %d %d", pFileName, pName, Start, End);
}

void CEditor::ReplaceImage(const char *pFileName, void *pUser)
{
	CEditor *pEditor = (CEditor *)pUser;
	CEditorImage ImgInfo(pEditor);
	if(!pEditor->Graphics()->LoadPNG(&ImgInfo, pFileName))
		return;

	CEditorImage *pImg = pEditor->m_Map.m_lImages[pEditor->m_SelectedImage];
	pEditor->Graphics()->UnloadTexture(pImg->m_TexId);
	*pImg = ImgInfo;
	ExtractName(pFileName, pImg->m_aName);
	pImg->m_TexId = pEditor->Graphics()->LoadTextureRaw(ImgInfo.m_Width, ImgInfo.m_Height, ImgInfo.m_Format, ImgInfo.m_pData, CImageInfo::FORMAT_AUTO, 0);
	pEditor->SortImages();
}

void CEditor::AddImage(const char *pFileName, void *pUser)
{
	CEditor *pEditor = (CEditor *)pUser;
	CEditorImage ImgInfo(pEditor);
	if(!pEditor->Graphics()->LoadPNG(&ImgInfo, pFileName))
		return;

	CEditorImage *pImg = new CEditorImage(pEditor);
	*pImg = ImgInfo;
	pImg->m_TexId = pEditor->Graphics()->LoadTextureRaw(ImgInfo.m_Width, ImgInfo.m_Height, ImgInfo.m_Format, ImgInfo.m_pData, CImageInfo::FORMAT_AUTO, 0);
	pImg->m_External = 1; // external by default
	ExtractName(pFileName, pImg->m_aName);

	for(int i = 0; i < pEditor->m_Map.m_lImages.size(); ++i)
	{
	    if(!str_comp(pEditor->m_Map.m_lImages[i]->m_aName, pImg->m_aName))
            return;
	}

	pEditor->m_Map.m_lImages.add(pImg);
	pEditor->SortImages();
}


static int gs_ModifyIndexDeletedIndex;
static void ModifyIndexDeleted(int *pIndex)
{
	if(*pIndex == gs_ModifyIndexDeletedIndex)
		*pIndex = -1;
	else if(*pIndex > gs_ModifyIndexDeletedIndex)
		*pIndex = *pIndex - 1;
}

int CEditor::PopupImage(CEditor *pEditor, CUIRect View)
{
	static int s_ReplaceButton = 0;
	static int s_RemoveButton = 0;

	CUIRect Slot;
	View.HSplitTop(2.0f, &Slot, &View);
	View.HSplitTop(12.0f, &Slot, &View);
	CEditorImage *pImg = pEditor->m_Map.m_lImages[pEditor->m_SelectedImage];

	static int s_ExternalButton = 0;
	if(pImg->m_External)
	{
		if(pEditor->DoButton_MenuItem(&s_ExternalButton, Localize("Embed"), 0, &Slot, 0, Localize("Embeds the image into the map file.")))
		{
			pImg->m_External = 0;
			return 1;
		}
	}
	else
	{
		if(pEditor->DoButton_MenuItem(&s_ExternalButton, Localize("Make external"), 0, &Slot, 0, Localize("Removes the image from the map file.")))
		{
			pImg->m_External = 1;
			return 1;
		}
	}

	View.HSplitTop(10.0f, &Slot, &View);
	View.HSplitTop(12.0f, &Slot, &View);
	if(pEditor->DoButton_MenuItem(&s_ReplaceButton, Localize("Replace"), 0, &Slot, 0, Localize("Replaces the image with a new one")))
	{
		pEditor->InvokeFileDialog(IStorage::TYPE_ALL, Localize("Replace Image"), Localize("Replace"), "mapres/", "", ReplaceImage, pEditor);
		return 1;
	}

	View.HSplitTop(10.0f, &Slot, &View);
	View.HSplitTop(12.0f, &Slot, &View);
	if(pEditor->DoButton_MenuItem(&s_RemoveButton, Localize("Remove"), 0, &Slot, 0, Localize("Removes the image from the map")))
	{
		delete pImg;
		pEditor->m_Map.m_lImages.remove_index(pEditor->m_SelectedImage);
		gs_ModifyIndexDeletedIndex = pEditor->m_SelectedImage;
		pEditor->m_Map.ModifyImageIndex(ModifyIndexDeleted);
		return 1;
	}

	return 0;
}

static int CompareImageName(const void *pObject1, const void *pObject2)
{
	CEditorImage *pImage1 = *(CEditorImage**)pObject1;
	CEditorImage *pImage2 = *(CEditorImage**)pObject2;

	return str_comp(pImage1->m_aName, pImage2->m_aName);
}

static int *gs_pSortedIndex = 0;
static void ModifySortedIndex(int *pIndex)
{
	if(*pIndex > -1)
		*pIndex = gs_pSortedIndex[*pIndex];
}

void CEditor::SortImages()
{
	bool Sorted = true;
	for(int i = 1; i < m_Map.m_lImages.size(); i++)
		if( str_comp(m_Map.m_lImages[i]->m_aName, m_Map.m_lImages[i-1]->m_aName) < 0 )
		{
			Sorted = false;
			break;
		}

	if(!Sorted)
	{
		array<CEditorImage*> lTemp = array<CEditorImage*>(m_Map.m_lImages);
		gs_pSortedIndex = new int[lTemp.size()];

		qsort(m_Map.m_lImages.base_ptr(), m_Map.m_lImages.size(), sizeof(CEditorImage*), CompareImageName);

		for(int OldIndex = 0; OldIndex < lTemp.size(); OldIndex++)
			for(int NewIndex = 0; NewIndex < m_Map.m_lImages.size(); NewIndex++)
				if(lTemp[OldIndex] == m_Map.m_lImages[NewIndex])
					gs_pSortedIndex[OldIndex] = NewIndex;

		m_Map.ModifyImageIndex(ModifySortedIndex);

		delete [] gs_pSortedIndex;
		gs_pSortedIndex = 0;
	}
}
	

void CEditor::RenderImages(CUIRect ToolBox, CUIRect ToolBar, CUIRect View)
{
	static int s_ScrollBar = 0;
	static float s_ScrollValue = 0;
	float ImagesHeight = 30.0f + 14.0f * m_Map.m_lImages.size() + 27.0f;
	float ScrollDifference = ImagesHeight - ToolBox.h;

	if(ImagesHeight > ToolBox.h)	// Do we even need a scrollbar?
	{
		CUIRect Scroll;
		ToolBox.VSplitRight(15.0f, &ToolBox, &Scroll);
		ToolBox.VSplitRight(3.0f, &ToolBox, 0);	// extra spacing
		Scroll.HMargin(5.0f, &Scroll);
		s_ScrollValue = UiDoScrollbarV(&s_ScrollBar, &Scroll, s_ScrollValue);
	}

	float ImageStartAt = ScrollDifference * s_ScrollValue;
	if(ImageStartAt < 0.0f)
		ImageStartAt = 0.0f;

	float ImageStopAt = ImagesHeight - ScrollDifference * (1 - s_ScrollValue);
	float ImageCur = 0.0f;

	for(int e = 0; e < 2; e++) // two passes, first embedded, then external
	{
		CUIRect Slot;

		if(ImageCur > ImageStopAt)
			break;
		else if(ImageCur >= ImageStartAt)
		{

			ToolBox.HSplitTop(15.0f, &Slot, &ToolBox);
			if(e == 0)
				UI()->DoLabel(&Slot, Localize("Embedded"), 12.0f, 0);
			else
				UI()->DoLabel(&Slot, Localize("External"), 12.0f, 0);
		}
		ImageCur += 15.0f;

		for(int i = 0; i < m_Map.m_lImages.size(); i++)
		{
			if((e && !m_Map.m_lImages[i]->m_External) ||
				(!e && m_Map.m_lImages[i]->m_External))
			{
				continue;
			}

			if(ImageCur > ImageStopAt)
				break;
			else if(ImageCur < ImageStartAt)
			{
				ImageCur += 14.0f;
				continue;
			}
			ImageCur += 14.0f;

			char aBuf[128];
			str_copy(aBuf, m_Map.m_lImages[i]->m_aName, sizeof(aBuf));
			ToolBox.HSplitTop(12.0f, &Slot, &ToolBox);

			if(int Result = DoButton_Editor(&m_Map.m_lImages[i], aBuf, m_SelectedImage == i, &Slot,
				BUTTON_CONTEXT, Localize("Select image")))
			{
				m_SelectedImage = i;

				static int s_PopupImageId = 0;
				if(Result == 2)
					UiInvokePopupMenu(&s_PopupImageId, 0, UI()->MouseX(), UI()->MouseY(), 120, 80, PopupImage);
			}

			ToolBox.HSplitTop(2.0f, 0, &ToolBox);

			// render image
			if(m_SelectedImage == i)
			{
				CUIRect r;
				View.Margin(10.0f, &r);
				if(r.h < r.w)
					r.w = r.h;
				else
					r.h = r.w;
				Graphics()->TextureSet(m_Map.m_lImages[i]->m_TexId);
				Graphics()->BlendNormal();
				Graphics()->QuadsBegin();
				IGraphics::CQuadItem QuadItem(r.x, r.y, r.w, r.h);
				Graphics()->QuadsDrawTL(&QuadItem, 1);
				Graphics()->QuadsEnd();

			}
		}
	}

	if(ImageCur + 27.0f > ImageStopAt)
		return;

	CUIRect Slot;
	ToolBox.HSplitTop(5.0f, &Slot, &ToolBox);

	// new image
	static int s_NewImageButton = 0;
	ToolBox.HSplitTop(10.0f, &Slot, &ToolBox);
	ToolBox.HSplitTop(12.0f, &Slot, &ToolBox);
	if(DoButton_Editor(&s_NewImageButton, "Add", 0, &Slot, 0, Localize("Load a new image to use in the map")))
		InvokeFileDialog(IStorage::TYPE_ALL, Localize("Add Image"), Localize("Add"), "mapres/", "", AddImage, this);
}


static int gs_FileDialogDirTypes = 0;
static const char *gs_pFileDialogTitle = 0;
static const char *gs_pFileDialogButtonText = 0;
static void (*gs_pfnFileDialogFunc)(const char *pFileName, void *pUser);
static void *gs_pFileDialogUser = 0;
static char gs_FileDialogFileName[512] = {0};
static char gs_aFileDialogPath[512] = {0};
static char gs_aFileDialogCompleteFilename[512] = {0};
static int gs_FilesNum = 0;
static sorted_array<string> gs_FileList;
int g_FilesStartAt = 0;
int g_FilesCur = 0;
int g_FilesStopAt = 999;

static void EditorListdirCallback(const char *pName, int IsDir, void *pUser)
{
	if(pName[0] == '.' || IsDir) // skip this shit!
		return;

	gs_FileList.add(string(pName));
}

void CEditor::AddFileDialogEntry(const char *pName, CUIRect *pView)
{
	if(g_FilesCur > gs_FilesNum)
		gs_FilesNum = g_FilesCur;

	g_FilesCur++;
	if(g_FilesCur-1 < g_FilesStartAt || g_FilesCur > g_FilesStopAt)
		return;

	CUIRect Button;
	pView->HSplitTop(15.0f, &Button, pView);
	pView->HSplitTop(2.0f, 0, pView);
	//char buf[512];

	if(DoButton_File((void*)(10+(int)Button.y), pName, 0, &Button, 0, 0))
	{
		str_copy(gs_FileDialogFileName, pName, sizeof(gs_FileDialogFileName));

		gs_aFileDialogCompleteFilename[0] = 0;
		str_append(gs_aFileDialogCompleteFilename, gs_aFileDialogPath, sizeof(gs_aFileDialogCompleteFilename));
		str_append(gs_aFileDialogCompleteFilename, gs_FileDialogFileName, sizeof(gs_aFileDialogCompleteFilename));

		if(Input()->MouseDoubleClick())
		{
			if(gs_pfnFileDialogFunc)
				gs_pfnFileDialogFunc(gs_aFileDialogCompleteFilename, this);
			m_Dialog = DIALOG_NONE;
		}
	}
}

void CEditor::RenderFileDialog()
{
	// GUI coordsys
	Graphics()->MapScreen(UI()->Screen()->x, UI()->Screen()->y, UI()->Screen()->w, UI()->Screen()->h);

	CUIRect View = *UI()->Screen();
	RenderTools()->DrawUIRect(&View, vec4(0,0,0,0.25f), 0, 0);
	View.VMargin(150.0f, &View);
	View.HMargin(50.0f, &View);
	RenderTools()->DrawUIRect(&View, vec4(0,0,0,0.75f), CUI::CORNER_ALL, 5.0f);
	View.Margin(10.0f, &View);

	CUIRect Title, FileBox, FileBoxLabel, ButtonBar, Scroll;
	View.HSplitTop(18.0f, &Title, &View);
	View.HSplitTop(5.0f, 0, &View); // some spacing
	View.HSplitBottom(14.0f, &View, &ButtonBar);
	View.HSplitBottom(10.0f, &View, 0); // some spacing
	View.HSplitBottom(14.0f, &View, &FileBox);
	FileBox.VSplitLeft(55.0f, &FileBoxLabel, &FileBox);
	View.VSplitRight(15.0f, &View, &Scroll);

	// title
	RenderTools()->DrawUIRect(&Title, vec4(1, 1, 1, 0.25f), CUI::CORNER_ALL, 4.0f);
	Title.VMargin(10.0f, &Title);
	UI()->DoLabel(&Title, gs_pFileDialogTitle, 12.0f, -1, -1);

	// filebox
	static int s_FileBoxId = 0;
	UI()->DoLabel(&FileBoxLabel, Localize("Filename:"), 10.0f, -1, -1);
	DoEditBox(&s_FileBoxId, &FileBox, gs_FileDialogFileName, sizeof(gs_FileDialogFileName), 10.0f);

	gs_aFileDialogCompleteFilename[0] = 0;
	str_append(gs_aFileDialogCompleteFilename, gs_aFileDialogPath, sizeof(gs_aFileDialogCompleteFilename));
	str_append(gs_aFileDialogCompleteFilename, gs_FileDialogFileName, sizeof(gs_aFileDialogCompleteFilename));

	int Num = (int)(View.h/17.0);
	static float s_ScrollValue = 0;
	static int ScrollBar = 0;
	Scroll.HMargin(5.0f, &Scroll);
	s_ScrollValue = UiDoScrollbarV(&ScrollBar, &Scroll, s_ScrollValue);

	int ScrollNum = gs_FilesNum-Num+10;
	if(ScrollNum > 0)
	{
		if(Input()->KeyPresses(KEY_MOUSE_WHEEL_UP))
			s_ScrollValue -= 3.0f/ScrollNum;
		if(Input()->KeyPresses(KEY_MOUSE_WHEEL_DOWN))
			s_ScrollValue += 3.0f/ScrollNum;

		if(s_ScrollValue < 0) s_ScrollValue = 0;
		if(s_ScrollValue > 1) s_ScrollValue = 1;
	}
	else
		ScrollNum = 0;

	g_FilesStartAt = (int)(ScrollNum*s_ScrollValue);
	if(g_FilesStartAt < 0)
		g_FilesStartAt = 0;

	g_FilesStopAt = g_FilesStartAt+Num;

	g_FilesCur = 0;

	// set clipping
	UI()->ClipEnable(&View);

	// TODO: lazy ass coding, should store the interface pointer somewere
	Kernel()->RequestInterface<IStorage>()->ListDirectory(gs_FileDialogDirTypes, gs_aFileDialogPath, EditorListdirCallback, 0);

	for(int i = 0; i < gs_FileList.size(); i++)
		AddFileDialogEntry(gs_FileList[i].cstr(), &View);
	gs_FileList.clear();

	// disable clipping again
	UI()->ClipDisable();

	// the buttons
	static int s_OkButton = 0;
	static int s_CancelButton = 0;

	CUIRect Button;
	ButtonBar.VSplitRight(50.0f, &ButtonBar, &Button);
	if(DoButton_Editor(&s_OkButton, gs_pFileDialogButtonText, 0, &Button, 0, 0) || Input()->KeyPressed(KEY_RETURN))
	{
		if(gs_pfnFileDialogFunc)
			gs_pfnFileDialogFunc(gs_aFileDialogCompleteFilename, gs_pFileDialogUser);
		m_Dialog = DIALOG_NONE;
	}

	ButtonBar.VSplitRight(40.0f, &ButtonBar, &Button);
	ButtonBar.VSplitRight(50.0f, &ButtonBar, &Button);
	if(DoButton_Editor(&s_CancelButton, Localize("Cancel"), 0, &Button, 0, 0) || Input()->KeyPressed(KEY_ESCAPE))
		m_Dialog = DIALOG_NONE;
}

void CEditor::InvokeFileDialog(int ListDirTypes, const char *pTitle, const char *pButtonText,
	const char *pBasePath, const char *pDefaultName,
	void (*pfnFunc)(const char *pFileName, void *pUser), void *pUser)
{
	gs_FileDialogDirTypes = ListDirTypes;
	gs_pFileDialogTitle = pTitle;
	gs_pFileDialogButtonText = pButtonText;
	gs_pfnFileDialogFunc = pfnFunc;
	gs_pFileDialogUser = pUser;
	gs_FileDialogFileName[0] = 0;
	gs_aFileDialogPath[0] = 0;

	if(pDefaultName)
		str_copy(gs_FileDialogFileName, pDefaultName, sizeof(gs_FileDialogFileName));
	if(pBasePath)
		str_copy(gs_aFileDialogPath, pBasePath, sizeof(gs_aFileDialogPath));

	m_Dialog = DIALOG_FILE;
}



void CEditor::RenderModebar(CUIRect View)
{
	CUIRect Button;

	// mode buttons
	{
		View.VSplitLeft(65.0f, &Button, &View);
		Button.HSplitTop(30.0f, 0, &Button);
		static int s_Button = 0;
		const char *pButName = m_Mode == MODE_LAYERS ? Localize("Layers") : Localize("Images");
		if(DoButton_Tab(&s_Button, pButName, 0, &Button, 0, Localize("Switch between images and layers managment.")))
		{
		    if(m_Mode == MODE_LAYERS)
                m_Mode = MODE_IMAGES;
            else
                m_Mode = MODE_LAYERS;
		}
	}

	View.VSplitLeft(5.0f, 0, &View);
}

void CEditor::RenderStatusbar(CUIRect View)
{
	CUIRect Button;
	View.VSplitRight(60.0f, &View, &Button);
	static int s_EnvelopeButton = 0;
	if(DoButton_Editor(&s_EnvelopeButton, Localize("Envelopes"), m_ShowEnvelopeEditor, &Button, 0, Localize("Toggles the envelope editor.")))
		m_ShowEnvelopeEditor = (m_ShowEnvelopeEditor+1)%4;

	if(m_pTooltip)
	{
		if(ms_pUiGotContext && ms_pUiGotContext == UI()->HotItem())
		{
			char aBuf[512];
			str_format(aBuf, sizeof(aBuf), Localize("%s Right click for context menu."), m_pTooltip);
			UI()->DoLabel(&View, aBuf, 10.0f, -1, -1);
		}
		else
			UI()->DoLabel(&View, m_pTooltip, 10.0f, -1, -1);
	}
}

void CEditor::RenderEnvelopeEditor(CUIRect View)
{
	if(m_SelectedEnvelope < 0) m_SelectedEnvelope = 0;
	if(m_SelectedEnvelope >= m_Map.m_lEnvelopes.size()) m_SelectedEnvelope = m_Map.m_lEnvelopes.size()-1;

	CEnvelope *pEnvelope = 0;
	if(m_SelectedEnvelope >= 0 && m_SelectedEnvelope < m_Map.m_lEnvelopes.size())
		pEnvelope = m_Map.m_lEnvelopes[m_SelectedEnvelope];

	CUIRect ToolBar, CurveBar, ColorBar;
	View.HSplitTop(15.0f, &ToolBar, &View);
	View.HSplitTop(15.0f, &CurveBar, &View);
	ToolBar.Margin(2.0f, &ToolBar);
	CurveBar.Margin(2.0f, &CurveBar);

	// do the toolbar
	{
		CUIRect Button;
		CEnvelope *pNewEnv = 0;

		// Delete button
		if(m_Map.m_lEnvelopes.size())
		{
			ToolBar.VSplitRight(5.0f, &ToolBar, &Button);
			ToolBar.VSplitRight(50.0f, &ToolBar, &Button);
			static int s_DelButton = 0;
			if(DoButton_Editor(&s_DelButton, Localize("Delete"), 0, &Button, 0, Localize("Delete this envelope")))
				m_Map.DeleteEnvelope(m_SelectedEnvelope);
		
			// little space
			ToolBar.VSplitRight(10.0f, &ToolBar, &Button);
		}
		
		ToolBar.VSplitRight(50.0f, &ToolBar, &Button);
		static int s_New4dButton = 0;
		if(DoButton_Editor(&s_New4dButton, Localize("Color+"), 0, &Button, 0, Localize("Creates a new color envelope")))
			pNewEnv = m_Map.NewEnvelope(4);

		ToolBar.VSplitRight(5.0f, &ToolBar, &Button);
		ToolBar.VSplitRight(50.0f, &ToolBar, &Button);
		static int s_New2dButton = 0;
		if(DoButton_Editor(&s_New2dButton, Localize("Pos.+"), 0, &Button, 0, Localize("Creates a new pos envelope")))
			pNewEnv = m_Map.NewEnvelope(3);
<<<<<<< HEAD
			
=======

		// Delete button
		if(m_SelectedEnvelope >= 0)
		{
			ToolBar.VSplitRight(10.0f, &ToolBar, &Button);
			ToolBar.VSplitRight(50.0f, &ToolBar, &Button);
			static int s_DelButton = 0;
			if(DoButton_Editor(&s_DelButton, Localize("Delete"), 0, &Button, 0, Localize("Delete this envelope")))
			{
				m_Map.DeleteEnvelope(m_SelectedEnvelope);
				if(m_SelectedEnvelope >= m_Map.m_lEnvelopes.size())
					m_SelectedEnvelope = m_Map.m_lEnvelopes.size()-1;
				pEnvelope = m_SelectedEnvelope >= 0 ? m_Map.m_lEnvelopes[m_SelectedEnvelope] : 0;
			}
		}

>>>>>>> 2967c57d
		if(pNewEnv) // add the default points
		{
			if(pNewEnv->m_Channels == 4)
			{
				pNewEnv->AddPoint(0, 1,1,1,1);
				pNewEnv->AddPoint(1000, 1,1,1,1);
			}
			else
			{
				pNewEnv->AddPoint(0, 0);
				pNewEnv->AddPoint(1000, 0);
			}
		}

		CUIRect Shifter, Inc, Dec;
		ToolBar.VSplitLeft(60.0f, &Shifter, &ToolBar);
		Shifter.VSplitRight(15.0f, &Shifter, &Inc);
		Shifter.VSplitLeft(15.0f, &Dec, &Shifter);
		char aBuf[512];
		str_format(aBuf, sizeof(aBuf),"%d/%d", m_SelectedEnvelope+1, m_Map.m_lEnvelopes.size());
		RenderTools()->DrawUIRect(&Shifter, vec4(1,1,1,0.5f), 0, 0.0f);
		UI()->DoLabel(&Shifter, aBuf, 10.0f, 0, -1);

		static int s_PrevButton = 0;
		if(DoButton_ButtonDec(&s_PrevButton, 0, 0, &Dec, 0, Localize("Previous Envelope")))
			m_SelectedEnvelope--;

		static int s_NextButton = 0;
		if(DoButton_ButtonInc(&s_NextButton, 0, 0, &Inc, 0, Localize("Next Envelope")))
			m_SelectedEnvelope++;

		if(pEnvelope)
		{
			ToolBar.VSplitLeft(15.0f, &Button, &ToolBar);
			ToolBar.VSplitLeft(35.0f, &Button, &ToolBar);
			UI()->DoLabel(&Button, Localize("Name:"), 10.0f, -1, -1);

			ToolBar.VSplitLeft(80.0f, &Button, &ToolBar);

			static int s_NameBox = 0;
			DoEditBox(&s_NameBox, &Button, pEnvelope->m_aName, sizeof(pEnvelope->m_aName), 10.0f);
		}
	}

	bool ShowColorBar = false;
	if(pEnvelope && pEnvelope->m_Channels == 4)
	{
		ShowColorBar = true;
		View.HSplitTop(20.0f, &ColorBar, &View);
		ColorBar.Margin(2.0f, &ColorBar);
		RenderBackground(ColorBar, ms_CheckerTexture, 16.0f, 1.0f);
	}

	RenderBackground(View, ms_CheckerTexture, 32.0f, 0.1f);

	if(pEnvelope)
	{
		static array<int> Selection;
		static int sEnvelopeEditorId = 0;
		static int s_ActiveChannels = 0xf;

		if(pEnvelope)
		{
			CUIRect Button;

			ToolBar.VSplitLeft(15.0f, &Button, &ToolBar);

			static const char *s_paNames[4][4] = {
				{"X", "", "", ""},
				{"X", "Y", "", ""},
				{"X", "Y", "R", ""},
				{"R", "G", "B", "A"},
			};

			static int s_aChannelButtons[4] = {0};
			int Bit = 1;
			//ui_draw_button_func draw_func;

			for(int i = 0; i < pEnvelope->m_Channels; i++, Bit<<=1)
			{
				ToolBar.VSplitLeft(15.0f, &Button, &ToolBar);

				/*if(i == 0) draw_func = draw_editor_button_l;
				else if(i == envelope->channels-1) draw_func = draw_editor_button_r;
				else draw_func = draw_editor_button_m;*/

				if(DoButton_Editor(&s_aChannelButtons[i], s_paNames[pEnvelope->m_Channels-1][i], s_ActiveChannels&Bit, &Button, 0, 0))
					s_ActiveChannels ^= Bit;
			}
		}

		float EndTime = pEnvelope->EndTime();
		if(EndTime < 1)
			EndTime = 1;

		pEnvelope->FindTopBottom(s_ActiveChannels);
		float Top = pEnvelope->m_Top;
		float Bottom = pEnvelope->m_Bottom;

		if(Top < 1)
			Top = 1;
		if(Bottom >= 0)
			Bottom = 0;

		float TimeScale = EndTime/View.w;
		float ValueScale = (Top-Bottom)/View.h;

		if(UI()->MouseInside(&View))
			UI()->SetHotItem(&sEnvelopeEditorId);

		if(UI()->HotItem() == &sEnvelopeEditorId)
		{
			// do stuff
			if(pEnvelope)
			{
				if(UI()->MouseButtonClicked(1))
				{
					// add point
					int Time = (int)(((UI()->MouseX()-View.x)*TimeScale)*1000.0f);
					//float env_y = (UI()->MouseY()-view.y)/TimeScale;
					float aChannels[4];
					pEnvelope->Eval(Time, aChannels);
					pEnvelope->AddPoint(Time,
						f2fx(aChannels[0]), f2fx(aChannels[1]),
						f2fx(aChannels[2]), f2fx(aChannels[3]));
				}

				m_pTooltip = Localize("Press right mouse button to create a new point");
			}
		}

		vec3 aColors[] = {vec3(1,0.2f,0.2f), vec3(0.2f,1,0.2f), vec3(0.2f,0.2f,1), vec3(1,1,0.2f)};

		// render lines
		{
			UI()->ClipEnable(&View);
			Graphics()->TextureSet(-1);
			Graphics()->LinesBegin();
			for(int c = 0; c < pEnvelope->m_Channels; c++)
			{
				if(s_ActiveChannels&(1<<c))
					Graphics()->SetColor(aColors[c].r,aColors[c].g,aColors[c].b,1);
				else
					Graphics()->SetColor(aColors[c].r*0.5f,aColors[c].g*0.5f,aColors[c].b*0.5f,1);

				float PrevX = 0;
				float aResults[4];
				pEnvelope->Eval(0.000001f, aResults);
				float PrevValue = aResults[c];

				int Steps = (int)((View.w/UI()->Screen()->w) * Graphics()->ScreenWidth());
				for(int i = 1; i <= Steps; i++)
				{
					float a = i/(float)Steps;
					pEnvelope->Eval(a*EndTime, aResults);
					float v = aResults[c];
					v = (v-Bottom)/(Top-Bottom);

					IGraphics::CLineItem LineItem(View.x + PrevX*View.w, View.y+View.h - PrevValue*View.h, View.x + a*View.w, View.y+View.h - v*View.h);
					Graphics()->LinesDraw(&LineItem, 1);
					PrevX = a;
					PrevValue = v;
				}
			}
			Graphics()->LinesEnd();
			UI()->ClipDisable();
		}

		// render curve options
		{
			for(int i = 0; i < pEnvelope->m_lPoints.size()-1; i++)
			{
				float t0 = pEnvelope->m_lPoints[i].m_Time/1000.0f/EndTime;
				float t1 = pEnvelope->m_lPoints[i+1].m_Time/1000.0f/EndTime;

				//dbg_msg("", "%f", end_time);

				CUIRect v;
				v.x = CurveBar.x + (t0+(t1-t0)*0.5f) * CurveBar.w;
				v.y = CurveBar.y;
				v.h = CurveBar.h;
				v.w = CurveBar.h;
				v.x -= v.w/2;
				void *pId = &pEnvelope->m_lPoints[i].m_Curvetype;
				const char *paTypeName[] = {
					"N", "L", "S", "F", "M"
					};

				if(DoButton_Editor(pId, paTypeName[pEnvelope->m_lPoints[i].m_Curvetype], 0, &v, 0, Localize("Switch curve type")))
					pEnvelope->m_lPoints[i].m_Curvetype = (pEnvelope->m_lPoints[i].m_Curvetype+1)%NUM_CURVETYPES;
			}
		}

		// render colorbar
		if(ShowColorBar)
		{
			Graphics()->TextureSet(-1);
			Graphics()->QuadsBegin();
			for(int i = 0; i < pEnvelope->m_lPoints.size()-1; i++)
			{
				float r0 = fx2f(pEnvelope->m_lPoints[i].m_aValues[0]);
				float g0 = fx2f(pEnvelope->m_lPoints[i].m_aValues[1]);
				float b0 = fx2f(pEnvelope->m_lPoints[i].m_aValues[2]);
				float a0 = fx2f(pEnvelope->m_lPoints[i].m_aValues[3]);
				float r1 = fx2f(pEnvelope->m_lPoints[i+1].m_aValues[0]);
				float g1 = fx2f(pEnvelope->m_lPoints[i+1].m_aValues[1]);
				float b1 = fx2f(pEnvelope->m_lPoints[i+1].m_aValues[2]);
				float a1 = fx2f(pEnvelope->m_lPoints[i+1].m_aValues[3]);

				IGraphics::CColorVertex Array[4] = {IGraphics::CColorVertex(0, r0, g0, b0, a0),
													IGraphics::CColorVertex(1, r1, g1, b1, a1),
													IGraphics::CColorVertex(2, r1, g1, b1, a1),
													IGraphics::CColorVertex(3, r0, g0, b0, a0)};
				Graphics()->SetColorVertex(Array, 4);

				float x0 = pEnvelope->m_lPoints[i].m_Time/1000.0f/EndTime;
//				float y0 = (fx2f(envelope->points[i].values[c])-bottom)/(top-bottom);
				float x1 = pEnvelope->m_lPoints[i+1].m_Time/1000.0f/EndTime;
				//float y1 = (fx2f(envelope->points[i+1].values[c])-bottom)/(top-bottom);
				CUIRect v;
				v.x = ColorBar.x + x0*ColorBar.w;
				v.y = ColorBar.y;
				v.w = (x1-x0)*ColorBar.w;
				v.h = ColorBar.h;

				IGraphics::CQuadItem QuadItem(v.x, v.y, v.w, v.h);
				Graphics()->QuadsDrawTL(&QuadItem, 1);
			}
			Graphics()->QuadsEnd();
		}

		// render handles
		{
			static bool s_Move = false;

			int CurrentValue = 0, CurrentTime = 0;

			Graphics()->TextureSet(-1);
			Graphics()->QuadsBegin();
			for(int c = 0; c < pEnvelope->m_Channels; c++)
			{
				if(!(s_ActiveChannels&(1<<c)))
					continue;

				for(int i = 0; i < pEnvelope->m_lPoints.size(); i++)
				{
					float x0 = pEnvelope->m_lPoints[i].m_Time/1000.0f/EndTime;
					float y0 = (fx2f(pEnvelope->m_lPoints[i].m_aValues[c])-Bottom)/(Top-Bottom);
					CUIRect Final;
					Final.x = View.x + x0*View.w;
					Final.y = View.y+View.h - y0*View.h;
					Final.x -= 2.0f;
					Final.y -= 2.0f;
					Final.w = 4.0f;
					Final.h = 4.0f;

					void *pId = &pEnvelope->m_lPoints[i].m_aValues[c];

					if(UI()->MouseInside(&Final))
						UI()->SetHotItem(pId);

					float ColorMod = 1.0f;

					if(UI()->ActiveItem() == pId)
					{
						if(!UI()->MouseButton(0))
						{
							UI()->SetActiveItem(0);
							s_Move = false;
						}
						else
						{
							if((Input()->KeyPressed(KEY_LCTRL) || Input()->KeyPressed(KEY_RCTRL)))
								pEnvelope->m_lPoints[i].m_aValues[c] -= f2fx(m_MouseDeltaY*0.001f);
							else
								pEnvelope->m_lPoints[i].m_aValues[c] -= f2fx(m_MouseDeltaY*ValueScale);
							
							if(Input()->KeyPressed(KEY_LSHIFT) || Input()->KeyPressed(KEY_RSHIFT))
							{
								if(i != 0)
								{
									if((Input()->KeyPressed(KEY_LCTRL) || Input()->KeyPressed(KEY_RCTRL)))
										pEnvelope->m_lPoints[i].m_Time += (int)((m_MouseDeltaX));
									else
										pEnvelope->m_lPoints[i].m_Time += (int)((m_MouseDeltaX*TimeScale)*1000.0f);
									if(pEnvelope->m_lPoints[i].m_Time < pEnvelope->m_lPoints[i-1].m_Time)
										pEnvelope->m_lPoints[i].m_Time = pEnvelope->m_lPoints[i-1].m_Time + 1;
									if(i+1 != pEnvelope->m_lPoints.size() && pEnvelope->m_lPoints[i].m_Time > pEnvelope->m_lPoints[i+1].m_Time)
										pEnvelope->m_lPoints[i].m_Time = pEnvelope->m_lPoints[i+1].m_Time - 1;
								}
							}
						}

						ColorMod = 100.0f;
						Graphics()->SetColor(1,1,1,1);
					}
					else if(UI()->HotItem() == pId)
					{
						if(UI()->MouseButton(0))
						{
							Selection.clear();
							Selection.add(i);
							UI()->SetActiveItem(pId);
						}

						// remove point
						if(UI()->MouseButtonClicked(1))
							pEnvelope->m_lPoints.remove_index(i);

						ColorMod = 100.0f;
						Graphics()->SetColor(1,0.75f,0.75f,1);
						m_pTooltip = Localize("Left mouse to drag. Hold ctfl to be more precise. Hold shift to alter time point aswell. Right click to delete.");
					}

					if(UI()->ActiveItem() == pId || UI()->HotItem() == pId)
					{
						CurrentTime = pEnvelope->m_lPoints[i].m_Time;
						CurrentValue = pEnvelope->m_lPoints[i].m_aValues[c];
					}

					Graphics()->SetColor(aColors[c].r*ColorMod, aColors[c].g*ColorMod, aColors[c].b*ColorMod, 1.0f);
					IGraphics::CQuadItem QuadItem(Final.x, Final.y, Final.w, Final.h);
					Graphics()->QuadsDrawTL(&QuadItem, 1);
				}
			}
			Graphics()->QuadsEnd();

			char aBuf[512];
			str_format(aBuf, sizeof(aBuf),"%.3f %.3f", CurrentTime/1000.0f, fx2f(CurrentValue));
			UI()->DoLabel(&ToolBar, aBuf, 10.0f, 0, -1);
		}
	}
}

int CEditor::PopupMenuFile(CEditor *pEditor, CUIRect View)
{
	static int s_NewMapButton = 0;
	static int s_SaveButton = 0;
	static int s_SaveAsButton = 0;
	static int s_OpenButton = 0;
	static int s_AppendButton = 0;
	static int s_ExitButton = 0;

	CUIRect Slot;
	View.HSplitTop(2.0f, &Slot, &View);
	View.HSplitTop(12.0f, &Slot, &View);
	if(pEditor->DoButton_MenuItem(&s_NewMapButton, Localize("New"), 0, &Slot, 0, Localize("Creates a new map")))
	{
		pEditor->Reset();
		pEditor->m_aFileName[0] = 0;
		return 1;
	}

	View.HSplitTop(10.0f, &Slot, &View);
	View.HSplitTop(12.0f, &Slot, &View);
	if(pEditor->DoButton_MenuItem(&s_OpenButton, Localize("Open"), 0, &Slot, 0, Localize("Opens a map for editing")))
	{
		pEditor->InvokeFileDialog(IStorage::TYPE_ALL, Localize("Open map"), Localize("Open"), "maps/", "", CallbackOpenMap, pEditor);
		return 1;
	}

	View.HSplitTop(10.0f, &Slot, &View);
	View.HSplitTop(12.0f, &Slot, &View);
	if(pEditor->DoButton_MenuItem(&s_AppendButton, Localize("Append"), 0, &Slot, 0, Localize("Opens a map and adds everything from that map to the current one")))
	{
		pEditor->InvokeFileDialog(IStorage::TYPE_ALL, Localize("Append map"), Localize("Append"), "maps/", "", CallbackAppendMap, pEditor);
		return 1;
	}

	View.HSplitTop(10.0f, &Slot, &View);
	View.HSplitTop(12.0f, &Slot, &View);
	if(pEditor->DoButton_MenuItem(&s_SaveButton, Localize("Save"), 0, &Slot, 0, Localize("Saves the current map")))
	{
		if(pEditor->m_aFileName[0])	
			CallbackSaveMap(pEditor->m_aFileName, pEditor);
		else
			pEditor->InvokeFileDialog(IStorage::TYPE_SAVE, Localize("Save Map"), Localize("Save"), "maps/", "", CallbackSaveMap, pEditor);
		return 1;
	}

	View.HSplitTop(2.0f, &Slot, &View);
	View.HSplitTop(12.0f, &Slot, &View);
	if(pEditor->DoButton_MenuItem(&s_SaveAsButton, Localize("Save As"), 0, &Slot, 0, Localize("Saves the current map under a new name")))
	{
		pEditor->InvokeFileDialog(IStorage::TYPE_SAVE, Localize("Save Map"), Localize("Save"), "maps/", "", CallbackSaveMap, pEditor);
		return 1;
	}

	View.HSplitTop(10.0f, &Slot, &View);
	View.HSplitTop(12.0f, &Slot, &View);
	if(pEditor->DoButton_MenuItem(&s_ExitButton, "Exit", 0, &Slot, 0, Localize("Exits from the editor")))
	{
		g_Config.m_ClEditor = 0;
		return 1;
	}

	return 0;
}

void CEditor::RenderMenubar(CUIRect MenuBar)
{
	static CUIRect s_File /*, view, help*/;

	MenuBar.VSplitLeft(60.0f, &s_File, &MenuBar);
	if(DoButton_Menu(&s_File, Localize("File"), 0, &s_File, 0, 0))
		UiInvokePopupMenu(&s_File, 1, s_File.x, s_File.y+s_File.h-1.0f, 120, 150, PopupMenuFile, this);

	/*
	menubar.VSplitLeft(5.0f, 0, &menubar);
	menubar.VSplitLeft(60.0f, &view, &menubar);
	if(do_editor_button(&view, "View", 0, &view, draw_editor_button_menu, 0, 0))
		(void)0;

	menubar.VSplitLeft(5.0f, 0, &menubar);
	menubar.VSplitLeft(60.0f, &help, &menubar);
	if(do_editor_button(&help, "Help", 0, &help, draw_editor_button_menu, 0, 0))
		(void)0;
		*/
}

void CEditor::Render()
{
	// basic start
	Graphics()->Clear(1.0f, 0.0f, 1.0f);
	CUIRect View = *UI()->Screen();
	Graphics()->MapScreen(UI()->Screen()->x, UI()->Screen()->y, UI()->Screen()->w, UI()->Screen()->h);

	// reset tip
	m_pTooltip = 0;

	// render checker
	RenderBackground(View, ms_CheckerTexture, 32.0f, 1.0f);

	CUIRect MenuBar, CModeBar, ToolBar, StatusBar, EnvelopeEditor, ToolBox;

	if(m_GuiActive)
	{

		View.HSplitTop(16.0f, &MenuBar, &View);
		View.HSplitTop(53.0f, &ToolBar, &View);
		View.VSplitLeft(100.0f, &ToolBox, &View);
		View.HSplitBottom(16.0f, &View, &StatusBar);

		if(m_ShowEnvelopeEditor)
		{
			float size = 125.0f;
			if(m_ShowEnvelopeEditor == 2)
				size *= 2.0f;
			else if(m_ShowEnvelopeEditor == 3)
				size *= 3.0f;
			View.HSplitBottom(size, &View, &EnvelopeEditor);
		}
	}

	//	a little hack for now
	if(m_Mode == MODE_LAYERS)
		DoMapEditor(View, ToolBar);

	if(m_GuiActive)
	{
		float Brightness = 0.25f;
		RenderBackground(MenuBar, ms_BackgroundTexture, 128.0f, Brightness*0);
		MenuBar.Margin(2.0f, &MenuBar);

		RenderBackground(ToolBox, ms_BackgroundTexture, 128.0f, Brightness);
		ToolBox.Margin(2.0f, &ToolBox);

		RenderBackground(ToolBar, ms_BackgroundTexture, 128.0f, Brightness);
		ToolBar.Margin(2.0f, &ToolBar);
		ToolBar.VSplitLeft(100.0f, &CModeBar, &ToolBar);

		RenderBackground(StatusBar, ms_BackgroundTexture, 128.0f, Brightness);
		StatusBar.Margin(2.0f, &StatusBar);

		// do the toolbar
		if(m_Mode == MODE_LAYERS)
			DoToolbar(ToolBar);

		if(m_ShowEnvelopeEditor)
		{
			RenderBackground(EnvelopeEditor, ms_BackgroundTexture, 128.0f, Brightness);
			EnvelopeEditor.Margin(2.0f, &EnvelopeEditor);
		}
	}


	if(m_Mode == MODE_LAYERS)
		RenderLayers(ToolBox, ToolBar, View);
	else if(m_Mode == MODE_IMAGES)
		RenderImages(ToolBox, ToolBar, View);

	Graphics()->MapScreen(UI()->Screen()->x, UI()->Screen()->y, UI()->Screen()->w, UI()->Screen()->h);

	if(m_GuiActive)
	{
		RenderMenubar(MenuBar);

		RenderModebar(CModeBar);
		if(m_ShowEnvelopeEditor)
			RenderEnvelopeEditor(EnvelopeEditor);
	}

	if(m_Dialog == DIALOG_FILE)
	{
		static int s_NullUiTarget = 0;
		UI()->SetHotItem(&s_NullUiTarget);
		RenderFileDialog();
	}


	UiDoPopupMenu();

	if(m_GuiActive)
		RenderStatusbar(StatusBar);

	//
	if(g_Config.m_EdShowkeys)
	{
		Graphics()->MapScreen(UI()->Screen()->x, UI()->Screen()->y, UI()->Screen()->w, UI()->Screen()->h);
		CTextCursor Cursor;
		TextRender()->SetCursor(&Cursor, View.x+10, View.y+View.h-24-10, 24.0f, TEXTFLAG_RENDER);

		int NKeys = 0;
		for(int i = 0; i < KEY_LAST; i++)
		{
			if(Input()->KeyPressed(i))
			{
				if(NKeys)
					TextRender()->TextEx(&Cursor, " + ", -1);
				TextRender()->TextEx(&Cursor, Input()->KeyName(i), -1);
				NKeys++;
			}
		}
	}

	if(m_ShowMousePointer)
	{
		// render butt ugly mouse cursor
		float mx = UI()->MouseX();
		float my = UI()->MouseY();
		Graphics()->TextureSet(ms_CursorTexture);
		Graphics()->QuadsBegin();
		if(ms_pUiGotContext == UI()->HotItem())
			Graphics()->SetColor(1,0,0,1);
		IGraphics::CQuadItem QuadItem(mx,my, 16.0f, 16.0f);
		Graphics()->QuadsDrawTL(&QuadItem, 1);
		Graphics()->QuadsEnd();
	}

}

void CEditor::Reset(bool CreateDefault)
{
	m_Map.Clean();

	// create default layers
	if(CreateDefault)
		m_Map.CreateDefault(ms_EntitiesTexture);

	/*
	{
	}*/

	m_SelectedLayer = 0;
	m_SelectedGroup = 0;
	m_SelectedQuad = -1;
	m_SelectedPoints = 0;
	m_SelectedEnvelope = 0;
	m_SelectedImage = 0;
	
	m_WorldOffsetX = 0;
	m_WorldOffsetY = 0;
	m_EditorOffsetX = 0.0f;
	m_EditorOffsetY = 0.0f;
	
	m_WorldZoom = 1.0f;
	m_ZoomLevel = 200;

	m_MouseDeltaX = 0;
	m_MouseDeltaY = 0;
	m_MouseDeltaWx = 0;
	m_MouseDeltaWy = 0;
}

void CEditorMap::DeleteEnvelope(int Index)
{
<<<<<<< HEAD
	m_lEnvelopes.remove_index(Index);
	
	for(int i = 0; i < m_lGroups.size(); i++)
		for(int j = 0; j < m_lGroups[i]->m_lLayers.size(); j++)
			m_lGroups[i]->m_lLayers[j]->CheckQuads();
=======
	if(Index < 0 || Index >= m_lEnvelopes.size())
		return;

	// fix links between envelopes and quads
	for(int i = 0; i < m_lGroups.size(); ++i)
		for(int j = 0; j < m_lGroups[i]->m_lLayers.size(); ++j)
			if(m_lGroups[i]->m_lLayers[j]->m_Type == LAYERTYPE_QUADS)
			{
				CLayerQuads *Layer = static_cast<CLayerQuads *>(m_lGroups[i]->m_lLayers[j]);
				for(int k = 0; k < Layer->m_lQuads.size(); ++k)
				{
					if(Layer->m_lQuads[k].m_PosEnv == Index)
						Layer->m_lQuads[k].m_PosEnv = -1;
					else if(Layer->m_lQuads[k].m_PosEnv > Index)
						Layer->m_lQuads[k].m_PosEnv--;
					if(Layer->m_lQuads[k].m_ColorEnv == Index)
						Layer->m_lQuads[k].m_ColorEnv = -1;
					else if(Layer->m_lQuads[k].m_ColorEnv > Index)
						Layer->m_lQuads[k].m_ColorEnv--;
				}
			}

	m_lEnvelopes.remove_index(Index);
>>>>>>> 2967c57d
}

void CEditorMap::MakeGameLayer(CLayer *pLayer)
{
	m_pGameLayer = (CLayerGame *)pLayer;
	m_pGameLayer->m_pEditor = m_pEditor;
	m_pGameLayer->m_TexId = m_pEditor->ms_EntitiesTexture;
}

void CEditorMap::MakeTeleLayer(CLayer *pLayer)
{
	m_pTeleLayer = (CLayerTele *)pLayer;
	m_pTeleLayer->m_pEditor = m_pEditor;
	m_pTeleLayer->m_TexId = m_pEditor->ms_EntitiesTexture;
}

void CEditorMap::MakeSpeedupLayer(CLayer *pLayer)
{
	m_pSpeedupLayer = (CLayerSpeedup *)pLayer;
	m_pSpeedupLayer->m_pEditor = m_pEditor;
	m_pSpeedupLayer->m_TexId = m_pEditor->ms_EntitiesTexture;
}

void CEditorMap::MakeGameGroup(CLayerGroup *pGroup)
{
	m_pGameGroup = pGroup;
	m_pGameGroup->m_GameGroup = true;
	m_pGameGroup->m_pName = "Game";
}



void CEditorMap::Clean()
{
	m_lGroups.delete_all();
	m_lEnvelopes.delete_all();
	m_lImages.delete_all();

	m_pGameLayer = 0x0;
	m_pTeleLayer = 0x0;
	m_pSpeedupLayer = 0x0;
	m_pGameGroup = 0x0;
}

void CEditorMap::CreateDefault(int EntitiesTexture)
{
	// add background
	CLayerGroup *pGroup = NewGroup();
	pGroup->m_ParallaxX = 0;
	pGroup->m_ParallaxY = 0;
	CLayerQuads *pLayer = new CLayerQuads;
	pLayer->m_pEditor = m_pEditor;
	CQuad *pQuad = pLayer->NewQuad();
	const int Width = 800000;
	const int Height = 600000;
	pQuad->m_aPoints[0].x = pQuad->m_aPoints[2].x = -Width;
	pQuad->m_aPoints[1].x = pQuad->m_aPoints[3].x = Width;
	pQuad->m_aPoints[0].y = pQuad->m_aPoints[1].y = -Height;
	pQuad->m_aPoints[2].y = pQuad->m_aPoints[3].y = Height;
	pQuad->m_aColors[0].r = pQuad->m_aColors[1].r = 94;
	pQuad->m_aColors[0].g = pQuad->m_aColors[1].g = 132;
	pQuad->m_aColors[0].b = pQuad->m_aColors[1].b = 174;
	pQuad->m_aColors[2].r = pQuad->m_aColors[3].r = 204;
	pQuad->m_aColors[2].g = pQuad->m_aColors[3].g = 232;
	pQuad->m_aColors[2].b = pQuad->m_aColors[3].b = 255;
	pGroup->AddLayer(pLayer);

	// add game layer
	MakeGameGroup(NewGroup());
	MakeGameLayer(new CLayerGame(50, 50));
	m_pGameGroup->AddLayer(m_pGameLayer);
	m_pTeleLayer = 0x0;
	m_pSpeedupLayer = 0x0;
}

void CEditor::Init()
{
	m_pInput = Kernel()->RequestInterface<IInput>();
	m_pClient = Kernel()->RequestInterface<IClient>();
	m_pGraphics = Kernel()->RequestInterface<IGraphics>();
	m_pTextRender = Kernel()->RequestInterface<ITextRender>();
	m_RenderTools.m_pGraphics = m_pGraphics;
	m_RenderTools.m_pUI = &m_UI;
	m_UI.SetGraphics(m_pGraphics, m_pTextRender);
	m_Map.m_pEditor = this;

	ms_CheckerTexture = Graphics()->LoadTexture("editor/checker.png", CImageInfo::FORMAT_AUTO, 0);
	ms_BackgroundTexture = Graphics()->LoadTexture("editor/background.png", CImageInfo::FORMAT_AUTO, 0);
	ms_CursorTexture = Graphics()->LoadTexture("editor/cursor.png", CImageInfo::FORMAT_AUTO, 0);
	ms_EntitiesTexture = Graphics()->LoadTexture("editor/entities.png", CImageInfo::FORMAT_AUTO, 0);

	m_TilesetPicker.m_pEditor = this;
	m_TilesetPicker.MakePalette();
	m_TilesetPicker.m_Readonly = true;

	m_Brush.m_pMap = &m_Map;

	Reset();
}

void CEditor::DoMapBorder()
{
    CLayerTiles *pT = (CLayerTiles *)GetSelectedLayerType(0, LAYERTYPE_TILES);
    
    for(int i = 0; i < pT->m_Width*2; ++i)
        pT->m_pTiles[i].m_Index = 1;
        
    for(int i = 0; i < pT->m_Width*pT->m_Height; ++i)
    {
        if(i%pT->m_Width < 2 || i%pT->m_Width > pT->m_Width-3)
            pT->m_pTiles[i].m_Index = 1;
    }
    
    for(int i = (pT->m_Width*(pT->m_Height-2)); i < pT->m_Width*pT->m_Height; ++i)
        pT->m_pTiles[i].m_Index = 1;
}

void CEditor::UpdateAndRender()
{
	static int s_MouseX = 0;
	static int s_MouseY = 0;

	if(m_Animate)
		m_AnimateTime = (time_get()-m_AnimateStart)/(float)time_freq();
	else
		m_AnimateTime = 0;
	ms_pUiGotContext = 0;

	// handle mouse movement
	float mx, my, Mwx, Mwy;
	int rx, ry;
	{
		Input()->MouseRelative(&rx, &ry);
		m_MouseDeltaX = rx;
		m_MouseDeltaY = ry;

		if(!m_LockMouse)
		{
			s_MouseX += rx;
			s_MouseY += ry;
		}

		if(s_MouseX < 0) s_MouseX = 0;
		if(s_MouseY < 0) s_MouseY = 0;
		if(s_MouseX > UI()->Screen()->w) s_MouseX = (int)UI()->Screen()->w;
		if(s_MouseY > UI()->Screen()->h) s_MouseY = (int)UI()->Screen()->h;

		// update the ui
		mx = s_MouseX;
		my = s_MouseY;
		Mwx = 0;
		Mwy = 0;

		// fix correct world x and y
		CLayerGroup *g = GetSelectedGroup();
		if(g)
		{
			float aPoints[4];
			g->Mapping(aPoints);

			float WorldWidth = aPoints[2]-aPoints[0];
			float WorldHeight = aPoints[3]-aPoints[1];

			Mwx = aPoints[0] + WorldWidth * (s_MouseX/UI()->Screen()->w);
			Mwy = aPoints[1] + WorldHeight * (s_MouseY/UI()->Screen()->h);
			m_MouseDeltaWx = m_MouseDeltaX*(WorldWidth / UI()->Screen()->w);
			m_MouseDeltaWy = m_MouseDeltaY*(WorldHeight / UI()->Screen()->h);
		}

		int Buttons = 0;
		if(Input()->KeyPressed(KEY_MOUSE_1)) Buttons |= 1;
		if(Input()->KeyPressed(KEY_MOUSE_2)) Buttons |= 2;
		if(Input()->KeyPressed(KEY_MOUSE_3)) Buttons |= 4;

		UI()->Update(mx,my,Mwx,Mwy,Buttons);
	}

	// toggle gui
	if(Input()->KeyDown(KEY_TAB))
		m_GuiActive = !m_GuiActive;

	if(Input()->KeyDown(KEY_F5))
		Save("maps/debug_test2.map");

	if(Input()->KeyDown(KEY_F6))
		Load("maps/debug_test2.map");
	
	if(Input()->KeyDown(KEY_F8))
		Load("maps/debug_test.map");
	
	if(Input()->KeyDown(KEY_F7))
		Save("maps/quicksave.map");

	if(Input()->KeyDown(KEY_F10))
		m_ShowMousePointer = false;

	Render();

	if(Input()->KeyDown(KEY_F10))
	{
		Graphics()->TakeScreenshot();
		m_ShowMousePointer = true;
	}

	Input()->ClearEvents();
}

IEditor *CreateEditor() { return new CEditor; }<|MERGE_RESOLUTION|>--- conflicted
+++ resolved
@@ -2358,10 +2358,7 @@
 		static int s_New2dButton = 0;
 		if(DoButton_Editor(&s_New2dButton, Localize("Pos.+"), 0, &Button, 0, Localize("Creates a new pos envelope")))
 			pNewEnv = m_Map.NewEnvelope(3);
-<<<<<<< HEAD
 			
-=======
-
 		// Delete button
 		if(m_SelectedEnvelope >= 0)
 		{
@@ -2377,7 +2374,6 @@
 			}
 		}
 
->>>>>>> 2967c57d
 		if(pNewEnv) // add the default points
 		{
 			if(pNewEnv->m_Channels == 4)
@@ -2964,13 +2960,6 @@
 
 void CEditorMap::DeleteEnvelope(int Index)
 {
-<<<<<<< HEAD
-	m_lEnvelopes.remove_index(Index);
-	
-	for(int i = 0; i < m_lGroups.size(); i++)
-		for(int j = 0; j < m_lGroups[i]->m_lLayers.size(); j++)
-			m_lGroups[i]->m_lLayers[j]->CheckQuads();
-=======
 	if(Index < 0 || Index >= m_lEnvelopes.size())
 		return;
 
@@ -2994,7 +2983,6 @@
 			}
 
 	m_lEnvelopes.remove_index(Index);
->>>>>>> 2967c57d
 }
 
 void CEditorMap::MakeGameLayer(CLayer *pLayer)
