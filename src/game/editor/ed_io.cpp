--- conflicted
+++ resolved
@@ -1,8 +1,5 @@
-<<<<<<< HEAD
 // copyright (c) 2007 magnus auvinen, see licence.txt for more info
-=======
 #include <engine/console.h>
->>>>>>> 538d9683
 #include <engine/graphics.h>
 #include <engine/storage.h>
 #include <game/gamecore.h>
