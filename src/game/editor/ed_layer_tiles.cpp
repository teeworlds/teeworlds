#include <base/math.h>

#include <engine/graphics.h>
#include <engine/textrender.h>
#include <engine/input.h>
#include <engine/keys.h>

#include <game/generated/client_data.h>
#include <game/client/render.h>
#include "ed_editor.h"

#include <game/localization.h>

CLayerTiles::CLayerTiles(int w, int h)
{
	m_Type = LAYERTYPE_TILES;
	m_pTypeName = "Tiles";
	m_Width = w;
	m_Height = h;
	m_Image = -1;
	m_TexId = -1;
	m_Game = 0;
	m_Tele = 0;
	
	m_pTiles = new CTile[m_Width*m_Height];
	mem_zero(m_pTiles, m_Width*m_Height*sizeof(CTile));
}

CLayerTiles::~CLayerTiles()
{
	delete [] m_pTiles;
}

void CLayerTiles::PrepareForSave()
{
	for(int y = 0; y < m_Height; y++)
		for(int x = 0; x < m_Width; x++)
			m_pTiles[y*m_Width+x].m_Flags &= TILEFLAG_VFLIP|TILEFLAG_HFLIP;

	if(m_Image != -1)
	{
		for(int y = 0; y < m_Height; y++)
			for(int x = 0; x < m_Width; x++)
				m_pTiles[y*m_Width+x].m_Flags |= m_pEditor->m_Map.m_lImages[m_Image]->m_aTileFlags[m_pTiles[y*m_Width+x].m_Index];
	}
}

void CLayerTiles::MakePalette()
{
	for(int y = 0; y < m_Height; y++)
		for(int x = 0; x < m_Width; x++)
			m_pTiles[y*m_Width+x].m_Index = y*16+x;
}

void CLayerTiles::Render()
{
	if(m_Image >= 0 && m_Image < m_pEditor->m_Map.m_lImages.size())
		m_TexId = m_pEditor->m_Map.m_lImages[m_Image]->m_TexId;
	Graphics()->TextureSet(m_TexId);
	m_pEditor->RenderTools()->RenderTilemap(m_pTiles, m_Width, m_Height, 32.0f, vec4(1,1,1,1), LAYERRENDERFLAG_OPAQUE|LAYERRENDERFLAG_TRANSPARENT);
	if(m_Tele)
		m_pEditor->RenderTools()->RenderTelemap(((CLayerTele*)this)->m_pTeleTile, m_Width, m_Height, 32.0f, vec4(1,1,1,1), LAYERRENDERFLAG_OPAQUE|LAYERRENDERFLAG_TRANSPARENT);
}

int CLayerTiles::ConvertX(float x) const { return (int)(x/32.0f); }
int CLayerTiles::ConvertY(float y) const { return (int)(y/32.0f); }

void CLayerTiles::Convert(CUIRect Rect, RECTi *pOut)
{
	pOut->x = ConvertX(Rect.x);
	pOut->y = ConvertY(Rect.y);
	pOut->w = ConvertX(Rect.x+Rect.w+31) - pOut->x;
	pOut->h = ConvertY(Rect.y+Rect.h+31) - pOut->y;
}

void CLayerTiles::Snap(CUIRect *pRect)
{
	RECTi Out;
	Convert(*pRect, &Out);
	pRect->x = Out.x*32.0f;
	pRect->y = Out.y*32.0f;
	pRect->w = Out.w*32.0f;
	pRect->h = Out.h*32.0f;
}

void CLayerTiles::Clamp(RECTi *pRect)
{
	if(pRect->x < 0)
	{
		pRect->w += pRect->x;
		pRect->x = 0;
	}
		
	if(pRect->y < 0)
	{
		pRect->h += pRect->y;
		pRect->y = 0;
	}
	
	if(pRect->x+pRect->w > m_Width)
		pRect->w = m_Width - pRect->x;

	if(pRect->y+pRect->h > m_Height)
		pRect->h = m_Height - pRect->y;
		
	if(pRect->h < 0)
		pRect->h = 0;
	if(pRect->w < 0)
		pRect->w = 0;
}

void CLayerTiles::BrushSelecting(CUIRect Rect)
{
	Graphics()->TextureSet(-1);
	m_pEditor->Graphics()->QuadsBegin();
	m_pEditor->Graphics()->SetColor(1.0f, 1.0f, 1.0f, 0.4f);
	Snap(&Rect);
	IGraphics::CQuadItem QuadItem(Rect.x, Rect.y, Rect.w, Rect.h);
	m_pEditor->Graphics()->QuadsDrawTL(&QuadItem, 1);
	m_pEditor->Graphics()->QuadsEnd();
	char aBuf[16];
	str_format(aBuf, sizeof(aBuf), "%d,%d", ConvertX(Rect.w), ConvertY(Rect.h));
	TextRender()->Text(0, Rect.x+3.0f, Rect.y+3.0f, 15.0f*m_pEditor->m_WorldZoom, aBuf, -1);
}

int CLayerTiles::BrushGrab(CLayerGroup *pBrush, CUIRect Rect)
{
	RECTi r;
	Convert(Rect, &r);
	Clamp(&r);
	
	if(!r.w || !r.h)
		return 0;
	
	// create new layers
	if(m_pEditor->GetSelectedLayer(0) == m_pEditor->m_Map.m_pTeleLayer)
	{
		CLayerTele *pGrabbed = new CLayerTele(r.w, r.h);
		pGrabbed->m_pEditor = m_pEditor;
		pGrabbed->m_TexId = m_TexId;
		pGrabbed->m_Image = m_Image;
		
		pBrush->AddLayer(pGrabbed);
		
		// copy the tiles
		for(int y = 0; y < r.h; y++)
			for(int x = 0; x < r.w; x++)
				pGrabbed->m_pTiles[y*pGrabbed->m_Width+x] = m_pTiles[(r.y+y)*m_Width+(r.x+x)];
				
		// copy the tele data
		if(!m_pEditor->Input()->KeyPressed(KEY_SPACE))
			for(int y = 0; y < r.h; y++)
				for(int x = 0; x < r.w; x++)
					pGrabbed->m_pTeleTile[y*pGrabbed->m_Width+x] = ((CLayerTele*)this)->m_pTeleTile[(r.y+y)*m_Width+(r.x+x)];
	}
	else
	{
		CLayerTiles *pGrabbed = new CLayerTiles(r.w, r.h);
		pGrabbed->m_pEditor = m_pEditor;
		pGrabbed->m_TexId = m_TexId;
		pGrabbed->m_Image = m_Image;
		
		pBrush->AddLayer(pGrabbed);
		
		// copy the tiles
		for(int y = 0; y < r.h; y++)
			for(int x = 0; x < r.w; x++)
				pGrabbed->m_pTiles[y*pGrabbed->m_Width+x] = m_pTiles[(r.y+y)*m_Width+(r.x+x)];
	}
	
	return 1;
}

void CLayerTiles::FillSelection(bool Empty, CLayer *pBrush, CUIRect Rect)
{
	if(m_Readonly)
		return;
		
	int sx = ConvertX(Rect.x);
	int sy = ConvertY(Rect.y);
	int w = ConvertX(Rect.w);
	int h = ConvertY(Rect.h);
	
	CLayerTiles *pLt = static_cast<CLayerTiles*>(pBrush);
	
	for(int y = 0; y <= h; y++)
	{
		for(int x = 0; x <= w; x++)
		{
			int fx = x+sx;
			int fy = y+sy;
			
			if(fx < 0 || fx >= m_Width || fy < 0 || fy >= m_Height)
				continue;
			
			if(Empty)	
                m_pTiles[fy*m_Width+fx].m_Index = 1;
            else
                m_pTiles[fy*m_Width+fx] = pLt->m_pTiles[(y*pLt->m_Width + x%pLt->m_Width) % (pLt->m_Width*pLt->m_Height)];
		}
	}
}

void CLayerTiles::BrushDraw(CLayer *pBrush, float wx, float wy)
{
	if(m_Readonly)
		return;
	
	//
	CLayerTiles *l = (CLayerTiles *)pBrush;
	int sx = ConvertX(wx);
	int sy = ConvertY(wy);
	
	for(int y = 0; y < l->m_Height; y++)
		for(int x = 0; x < l->m_Width; x++)
		{
			int fx = x+sx;
			int fy = y+sy;
			if(fx<0 || fx >= m_Width || fy < 0 || fy >= m_Height)
				continue;
<<<<<<< HEAD
			
			// dont allow tele in and out tiles
			if(m_pEditor->GetSelectedLayer(0) == m_pEditor->m_Map.m_pGameLayer && (l->m_pTiles[y*l->m_Width+x].m_Index == TILE_TELEIN || l->m_pTiles[y*l->m_Width+x].m_Index == TILE_TELEOUT))
				continue;

=======
				
			// dont allow tele in and out tiles
			if(m_pEditor->GetSelectedLayer(0) == m_pEditor->m_Map.m_pGameLayer && (l->m_pTiles[y*l->m_Width+x].m_Index == TILE_TELEIN || l->m_pTiles[y*l->m_Width+x].m_Index == TILE_TELEOUT))
				continue;
		
>>>>>>> e2bc13b5
			m_pTiles[fy*m_Width+fx] = l->m_pTiles[y*l->m_Width+x];
		}
}

void CLayerTiles::BrushFlipX()
{
	for(int y = 0; y < m_Height; y++)
		for(int x = 0; x < m_Width/2; x++)
		{
			CTile Tmp = m_pTiles[y*m_Width+x];
			m_pTiles[y*m_Width+x] = m_pTiles[y*m_Width+m_Width-1-x];
			m_pTiles[y*m_Width+m_Width-1-x] = Tmp;
		}

	for(int y = 0; y < m_Height; y++)
		for(int x = 0; x < m_Width; x++)
			m_pTiles[y*m_Width+x].m_Flags ^= TILEFLAG_VFLIP;
}

void CLayerTiles::BrushFlipY()
{
	for(int y = 0; y < m_Height/2; y++)
		for(int x = 0; x < m_Width; x++)
		{
			CTile Tmp = m_pTiles[y*m_Width+x];
			m_pTiles[y*m_Width+x] = m_pTiles[(m_Height-1-y)*m_Width+x];
			m_pTiles[(m_Height-1-y)*m_Width+x] = Tmp;
		}

	for(int y = 0; y < m_Height; y++)
		for(int x = 0; x < m_Width; x++)
			m_pTiles[y*m_Width+x].m_Flags ^= TILEFLAG_HFLIP;
}

void CLayerTiles::Resize(int NewW, int NewH)
{
	CTile *pNewData = new CTile[NewW*NewH];
	mem_zero(pNewData, NewW*NewH*sizeof(CTile));

	// copy old data	
	for(int y = 0; y < min(NewH, m_Height); y++)
		mem_copy(&pNewData[y*NewW], &m_pTiles[y*m_Width], min(m_Width, NewW)*sizeof(CTile));
	
	// replace old
	delete [] m_pTiles;
	m_pTiles = pNewData;
	m_Width = NewW;
	m_Height = NewH;
	
	// resize tele layer if available
	if(m_Game && m_pEditor->m_Map.m_pTeleLayer && (m_pEditor->m_Map.m_pTeleLayer->m_Width != NewW || m_pEditor->m_Map.m_pTeleLayer->m_Height != NewH))
		m_pEditor->m_Map.m_pTeleLayer->Resize(NewW, NewH);
}


int CLayerTiles::RenderProperties(CUIRect *pToolBox)
{
	CUIRect Button;
	pToolBox->HSplitBottom(12.0f, pToolBox, &Button);
	
	bool InGameGroup = !find_linear(m_pEditor->m_Map.m_pGameGroup->m_lLayers.all(), this).empty();
	if(m_pEditor->m_Map.m_pGameLayer == this || m_pEditor->m_Map.m_pTeleLayer == this)
		InGameGroup = false;
	static int s_ColclButton = 0;
	if(m_pEditor->DoButton_Editor(&s_ColclButton, Localize("Clear collision"), InGameGroup?0:-1, &Button, 0, Localize("Removes collision from this layer")))
	{
		CLayerTiles *gl = m_pEditor->m_Map.m_pGameLayer;
		int w = min(gl->m_Width, m_Width);
		int h = min(gl->m_Height, m_Height);
		for(int y = 0; y < h; y++)
			for(int x = 0; x < w; x++)
			{
				if(gl->m_pTiles[y*gl->m_Width+x].m_Index <= TILE_SOLID)
					if(m_pTiles[y*m_Width+x].m_Index)
						gl->m_pTiles[y*gl->m_Width+x].m_Index = TILE_AIR;
			}
			
		return 1;
	}
	static int s_ColButton = 0;
	pToolBox->HSplitBottom(5.0f, pToolBox, &Button);
	pToolBox->HSplitBottom(12.0f, pToolBox, &Button);
	if(m_pEditor->DoButton_Editor(&s_ColButton, Localize("Make collision"), InGameGroup?0:-1, &Button, 0, Localize("Constructs collision from this layer")))
	{
		CLayerTiles *gl = m_pEditor->m_Map.m_pGameLayer;
		int w = min(gl->m_Width, m_Width);
		int h = min(gl->m_Height, m_Height);
		for(int y = 0; y < h; y++)
			for(int x = 0; x < w; x++)
			{
				if(gl->m_pTiles[y*gl->m_Width+x].m_Index <= TILE_SOLID)
					gl->m_pTiles[y*gl->m_Width+x].m_Index = m_pTiles[y*m_Width+x].m_Index?TILE_SOLID:TILE_AIR;
			}
			
		return 1;
	}
	
	enum
	{
		PROP_WIDTH=0,
		PROP_HEIGHT,
		PROP_IMAGE,
		NUM_PROPS,
	};
	
	CProperty aProps[] = {
		{Localize("Width"), m_Width, PROPTYPE_INT_STEP, 1, 1000000000},
		{Localize("Height"), m_Height, PROPTYPE_INT_STEP, 1, 1000000000},
		{Localize("Image"), m_Image, PROPTYPE_IMAGE, 0, 0},
		{0},
	};
	
	if(m_pEditor->m_Map.m_pGameLayer == this || m_pEditor->m_Map.m_pTeleLayer == this) // remove the image from the selection if this is the game layer
		aProps[2].m_pName = 0;
	
	static int s_aIds[NUM_PROPS] = {0};
	int NewVal = 0;
	int Prop = m_pEditor->DoProperties(pToolBox, aProps, s_aIds, &NewVal);		
	
	if(Prop == PROP_WIDTH && NewVal > 1)
		Resize(NewVal, m_Height);
	else if(Prop == PROP_HEIGHT && NewVal > 1)
		Resize(m_Width, NewVal);
	else if(Prop == PROP_IMAGE)
	{
		if (NewVal == -1)
		{
			m_TexId = -1;
			m_Image = -1;
		}
		else
			m_Image = NewVal%m_pEditor->m_Map.m_lImages.size();
	}
	
	return 0;
}


void CLayerTiles::ModifyImageIndex(INDEX_MODIFY_FUNC Func)
{
	Func(&m_Image);
}

void CLayerTiles::ModifyEnvelopeIndex(INDEX_MODIFY_FUNC Func)
{
}

CLayerTele::CLayerTele(int w, int h)
: CLayerTiles(w, h)
{
	m_pTypeName = "Tele";
	m_Tele = 1;
	
	m_pTeleTile = new CTeleTile[w*h];
	mem_zero(m_pTeleTile, w*h*sizeof(CTeleTile));
}

CLayerTele::~CLayerTele()
{
	delete[] m_pTeleTile;
}

void CLayerTele::Resize(int NewW, int NewH)
{
	// resize tele data
	CTeleTile *pNewTeleData = new CTeleTile[NewW*NewH];
	mem_zero(pNewTeleData, NewW*NewH*sizeof(CTeleTile));

	// copy old data	
	for(int y = 0; y < min(NewH, m_Height); y++)
		mem_copy(&pNewTeleData[y*NewW], &m_pTeleTile[y*m_Width], min(m_Width, NewW)*sizeof(CTeleTile));
	
	// replace old
	delete [] m_pTeleTile;
	m_pTeleTile = pNewTeleData;
	
	// resize tile data
	CLayerTiles::Resize(NewW, NewH);
	
	// resize gamelayer too
	if(m_pEditor->m_Map.m_pGameLayer->m_Width != NewW || m_pEditor->m_Map.m_pGameLayer->m_Height != NewH)
		m_pEditor->m_Map.m_pGameLayer->Resize(NewW, NewH);
}

void CLayerTele::BrushDraw(CLayer *pBrush, float wx, float wy)
{
	CLayerTele *l = (CLayerTele *)pBrush;
	int sx = ConvertX(wx);
	int sy = ConvertY(wy);
	
	for(int y = 0; y < l->m_Height; y++)
		for(int x = 0; x < l->m_Width; x++)
		{
			int fx = x+sx;
			int fy = y+sy;
			if(fx<0 || fx >= m_Width || fy < 0 || fy >= m_Height)
				continue;
			
			if(l->m_pTiles[y*l->m_Width+x].m_Index == TILE_TELEIN || l->m_pTiles[y*l->m_Width+x].m_Index == TILE_TELEOUT)
			{
				if(l->m_pTeleTile[y*l->m_Width+x].m_Number)
					m_pTeleTile[fy*m_Width+fx].m_Number = l->m_pTeleTile[y*l->m_Width+x].m_Number;
				else
				{
					if(!m_pEditor->m_TeleNum)
					{
						m_pTeleTile[fy*m_Width+fx].m_Number = 0;
						m_pTeleTile[fy*m_Width+fx].m_Type = 0;
						m_pTiles[fy*m_Width+fx].m_Index = 0;
						continue;
					}
					else
						m_pTeleTile[fy*m_Width+fx].m_Number = m_pEditor->m_TeleNum;
				}
				
				m_pTeleTile[fy*m_Width+fx].m_Type = l->m_pTiles[y*l->m_Width+x].m_Index;
				m_pTiles[fy*m_Width+fx].m_Index = l->m_pTiles[y*l->m_Width+x].m_Index;
			}
			else
			{
				m_pTeleTile[fy*m_Width+fx].m_Number = 0;
				m_pTeleTile[fy*m_Width+fx].m_Type = 0;
				m_pTiles[fy*m_Width+fx].m_Index = 0;
			}
		}
}

void CLayerTele::FillSelection(bool Empty, CLayer *pBrush, CUIRect Rect)
{
	if(m_Readonly)
		return;
		
	int sx = ConvertX(Rect.x);
	int sy = ConvertY(Rect.y);
	int w = ConvertX(Rect.w);
	int h = ConvertY(Rect.h);
	
	CLayerTele *pLt = static_cast<CLayerTele*>(pBrush);
	
	for(int y = 0; y <= h; y++)
	{
		for(int x = 0; x <= w; x++)
		{
			int fx = x+sx;
			int fy = y+sy;
			
			if(fx < 0 || fx >= m_Width || fy < 0 || fy >= m_Height)
				continue;
			
			if(Empty)
			{
<<<<<<< HEAD
				m_pTiles[fy*m_Width+fx].m_Index = 0;
				m_pTeleTile[fy*m_Width+fx].m_Number = 0;
			}
			else
			{
				m_pTiles[fy*m_Width+fx] = pLt->m_pTiles[(y*pLt->m_Width + x%pLt->m_Width) % (pLt->m_Width*pLt->m_Height)];
=======
                m_pTiles[fy*m_Width+fx].m_Index = 0;
				m_pTeleTile[fy*m_Width+fx].m_Number = 0;
			}
            else
			{
                m_pTiles[fy*m_Width+fx] = pLt->m_pTiles[(y*pLt->m_Width + x%pLt->m_Width) % (pLt->m_Width*pLt->m_Height)];
>>>>>>> e2bc13b5
				if(!pLt->m_pTeleTile[(y*pLt->m_Width + x%pLt->m_Width) % (pLt->m_Width*pLt->m_Height)].m_Number && m_pEditor->m_TeleNum && m_pTiles[fy*m_Width+fx].m_Index > 0)
					m_pTeleTile[fy*m_Width+fx].m_Number = m_pEditor->m_TeleNum;
				else
					m_pTeleTile[fy*m_Width+fx].m_Number = pLt->m_pTeleTile[(y*pLt->m_Width + x%pLt->m_Width) % (pLt->m_Width*pLt->m_Height)].m_Number;
			}
		}
	}
}<|MERGE_RESOLUTION|>--- conflicted
+++ resolved
@@ -218,19 +218,11 @@
 			int fy = y+sy;
 			if(fx<0 || fx >= m_Width || fy < 0 || fy >= m_Height)
 				continue;
-<<<<<<< HEAD
 			
 			// dont allow tele in and out tiles
 			if(m_pEditor->GetSelectedLayer(0) == m_pEditor->m_Map.m_pGameLayer && (l->m_pTiles[y*l->m_Width+x].m_Index == TILE_TELEIN || l->m_pTiles[y*l->m_Width+x].m_Index == TILE_TELEOUT))
 				continue;
-
-=======
-				
-			// dont allow tele in and out tiles
-			if(m_pEditor->GetSelectedLayer(0) == m_pEditor->m_Map.m_pGameLayer && (l->m_pTiles[y*l->m_Width+x].m_Index == TILE_TELEIN || l->m_pTiles[y*l->m_Width+x].m_Index == TILE_TELEOUT))
-				continue;
-		
->>>>>>> e2bc13b5
+			
 			m_pTiles[fy*m_Width+fx] = l->m_pTiles[y*l->m_Width+x];
 		}
 }
@@ -482,21 +474,12 @@
 			
 			if(Empty)
 			{
-<<<<<<< HEAD
 				m_pTiles[fy*m_Width+fx].m_Index = 0;
 				m_pTeleTile[fy*m_Width+fx].m_Number = 0;
 			}
 			else
 			{
 				m_pTiles[fy*m_Width+fx] = pLt->m_pTiles[(y*pLt->m_Width + x%pLt->m_Width) % (pLt->m_Width*pLt->m_Height)];
-=======
-                m_pTiles[fy*m_Width+fx].m_Index = 0;
-				m_pTeleTile[fy*m_Width+fx].m_Number = 0;
-			}
-            else
-			{
-                m_pTiles[fy*m_Width+fx] = pLt->m_pTiles[(y*pLt->m_Width + x%pLt->m_Width) % (pLt->m_Width*pLt->m_Height)];
->>>>>>> e2bc13b5
 				if(!pLt->m_pTeleTile[(y*pLt->m_Width + x%pLt->m_Width) % (pLt->m_Width*pLt->m_Height)].m_Number && m_pEditor->m_TeleNum && m_pTiles[fy*m_Width+fx].m_Index > 0)
 					m_pTeleTile[fy*m_Width+fx].m_Number = m_pEditor->m_TeleNum;
 				else
