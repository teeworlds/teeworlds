--- conflicted
+++ resolved
@@ -21,10 +21,7 @@
 	m_TexId = -1;
 	m_Game = 0;
 	m_Tele = 0;
-<<<<<<< HEAD
-=======
 	m_Speedup = 0;
->>>>>>> c01d2b61
 	
 	m_pTiles = new CTile[m_Width*m_Height];
 	mem_zero(m_pTiles, m_Width*m_Height*sizeof(CTile));
@@ -64,11 +61,8 @@
 	m_pEditor->RenderTools()->RenderTilemap(m_pTiles, m_Width, m_Height, 32.0f, vec4(1,1,1,1), LAYERRENDERFLAG_OPAQUE|LAYERRENDERFLAG_TRANSPARENT);
 	if(m_Tele)
 		m_pEditor->RenderTools()->RenderTelemap(((CLayerTele*)this)->m_pTeleTile, m_Width, m_Height, 32.0f, vec4(1,1,1,1), LAYERRENDERFLAG_OPAQUE|LAYERRENDERFLAG_TRANSPARENT);
-<<<<<<< HEAD
-=======
 	if(m_Speedup)
 		m_pEditor->RenderTools()->RenderSpeedupmap(((CLayerSpeedup*)this)->m_pSpeedupTile, m_Width, m_Height, 32.0f, vec4(1,1,1,1), LAYERRENDERFLAG_OPAQUE|LAYERRENDERFLAG_TRANSPARENT);
->>>>>>> c01d2b61
 }
 
 int CLayerTiles::ConvertX(float x) const { return (int)(x/32.0f); }
@@ -162,8 +156,6 @@
 				for(int x = 0; x < r.w; x++)
 					pGrabbed->m_pTeleTile[y*pGrabbed->m_Width+x] = ((CLayerTele*)this)->m_pTeleTile[(r.y+y)*m_Width+(r.x+x)];
 	}
-<<<<<<< HEAD
-=======
 	else if(m_pEditor->GetSelectedLayer(0) == m_pEditor->m_Map.m_pSpeedupLayer)
 	{
 		CLayerSpeedup *pGrabbed = new CLayerSpeedup(r.w, r.h);
@@ -184,7 +176,6 @@
 				for(int x = 0; x < r.w; x++)
 					pGrabbed->m_pSpeedupTile[y*pGrabbed->m_Width+x] = ((CLayerSpeedup*)this)->m_pSpeedupTile[(r.y+y)*m_Width+(r.x+x)];
 	}
->>>>>>> c01d2b61
 	else
 	{
 		CLayerTiles *pGrabbed = new CLayerTiles(r.w, r.h);
@@ -250,19 +241,11 @@
 			int fy = y+sy;
 			if(fx<0 || fx >= m_Width || fy < 0 || fy >= m_Height)
 				continue;
-<<<<<<< HEAD
-			
-			// dont allow tele in and out tiles
-			if(m_pEditor->GetSelectedLayer(0) == m_pEditor->m_Map.m_pGameLayer && (l->m_pTiles[y*l->m_Width+x].m_Index == TILE_TELEIN || l->m_pTiles[y*l->m_Width+x].m_Index == TILE_TELEOUT))
-				continue;
-			
-=======
-				
+			
 			// dont allow tele in and out tiles... same with speedup tile
 			if(m_pEditor->GetSelectedLayer(0) == m_pEditor->m_Map.m_pGameLayer && (l->m_pTiles[y*l->m_Width+x].m_Index == TILE_TELEIN || l->m_pTiles[y*l->m_Width+x].m_Index == TILE_TELEOUT || l->m_pTiles[y*l->m_Width+x].m_Index == TILE_BOOST))
 				continue;
-		
->>>>>>> c01d2b61
+			
 			m_pTiles[fy*m_Width+fx] = l->m_pTiles[y*l->m_Width+x];
 		}
 }
@@ -315,13 +298,10 @@
 	// resize tele layer if available
 	if(m_Game && m_pEditor->m_Map.m_pTeleLayer && (m_pEditor->m_Map.m_pTeleLayer->m_Width != NewW || m_pEditor->m_Map.m_pTeleLayer->m_Height != NewH))
 		m_pEditor->m_Map.m_pTeleLayer->Resize(NewW, NewH);
-<<<<<<< HEAD
-=======
 		
 	// resize sppedup layer if available
 	if(m_Game && m_pEditor->m_Map.m_pSpeedupLayer && (m_pEditor->m_Map.m_pSpeedupLayer->m_Width != NewW || m_pEditor->m_Map.m_pSpeedupLayer->m_Height != NewH))
 		m_pEditor->m_Map.m_pSpeedupLayer->Resize(NewW, NewH);
->>>>>>> c01d2b61
 }
 
 
@@ -331,11 +311,7 @@
 	pToolBox->HSplitBottom(12.0f, pToolBox, &Button);
 	
 	bool InGameGroup = !find_linear(m_pEditor->m_Map.m_pGameGroup->m_lLayers.all(), this).empty();
-<<<<<<< HEAD
-	if(m_pEditor->m_Map.m_pGameLayer == this || m_pEditor->m_Map.m_pTeleLayer == this)
-=======
 	if(m_pEditor->m_Map.m_pGameLayer == this || m_pEditor->m_Map.m_pTeleLayer == this || m_pEditor->m_Map.m_pSpeedupLayer == this)
->>>>>>> c01d2b61
 		InGameGroup = false;
 	static int s_ColclButton = 0;
 	if(m_pEditor->DoButton_Editor(&s_ColclButton, Localize("Clear collision"), InGameGroup?0:-1, &Button, 0, Localize("Removes collision from this layer")))
@@ -386,11 +362,7 @@
 		{0},
 	};
 	
-<<<<<<< HEAD
-	if(m_pEditor->m_Map.m_pGameLayer == this || m_pEditor->m_Map.m_pTeleLayer == this) // remove the image from the selection if this is the game layer
-=======
 	if(m_pEditor->m_Map.m_pGameLayer == this || m_pEditor->m_Map.m_pTeleLayer == this || m_pEditor->m_Map.m_pSpeedupLayer == this) // remove the image from the selection if this is the game layer
->>>>>>> c01d2b61
 		aProps[2].m_pName = 0;
 	
 	static int s_aIds[NUM_PROPS] = {0};
@@ -529,21 +501,12 @@
 			
 			if(Empty)
 			{
-<<<<<<< HEAD
 				m_pTiles[fy*m_Width+fx].m_Index = 0;
 				m_pTeleTile[fy*m_Width+fx].m_Number = 0;
 			}
 			else
 			{
 				m_pTiles[fy*m_Width+fx] = pLt->m_pTiles[(y*pLt->m_Width + x%pLt->m_Width) % (pLt->m_Width*pLt->m_Height)];
-=======
-                m_pTiles[fy*m_Width+fx].m_Index = 0;
-				m_pTeleTile[fy*m_Width+fx].m_Number = 0;
-			}
-            else
-			{
-                m_pTiles[fy*m_Width+fx] = pLt->m_pTiles[(y*pLt->m_Width + x%pLt->m_Width) % (pLt->m_Width*pLt->m_Height)];
->>>>>>> c01d2b61
 				if(!pLt->m_pTeleTile[(y*pLt->m_Width + x%pLt->m_Width) % (pLt->m_Width*pLt->m_Height)].m_Number && m_pEditor->m_TeleNum && m_pTiles[fy*m_Width+fx].m_Index > 0)
 					m_pTeleTile[fy*m_Width+fx].m_Number = m_pEditor->m_TeleNum;
 				else
@@ -551,8 +514,6 @@
 			}
 		}
 	}
-<<<<<<< HEAD
-=======
 }
 
 CLayerSpeedup::CLayerSpeedup(int w, int h)
@@ -680,5 +641,4 @@
 			}
 		}
 	}
->>>>>>> c01d2b61
 }