/* (c) Magnus Auvinen. See licence.txt in the root of the distribution for more information. */
/* If you are missing that file, acquire a complete release at teeworlds.com.                */
#include "gamecore.h"

const char *CTuningParams::s_apNames[] =
{
	#define MACRO_TUNING_PARAM(Name,ScriptName,Value) #ScriptName,
	#include "tuning.h"
	#undef MACRO_TUNING_PARAM
};


bool CTuningParams::Set(int Index, float Value)
{
	if(Index < 0 || Index >= Num())
		return false;
	((CTuneParam *)this)[Index] = Value;
	return true;
}

bool CTuningParams::Get(int Index, float *pValue) const
{
	if(Index < 0 || Index >= Num())
		return false;
	*pValue = (float)((CTuneParam *)this)[Index];
	return true;
}

bool CTuningParams::Set(const char *pName, float Value)
{
	for(int i = 0; i < Num(); i++)
		if(str_comp_nocase(pName, GetName(i)) == 0)
			return Set(i, Value);
	return false;
}

bool CTuningParams::Get(const char *pName, float *pValue) const
{
	for(int i = 0; i < Num(); i++)
		if(str_comp_nocase(pName, GetName(i)) == 0)
			return Get(i, pValue);
	return false;
}


float VelocityRamp(float Value, float Start, float Range, float Curvature)
{
	if(Value < Start)
		return 1.0f;
	return 1.0f/powf(Curvature, (Value-Start)/Range);
}

const float CCharacterCore::PHYS_SIZE = 28.0f;

void CCharacterCore::Init(CWorldCore *pWorld, CCollision *pCollision)
{
	m_pWorld = pWorld;
	m_pCollision = pCollision;
}

void CCharacterCore::Reset()
{
	m_Pos = vec2(0,0);
	m_Vel = vec2(0,0);
	m_HookDragVel = vec2(0,0);
	m_HookPos = vec2(0,0);
	m_HookDir = vec2(0,0);
	m_HookTick = 0;
	m_HookState = HOOK_IDLE;
	m_HookedPlayer = -1;
	m_Jumped = 0;
	m_TriggeredEvents = 0;
	m_Death = false;
}

void CCharacterCore::Tick(bool UseInput)
{
	m_TriggeredEvents = 0;

	// get ground state
<<<<<<< HEAD
	bool RightSolid = m_pCollision->CheckPoint(m_Pos.x+PHYS_SIZE/2, m_Pos.y+PHYS_SIZE/2+5);
	bool LeftSolid = m_pCollision->CheckPoint(m_Pos.x-PHYS_SIZE/2, m_Pos.y+PHYS_SIZE/2+5);
	bool Grounded = RightSolid || LeftSolid;

    // get ice state
    /*
    Player is on ground and both sides are ICE or UNSOLID
    */
    bool Iced = Grounded &&
        (m_pCollision->CheckPoint(m_Pos.x+PHYS_SIZE/2, m_Pos.y+PHYS_SIZE/2+5, CCollision::COLFLAG_ICE) || !RightSolid) &&
        (m_pCollision->CheckPoint(m_Pos.x-PHYS_SIZE/2, m_Pos.y+PHYS_SIZE/2+5, CCollision::COLFLAG_ICE) || !LeftSolid);
=======
	const bool Grounded =
		m_pCollision->CheckPoint(m_Pos.x+PHYS_SIZE/2, m_Pos.y+PHYS_SIZE/2+5)
		|| m_pCollision->CheckPoint(m_Pos.x-PHYS_SIZE/2, m_Pos.y+PHYS_SIZE/2+5);
>>>>>>> b8bcbb67

	vec2 TargetDirection = normalize(vec2(m_Input.m_TargetX, m_Input.m_TargetY));

	m_Vel.y += m_pWorld->m_Tuning.m_Gravity;

	float MaxSpeed = Grounded ? (Iced ? m_pWorld->m_Tuning.m_IceControlSpeed : m_pWorld->m_Tuning.m_GroundControlSpeed) : m_pWorld->m_Tuning.m_AirControlSpeed;
	float Accel = Grounded ? (Iced ? m_pWorld->m_Tuning.m_IceControlAccel : m_pWorld->m_Tuning.m_GroundControlAccel) : m_pWorld->m_Tuning.m_AirControlAccel;
	float Friction = Grounded ? (Iced ? m_pWorld->m_Tuning.m_IceFriction : m_pWorld->m_Tuning.m_GroundFriction) : m_pWorld->m_Tuning.m_AirFriction;

	// handle input
	if(UseInput)
	{
		m_Direction = m_Input.m_Direction;
		m_Angle = (int)(angle(vec2(m_Input.m_TargetX, m_Input.m_TargetY))*256.0f);

		// handle jump
		if(m_Input.m_Jump)
		{
			if(!(m_Jumped&1))
			{
				if(Grounded)
				{
					m_TriggeredEvents |= COREEVENTFLAG_GROUND_JUMP;
					m_Vel.y = -m_pWorld->m_Tuning.m_GroundJumpImpulse;
					m_Jumped |= 1;
				}
				else if(!(m_Jumped&2))
				{
					m_TriggeredEvents |= COREEVENTFLAG_AIR_JUMP;
					m_Vel.y = -m_pWorld->m_Tuning.m_AirJumpImpulse;
					m_Jumped |= 3;
				}
			}
		}
		else
			m_Jumped &= ~1;

		// handle hook
		if(m_Input.m_Hook)
		{
			if(m_HookState == HOOK_IDLE)
			{
				m_HookState = HOOK_FLYING;
				m_HookPos = m_Pos+TargetDirection*PHYS_SIZE*1.5f;
				m_HookDir = TargetDirection;
				m_HookedPlayer = -1;
				m_HookTick = 0;
				//m_TriggeredEvents |= COREEVENTFLAG_HOOK_LAUNCH;
			}
		}
		else
		{
			m_HookedPlayer = -1;
			m_HookState = HOOK_IDLE;
			m_HookPos = m_Pos;
		}
	}

	// add the speed modification according to players wanted direction
	if(m_Direction < 0)
		m_Vel.x = SaturatedAdd(-MaxSpeed, MaxSpeed, m_Vel.x, -Accel);
	if(m_Direction > 0)
		m_Vel.x = SaturatedAdd(-MaxSpeed, MaxSpeed, m_Vel.x, Accel);
	if(m_Direction == 0)
		m_Vel.x *= Friction;

	// handle jumping
	// 1 bit = to keep track if a jump has been made on this input
	// 2 bit = to keep track if a air-jump has been made
	if(Grounded)
		m_Jumped &= ~2;

	// do hook
	if(m_HookState == HOOK_IDLE)
	{
		m_HookedPlayer = -1;
		m_HookState = HOOK_IDLE;
		m_HookPos = m_Pos;
	}
	else if(m_HookState >= HOOK_RETRACT_START && m_HookState < HOOK_RETRACT_END)
	{
		m_HookState++;
	}
	else if(m_HookState == HOOK_RETRACT_END)
	{
		m_HookState = HOOK_RETRACTED;
		//m_TriggeredEvents |= COREEVENTFLAG_HOOK_RETRACT;
	}
	else if(m_HookState == HOOK_FLYING)
	{
		vec2 NewPos = m_HookPos+m_HookDir*m_pWorld->m_Tuning.m_HookFireSpeed;
		if(distance(m_Pos, NewPos) > m_pWorld->m_Tuning.m_HookLength)
		{
			m_HookState = HOOK_RETRACT_START;
			NewPos = m_Pos + normalize(NewPos-m_Pos) * m_pWorld->m_Tuning.m_HookLength;
		}

		// make sure that the hook doesn't go though the ground
		bool GoingToHitGround = false;
		bool GoingToRetract = false;
		int Hit = m_pCollision->IntersectLine(m_HookPos, NewPos, &NewPos, 0);
		if(Hit)
		{
			if(Hit&CCollision::COLFLAG_NOHOOK)
				GoingToRetract = true;
			else
				GoingToHitGround = true;
		}

		// Check against other players first
		if(m_pWorld && m_pWorld->m_Tuning.m_PlayerHooking)
		{
			float Distance = 0.0f;
			for(int i = 0; i < MAX_CLIENTS; i++)
			{
				CCharacterCore *pCharCore = m_pWorld->m_apCharacters[i];
				if(!pCharCore || pCharCore == this)
					continue;

				vec2 ClosestPoint = closest_point_on_line(m_HookPos, NewPos, pCharCore->m_Pos);
				if(distance(pCharCore->m_Pos, ClosestPoint) < PHYS_SIZE+2.0f)
				{
					if(m_HookedPlayer == -1 || distance(m_HookPos, pCharCore->m_Pos) < Distance)
					{
						m_TriggeredEvents |= COREEVENTFLAG_HOOK_ATTACH_PLAYER;
						m_HookState = HOOK_GRABBED;
						m_HookedPlayer = i;
						Distance = distance(m_HookPos, pCharCore->m_Pos);
					}
				}
			}
		}

		if(m_HookState == HOOK_FLYING)
		{
			// check against ground
			if(GoingToHitGround)
			{
				m_TriggeredEvents |= COREEVENTFLAG_HOOK_ATTACH_GROUND;
				m_HookState = HOOK_GRABBED;
			}
			else if(GoingToRetract)
			{
				m_TriggeredEvents |= COREEVENTFLAG_HOOK_HIT_NOHOOK;
				m_HookState = HOOK_RETRACT_START;
			}

			m_HookPos = NewPos;
		}
	}

	if(m_HookState == HOOK_GRABBED)
	{
		if(m_HookedPlayer != -1)
		{
			CCharacterCore *pCharCore = m_pWorld->m_apCharacters[m_HookedPlayer];
			if(pCharCore)
				m_HookPos = pCharCore->m_Pos;
			else
			{
				// release hook
				m_HookedPlayer = -1;
				m_HookState = HOOK_RETRACTED;
				m_HookPos = m_Pos;
			}

			// keep players hooked for a max of 1.5sec
			//if(Server()->Tick() > hook_tick+(Server()->TickSpeed()*3)/2)
				//release_hooked();
		}

		// don't do this hook rutine when we are hook to a player
		if(m_HookedPlayer == -1 && distance(m_HookPos, m_Pos) > 46.0f)
		{
			vec2 HookVel = normalize(m_HookPos-m_Pos)*m_pWorld->m_Tuning.m_HookDragAccel;
			// the hook as more power to drag you up then down.
			// this makes it easier to get on top of an platform
			if(HookVel.y > 0)
				HookVel.y *= 0.3f;

			// the hook will boost it's power if the player wants to move
			// in that direction. otherwise it will dampen everything abit
			if((HookVel.x < 0 && m_Direction < 0) || (HookVel.x > 0 && m_Direction > 0))
				HookVel.x *= 0.95f;
			else
				HookVel.x *= 0.75f;

			vec2 NewVel = m_Vel+HookVel;

			// check if we are under the legal limit for the hook
			if(length(NewVel) < m_pWorld->m_Tuning.m_HookDragSpeed || length(NewVel) < length(m_Vel))
				m_Vel = NewVel; // no problem. apply

		}

		// release hook (max hook time is 1.25
		m_HookTick++;
		if(m_HookedPlayer != -1 && (m_HookTick > SERVER_TICK_SPEED+SERVER_TICK_SPEED/5 || !m_pWorld->m_apCharacters[m_HookedPlayer]))
		{
			m_HookedPlayer = -1;
			m_HookState = HOOK_RETRACTED;
			m_HookPos = m_Pos;
		}
	}

	if(m_pWorld)
	{
		for(int i = 0; i < MAX_CLIENTS; i++)
		{
			CCharacterCore *pCharCore = m_pWorld->m_apCharacters[i];
			if(!pCharCore)
				continue;

			//player *p = (player*)ent;
			if(pCharCore == this) // || !(p->flags&FLAG_ALIVE)
				continue; // make sure that we don't nudge our self

			// handle player <-> player collision
			float Distance = distance(m_Pos, pCharCore->m_Pos);
			vec2 Dir = normalize(m_Pos - pCharCore->m_Pos);
			if(m_pWorld->m_Tuning.m_PlayerCollision && Distance < PHYS_SIZE*1.25f && Distance > 0.0f)
			{
				float a = (PHYS_SIZE*1.45f - Distance);
				float Velocity = 0.5f;

				// make sure that we don't add excess force by checking the
				// direction against the current velocity. if not zero.
				if(length(m_Vel) > 0.0001)
					Velocity = 1-(dot(normalize(m_Vel), Dir)+1)/2;

				m_Vel += Dir*a*(Velocity*0.75f);
				m_Vel *= 0.85f;
			}

			// handle hook influence
			if(m_HookedPlayer == i && m_pWorld->m_Tuning.m_PlayerHooking)
			{
				if(Distance > PHYS_SIZE*1.50f) // TODO: fix tweakable variable
				{
					float Accel = m_pWorld->m_Tuning.m_HookDragAccel * (Distance/m_pWorld->m_Tuning.m_HookLength);

					// add force to the hooked player
					pCharCore->m_HookDragVel += Dir*Accel*1.5f;

					// add a little bit force to the guy who has the grip
					m_HookDragVel -= Dir*Accel*0.25f;
				}
			}
		}
	}

	// clamp the velocity to something sane
	if(length(m_Vel) > 6000)
		m_Vel = normalize(m_Vel) * 6000;
}

void CCharacterCore::AddDragVelocity()
{
	// Apply hook interaction velocity
	float DragSpeed = m_pWorld->m_Tuning.m_HookDragSpeed;

	m_Vel.x = SaturatedAdd(-DragSpeed, DragSpeed, m_Vel.x, m_HookDragVel.x);
	m_Vel.y = SaturatedAdd(-DragSpeed, DragSpeed, m_Vel.y, m_HookDragVel.y);
}

void CCharacterCore::ResetDragVelocity()
{
	m_HookDragVel = vec2(0,0);
}

void CCharacterCore::Move()
{
	if(!m_pWorld)
		return;

	float RampValue = VelocityRamp(length(m_Vel)*50, m_pWorld->m_Tuning.m_VelrampStart, m_pWorld->m_Tuning.m_VelrampRange, m_pWorld->m_Tuning.m_VelrampCurvature);

	m_Vel.x = m_Vel.x*RampValue;

	vec2 NewPos = m_Pos;
	m_pCollision->MoveBox(&NewPos, &m_Vel, vec2(PHYS_SIZE, PHYS_SIZE), 0, &m_Death);

	m_Vel.x = m_Vel.x*(1.0f/RampValue);

	if(m_pWorld->m_Tuning.m_PlayerCollision)
	{
		// check player collision
		float Distance = distance(m_Pos, NewPos);
		int End = Distance+1;
		vec2 LastPos = m_Pos;
		for(int i = 0; i < End; i++)
		{
			float a = i/Distance;
			vec2 Pos = mix(m_Pos, NewPos, a);
			for(int p = 0; p < MAX_CLIENTS; p++)
			{
				CCharacterCore *pCharCore = m_pWorld->m_apCharacters[p];
				if(!pCharCore || pCharCore == this)
					continue;
				float D = distance(Pos, pCharCore->m_Pos);
				if(D < PHYS_SIZE && D >= 0.0f)
				{
					if(a > 0.0f)
						m_Pos = LastPos;
					else if(distance(NewPos, pCharCore->m_Pos) > D)
						m_Pos = NewPos;
					return;
				}
			}
			LastPos = Pos;
		}
	}

	m_Pos = NewPos;
}

void CCharacterCore::Write(CNetObj_CharacterCore *pObjCore) const
{
	pObjCore->m_X = round_to_int(m_Pos.x);
	pObjCore->m_Y = round_to_int(m_Pos.y);

	pObjCore->m_VelX = round_to_int(m_Vel.x*256.0f);
	pObjCore->m_VelY = round_to_int(m_Vel.y*256.0f);
	pObjCore->m_HookState = m_HookState;
	pObjCore->m_HookTick = m_HookTick;
	pObjCore->m_HookX = round_to_int(m_HookPos.x);
	pObjCore->m_HookY = round_to_int(m_HookPos.y);
	pObjCore->m_HookDx = round_to_int(m_HookDir.x*256.0f);
	pObjCore->m_HookDy = round_to_int(m_HookDir.y*256.0f);
	pObjCore->m_HookedPlayer = m_HookedPlayer;
	pObjCore->m_Jumped = m_Jumped;
	pObjCore->m_Direction = m_Direction;
	pObjCore->m_Angle = m_Angle;
}

void CCharacterCore::Read(const CNetObj_CharacterCore *pObjCore)
{
	m_Pos.x = pObjCore->m_X;
	m_Pos.y = pObjCore->m_Y;
	m_Vel.x = pObjCore->m_VelX/256.0f;
	m_Vel.y = pObjCore->m_VelY/256.0f;
	m_HookState = pObjCore->m_HookState;
	m_HookTick = pObjCore->m_HookTick;
	m_HookPos.x = pObjCore->m_HookX;
	m_HookPos.y = pObjCore->m_HookY;
	m_HookDir.x = pObjCore->m_HookDx/256.0f;
	m_HookDir.y = pObjCore->m_HookDy/256.0f;
	m_HookedPlayer = pObjCore->m_HookedPlayer;
	m_Jumped = pObjCore->m_Jumped;
	m_Direction = pObjCore->m_Direction;
	m_Angle = pObjCore->m_Angle;
}

void CCharacterCore::Quantize()
{
	CNetObj_CharacterCore Core;
	Write(&Core);
	Read(&Core);
}<|MERGE_RESOLUTION|>--- conflicted
+++ resolved
@@ -1,6 +1,7 @@
 /* (c) Magnus Auvinen. See licence.txt in the root of the distribution for more information. */
 /* If you are missing that file, acquire a complete release at teeworlds.com.                */
 #include "gamecore.h"
+#include "mapitems.h"
 
 const char *CTuningParams::s_apNames[] =
 {
@@ -40,6 +41,51 @@
 		if(str_comp_nocase(pName, GetName(i)) == 0)
 			return Get(i, pValue);
 	return false;
+}
+
+float CTuningParams::GetControlSpeed(int mat) const
+{
+	switch(mat)
+	{
+		case MAT_ICE: return m_IceControlSpeed;
+		default: return m_GroundControlSpeed;
+	}
+}
+
+float CTuningParams::GetControlAccel(int mat) const
+{
+	switch(mat)
+	{
+		case MAT_ICE: return m_IceControlAccel;
+		default: return m_GroundControlAccel;
+	}
+}
+float CTuningParams::GetFriction(int mat) const
+{
+	switch(mat)
+	{
+		case MAT_ICE: return m_IceFriction;
+		default: return m_GroundFriction;
+	}
+}
+
+float CTuningParams::CompareGroundControlSpeed(int mat_left, int mat_right)
+{
+	// You could also do this gradually
+	return minimum(GetControlSpeed(mat_left), GetControlSpeed(mat_right));
+}
+
+float CTuningParams::CompareGroundControlAccel(int mat_left, int mat_right)
+{
+	// You could also do this gradually
+	return maximum(GetControlAccel(mat_left), GetControlAccel(mat_right));
+}
+float CTuningParams::CompareGroundFriction(int mat_left, int mat_right)
+{
+	// You could also do this gradually
+	// NOTE: Higher friction values mean LESS friction
+	// Ice has 0.99 friction and default ground has 0.5
+	return minimum(GetFriction(mat_left), GetFriction(mat_right));
 }
 
 
@@ -78,31 +124,19 @@
 	m_TriggeredEvents = 0;
 
 	// get ground state
-<<<<<<< HEAD
 	bool RightSolid = m_pCollision->CheckPoint(m_Pos.x+PHYS_SIZE/2, m_Pos.y+PHYS_SIZE/2+5);
 	bool LeftSolid = m_pCollision->CheckPoint(m_Pos.x-PHYS_SIZE/2, m_Pos.y+PHYS_SIZE/2+5);
 	bool Grounded = RightSolid || LeftSolid;
-
-    // get ice state
-    /*
-    Player is on ground and both sides are ICE or UNSOLID
-    */
-    bool Iced = Grounded &&
-        (m_pCollision->CheckPoint(m_Pos.x+PHYS_SIZE/2, m_Pos.y+PHYS_SIZE/2+5, CCollision::COLFLAG_ICE) || !RightSolid) &&
-        (m_pCollision->CheckPoint(m_Pos.x-PHYS_SIZE/2, m_Pos.y+PHYS_SIZE/2+5, CCollision::COLFLAG_ICE) || !LeftSolid);
-=======
-	const bool Grounded =
-		m_pCollision->CheckPoint(m_Pos.x+PHYS_SIZE/2, m_Pos.y+PHYS_SIZE/2+5)
-		|| m_pCollision->CheckPoint(m_Pos.x-PHYS_SIZE/2, m_Pos.y+PHYS_SIZE/2+5);
->>>>>>> b8bcbb67
+	int RightMaterialGround = m_pCollision->GetMaterial(m_Pos.x+PHYS_SIZE/2, m_Pos.y+PHYS_SIZE/2+5);
+	int LeftMaterialGround = m_pCollision->GetMaterial(m_Pos.x-PHYS_SIZE/2, m_Pos.y+PHYS_SIZE/2+5);
 
 	vec2 TargetDirection = normalize(vec2(m_Input.m_TargetX, m_Input.m_TargetY));
 
 	m_Vel.y += m_pWorld->m_Tuning.m_Gravity;
 
-	float MaxSpeed = Grounded ? (Iced ? m_pWorld->m_Tuning.m_IceControlSpeed : m_pWorld->m_Tuning.m_GroundControlSpeed) : m_pWorld->m_Tuning.m_AirControlSpeed;
-	float Accel = Grounded ? (Iced ? m_pWorld->m_Tuning.m_IceControlAccel : m_pWorld->m_Tuning.m_GroundControlAccel) : m_pWorld->m_Tuning.m_AirControlAccel;
-	float Friction = Grounded ? (Iced ? m_pWorld->m_Tuning.m_IceFriction : m_pWorld->m_Tuning.m_GroundFriction) : m_pWorld->m_Tuning.m_AirFriction;
+	float MaxSpeed = Grounded ? m_pWorld->m_Tuning.CompareGroundControlSpeed(LeftMaterialGround, RightMaterialGround) : m_pWorld->m_Tuning.m_AirControlSpeed;
+	float Accel = Grounded ? m_pWorld->m_Tuning.CompareGroundControlAccel(LeftMaterialGround, RightMaterialGround) : m_pWorld->m_Tuning.m_AirControlAccel;
+	float Friction = Grounded ? m_pWorld->m_Tuning.CompareGroundFriction(LeftMaterialGround, RightMaterialGround) : m_pWorld->m_Tuning.m_AirFriction;
 
 	// handle input
 	if(UseInput)
