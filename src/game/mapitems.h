--- conflicted
+++ resolved
@@ -46,13 +46,7 @@
 	TILE_NOHOOK,
 	TILE_TELEIN=26,
 	TILE_TELEOUT,
-<<<<<<< HEAD
-=======
 	TILE_BOOST,
-	TILE_JUMPER,
-	TILE_BEGIN=33,
-	TILE_END,
->>>>>>> c01d2b61
 	
 	TILEFLAG_VFLIP=1,
 	TILEFLAG_HFLIP=2,
@@ -101,15 +95,12 @@
 	unsigned char m_Type;
 };
 
-<<<<<<< HEAD
-=======
 struct CSpeedupTile
 {
 	unsigned char m_Force;
 	short m_Angle;
 };
 
->>>>>>> c01d2b61
 struct CMapItemImage
 {
 	int m_Version;
@@ -168,11 +159,8 @@
 	int m_Data;
 	
 	int m_Tele;
-<<<<<<< HEAD
-=======
 	
 	int m_Speedup;
->>>>>>> c01d2b61
 } ;
 
 struct CMapItemLayerQuads
